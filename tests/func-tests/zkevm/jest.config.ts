--- conflicted
+++ resolved
@@ -7,14 +7,9 @@
 
 const config: Config = {
   rootDir: ".",
-<<<<<<< HEAD
   testMatch:["**/*.steps.ts", "**/*.spec.ts"],
   testTimeout: 120000,
-=======
-  testMatch:["**/*.steps.ts"],
-  testTimeout: 60000,
   roots: ["step-definitions"],
->>>>>>> 8b1ceba6
   moduleDirectories: ["node_modules", "<rootDir>"],
   moduleNameMapper: {
     "@imtbl/sdk/provider": "<rootDir>/../../../node_modules/@imtbl/sdk/dist/provider",
