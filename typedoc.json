{
  "entryPoints": [
    "sdk/",
    "packages/blockchain-data/sdk/",
    "packages/checkout/sdk/",
    "packages/checkout/widgets/",
    "packages/config/",
    "packages/economy/sdk/",
    "packages/erc20/",
<<<<<<< HEAD
    "packages/erc721-hybrid-permissioned-mintable/",
    "packages/erc721-permissioned-mintable/",
=======
    "packages/erc721/",
    "packages/erc721-mint-by-id",
>>>>>>> e0be3430
    "packages/immutablex_client/",
    "packages/orderbook/",
    "packages/passport/sdk/",
    "packages/provider/",
  ],
  "name": "ts-immutable-sdk",
  "entryPointStrategy": "packages",
  "excludeReferences": true,
  "excludePrivate": true,
  "excludeProtected": true,
  "includeVersion": true,
  "cleanOutputDir": true,
  "out": "./docs",
  "readme": "./sdk/README.md",
  // Potentially useful for debugging
  "logLevel": "Verbose",
  "titleLink": "https://docs.immutable.com/docs/x/sdks/typescript",
  "navigationLinks": {
    "Immutable Docs": "https://docs.immutable.com",
    "Immutable Hub": "https://hub.immutable.com",
  }
}<|MERGE_RESOLUTION|>--- conflicted
+++ resolved
@@ -7,13 +7,8 @@
     "packages/config/",
     "packages/economy/sdk/",
     "packages/erc20/",
-<<<<<<< HEAD
-    "packages/erc721-hybrid-permissioned-mintable/",
-    "packages/erc721-permissioned-mintable/",
-=======
     "packages/erc721/",
     "packages/erc721-mint-by-id",
->>>>>>> e0be3430
     "packages/immutablex_client/",
     "packages/orderbook/",
     "packages/passport/sdk/",
