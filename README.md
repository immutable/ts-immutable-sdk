<div align="center">
  <p align="center">
    <a  href="https://docs.x.immutable.com/docs">
      <img src="https://cdn.dribbble.com/users/1299339/screenshots/7133657/media/837237d447d36581ebd59ec36d30daea.gif" width="280"/>
    </a>
  </p>
</div>

---

# Immutable TypeScript SDK

Table of contents

- [Immutable TypeScript SDK](#immutable-typescript-sdk)
  - [How to guides](#how-to-guides)
    - [Adding your project](#adding-your-project)
    - [Link packages to each other](#link-packages-to-each-other)
    - [Generate OpenAPI clients](#generate-openapi-clients)
    - [Building](#building)
    - [Linting](#linting)
      - [ESLint Tooling](#eslint-tooling)
      - [Exclude Lists](#exclude-lists)
      - [Progressive Linting](#progressive-linting)
      - [Adding Linting Rules](#adding-linting-rules)
      - [How to Lint Your Existing Code](#how-to-lint-your-existing-code)
      - [Lint Your Module Code](#lint-your-module-code)
      - [Linting pre-commit Workflow](#linting-pre-commit-workflow)
      - [Linting CI Workflow](#linting-ci-workflow)
    - [Testing](#testing)
      - [Running tests](#running-tests)
        - [**Run ALL test suites (mimicking what our CI workflow does)**](#run-all-test-suites-mimicking-what-our-ci-workflow-does)
        - [**Run test suites specific to a package**](#run-test-suites-specific-to-a-package)
      - [Writing tests](#writing-tests)
    - [Documentation](#documentation)
      - [Writing documentation](#writing-documentation)
      - [Generate SDK Reference Documentation](#generate-sdk-reference-documentation)
    - [Releasing](#releasing)
      - [Dry Run](#dry-run)
      - [Versioning](#versioning)
      - [Alpha Versioning](#alpha-versioning)
      - [Updated SDK Reference Documentation](#updated-sdk-reference-documentation)
      - [Changelog](#changelog)
  - [Disclaimer for Alpha Releases](#disclaimer-for-alpha-releases)

## How to guides

### Adding your project

1. Add the project as a package within the `packages` folder. If it's internal (i.e. we don't intend to export the package out from the root level), then you can add it within the `packages/internal` folder.
2. Add the package folder to the list of `workspaces` in the `packages.json` (at the root level).
3. Run `yarn` again for workspaces to register the new project, and map internals.
4. If your project is intended to be exported at the SDK root level (i.e. not internal):
5. Add your project to the list of `devDependencies` of the root project
6. Add a new file in the `sdk/src` folder, importing all your exports from project, and re-export them.
7. Add this file to the `rollup.config.js` file for this to be built.
8. You'll need to add this to the `exports` of the `package.json` of the SDK too.

Please name your project as `@imtbl/PROJECT_NAME`. Please also mark your project as `private: true` in your package.json, as we don't intend to publish your package.

### Link packages to each other

Say you want to link `@imtbl/a` to `@imtbl/b`:

1. If the local version of `imtbl/a` is `0.0.0`, then add `@imtbl/a` to the `package.json` with version `0.0.0`.
2. Then run `yarn` at the project root.
3. Then run `yarn wsrun -p @imtbl/b --recursive --stages build` at the project root. This will all the dependencies, and then build your project `b`.

As long as both these packages are workspaces (in the root `package.json`), yarn will link them all internally.

### Generate OpenAPI clients

The OpenAPI specs for the following

1. [IMX APIs](https://docs.x.immutable.com/reference). The OpenAPI spec is retrieved from [here](https://api.x.immutable.com/openapi) and also saved in the repo.
1. [zkEVM APIS](https://imx-openapiv3-mr-dev.s3.us-east-2.amazonaws.com/openapi.json). The OpenAPI spec is retrieved from [here](https://imx-openapiv3-mr-dev.s3.us-east-2.amazonaws.com/openapi.json) and also saved in the repo.

are used to auto-generate the API Clients. See the internal package `generated-clients` which contains the API Clients.

In order to regenerate these clients with updated spec files, follow the steps below

1. Navigate to generated-clients package folder:

    ```sh
    cd packages/internal/generated-clients
    ```

1. To re-generate the API client for IMX APIs, run:

    ```make
    make generate-imx-openapi
    ```

1. To re-generate the API client for zkEVM APIs, run:

    ```make
    make generate-mr-openapi
    ```

1. Run existing smoke tests, just run:
  
    ```sh
    yarn test
    ```

1. If all good, commit the code and create PR, get review from the code-owners of the corresponding APIs.

### Building

From a root level, if you want to build the dependencies of the core SDK and other dependencies, have a look at the `build` script at the root `package.json`.

If your package isn't part of the dependency tree for the main SDK, then you might need to manually build your project using:

```sh
yarn wsrun -p @imtbl/your_project --recursive --stages build
```

### Linting

#### ESLint Tooling

Steps to configure VS Code to use ESLint as a formatter

1.  Install the ESLint extension
1.  Open the settings tab
1.  Click the `Open Settings (JSON) in the top right corner
1.  Add this property and value to the JSON file:

```json
"eslint.format.enable": true
```

VS Code should now start highlighting any linting errors in the code editor.

#### Exclude Lists

If you wish to ignore any files or folders from linting you can either:

- Add the glob folder pattern to the .eslintignore file under the put module specific ignore paths here section. See the ESLint docs on ESLint config for more info: "Ignore Files - ESLint - Pluggable JavaScript Linter"

- Add ESLint ignore comments to your code to ignore specific rules or ignore whole line or files with the appropriate comments. See the ESLint docs on disabling rules for more info: "Configure Rules - ESLint - Pluggable JavaScript Linter"

#### Progressive Linting

Due to the repo already having an existing codebase, a progressive linting approach has been taken. The means the following:

1. Only staged files will be linted on commit.
1. Files that have any part of the file added or updated will mean the whole file will be linted.
1. You will need to fix all linting errors in any file you have changed before being allowed to commit that file!
1. The linter in the GitHub workflow will also only check changed or new files rather than linting the entire codebase.
1. It will be the responsibility of the module owners to lint the code in their respective module folders.
1. Folders named sample-app will be ignored by the linter.
1. If your module includes a sample app, ensure it goes into a folder called sample-app. This is because the linter is not setup for linting front-end code like React.

#### Adding Linting Rules

Don’t...this will be configured by the Developer Experience team.

#### How to Lint Your Existing Code

To manually lint a folder use the lint:path script and pass the path to the folder you want to lint. For example: `yarn lint:path src/modules/apis`

To lint fix your code simply add the --fix argument: `yarn lint:path src/modules/apis --fix`

#### Lint Your Module Code

To lint all the code in your module, use the yarn lint:path command above.
The linter has been configured to ignore any folders called sample-app !!

#### Linting pre-commit Workflow

The repository has been setup with a pre-commit hook that will lint any files that have been staged. This will prevent pushing any unlinted files to GitHub.

You will need to fix any linting issues locally before being allowed to commit anything. You can either fix the linting issues manually or use the lint:path command with the --fix argument and specify the path to the files you want to lint fix.

#### Linting CI Workflow

Since the existing codebase already contains unlinted code, the GitHub workflow to lint is configured to only lint files in the PR that have been added or changed.

This is to prevent unlinted code in the rest of the codebase preventing PR’s from merging.

### Testing

This repository uses Jest as the default unit-testing framework, and is configured independently at each package directory. Due to the build system, you have the flexibility within each package to test appropriately.

#### Running tests

To test this SDK locally, you can:

##### **Run ALL test suites (mimicking what our CI workflow does)**

```sh
# Install dependencies
yarn

# Build
yarn build

# Runs all tests, but skip the ones that require a VPN
yarn test

# Run all tests, including the ones that require a VPN
yarn test:vpn
```

Or,

##### **Run test suites specific to a package**

To run test suites specific to a package, you will require to change directory to a package, and run `yarn test` there:

```sh
cd packages/passport && yarn test
cd packages/checkout && yarn test
cd packages/internal/toolkit && yarn test
cd packages/provider && yarn test
cd packages/immutablex_client && yarn test
```

You can also extend these commands, by using Jest syntax such as regex or to target specific tests to run:

```sh
cd packages/passport && yarn test -t "this is a test name within passport testing suite"
```

#### Writing tests

We are currently not enforcing a preference for testing practices. It is completely up to your team to decide how you test your package.

The root [`package.json`](package.json) is the entry point for all CI testing purposes. Therefore, if you wish to write tests for an existing or new package, please ensure that a `"test"` script exists in the associated `package.json` file so that it is picked up by the [`root "test" command.`](package.json#L19)

### Documentation

Documentation is automatically generated from [TSDoc](https://tsdoc.org/) style comments.

#### Writing documentation

This repository uses [TypeDoc](https://typedoc.org/) to convert TSDoc comments into the SDK reference docs you see [here](https://docs.immutable.com/docs/zkEVM/sdks/typescript)

A good rule of thumb is to ensure anything that is exported has TSDoc comments created for it. The best way to get a feel for how TSDoc works is to play with it [here](https://microsoft.github.io/tsdoc/)

At a minimum, aim to have `@param`, `@returns`, `@throws` and `@description` for functions. If the function is quite complex, provide an `@example` too, like [this](https://github.com/immutable/ts-immutable-sdk/blob/2336b6f050627fe9ba3eabf0d0efdb296c04fc9d/packages/internal/bridge/sdk/src/tokenBridge.ts#L77-L105)

#### Generate SDK Reference Documentation

From a clean checkout, run:

```sh
yarn
yarn build
yarn docs:build
```

To view the docs locally, run: `yarn docs:serve`

### Releasing

To release a new version of the SDK, you can use the `Publish to NPM` [GitHub Action](https://github.com/immutable/ts-immutable-sdk/actions/workflows/publish.yaml). This will publish the SDK to NPM, and also create a new GitHub release/tag.

To use this action, you will need to:
  - Go to the [GitHub Actions Workflow](https://github.com/immutable/ts-immutable-sdk/actions/workflows/publish.yaml) page for this repo
  - Click on the `Run workflow` button
  - Select the branch you want to release from (usually `main`)
    - `alpha` releases can be done from any branch, but `release`s must be done from `main`
  - Select the `Release Type` (either `alpha`, or `release`)
  - Select the `Upgrade Type` (either `none`, `patch`, `minor`, or `major`)
    - See [Versioning](#versioning) for more information on this
  - Click the green `Run workflow` button

#### Dry Run

You can optionally do a dry run by checking the `Dry run` checkbox. This will run the workflow, but not publish the SDK to NPM, or create a new GitHub release/tag. This is useful to see what the workflow will tag the next release version as, before actually releasing it.

#### Versioning

> [!IMPORTANT]
> While the SDK are on `0.X` releases, interface or breaking changes should bump the minor version, whilst non-breaking changes should bump the patch version.

When releasing a new version of the SDK, you will need to specify the `Upgrade Type` (either `none`, `patch`, `minor`, or `major`). This will determine what the next version of the SDK will be based off the existing [tags in the repo](https://github.com/immutable/ts-immutable-sdk/tags).

The `Publish to NPM` workflow will update the version in the top level `package.json` and push it back to the `main` branch.

Selecting `Release Type` of `release` and an `Upgrade Type` other than `none` will bump the chosen version of the SDK. Note, if the previous version is an `alpha` version, the next version will be based off the alpha version.

For example, given the latest tag of `0.8.0-alpha` and selecting patch as the `Upgrade Type`: `0.8.0-alpha` -> `0.9.0`

#### Updated SDK Reference Documentation

> [!NOTE]
<<<<<<< HEAD
> To have a package documented, the package must have a `typedoc.json` file in the root of the package. See [passport](./packages/passport/sdk/typedoc.json) for an example. And the package must be listed in the root level `typedoc.json` file.
=======
> To have a package documented, the package must have a `typedoc.json` file in the root of the package. See [passport](packages/passport/typedoc.json) for an example. And the package must be listed in the root level `typedoc.json` file.
>>>>>>> be93302b

When the `Publish to NPM` workflow successfully runs, it will trigger the `Publish SDK Reference Docs` GitHub Action. This will build the SDK reference documentation, similar to the steps in [Generate SDK Reference Documentation](#generate-sdk-reference-documentation), and push the changes to the `imx-docs` repo and create a PR for you to review.

The PR will add the user that initated the `Publish to NPM` workflow as a reviewer, so you can review the changes and merge the PR.

Look for a PR with the title `Release SDK reference docs vX.X.X` in the [imx-docs repo](https://github.com/immutable/imx-docs/pulls)

Note, the docs will only be updated if the `Publish to NPM` workflow is run with a `Release Type` of `release`.

#### Changelog

Add your changes to the [CHANGELOG.md](CHANGELOG.md) file under the `[Unreleased]` section under the appropriate subheading:

- `### [Added]` - for new features
- `### [Changed]` - for changes in existing functionality
- `### [Deprecated]` - for soon-to-be removed features
- `### [Removed]` - for now removed features
- `### [Fixed]` - for any bug fixes
- `### [Security]` - in case of vulnerabilities

The `[Unreleased]` title will be updated by the `Publish to NPM` workflow to the next version number and pushed back to the `main` branch.

## Disclaimer for Alpha Releases

Please note that alpha releases are still in development and may contain bugs or breaking changes. Please do not use these versions as we do not intend to support them.<|MERGE_RESOLUTION|>--- conflicted
+++ resolved
@@ -276,6 +276,9 @@
 > [!IMPORTANT]
 > While the SDK are on `0.X` releases, interface or breaking changes should bump the minor version, whilst non-breaking changes should bump the patch version.
 
+> [!IMPORTANT]
+> While the SDK are on `0.X` releases, interface or breaking changes should bump the minor version, whilst non-breaking changes should bump the patch version.
+
 When releasing a new version of the SDK, you will need to specify the `Upgrade Type` (either `none`, `patch`, `minor`, or `major`). This will determine what the next version of the SDK will be based off the existing [tags in the repo](https://github.com/immutable/ts-immutable-sdk/tags).
 
 The `Publish to NPM` workflow will update the version in the top level `package.json` and push it back to the `main` branch.
@@ -287,11 +290,7 @@
 #### Updated SDK Reference Documentation
 
 > [!NOTE]
-<<<<<<< HEAD
 > To have a package documented, the package must have a `typedoc.json` file in the root of the package. See [passport](./packages/passport/sdk/typedoc.json) for an example. And the package must be listed in the root level `typedoc.json` file.
-=======
-> To have a package documented, the package must have a `typedoc.json` file in the root of the package. See [passport](packages/passport/typedoc.json) for an example. And the package must be listed in the root level `typedoc.json` file.
->>>>>>> be93302b
 
 When the `Publish to NPM` workflow successfully runs, it will trigger the `Publish SDK Reference Docs` GitHub Action. This will build the SDK reference documentation, similar to the steps in [Generate SDK Reference Documentation](#generate-sdk-reference-documentation), and push the changes to the `imx-docs` repo and create a PR for you to review.
 
