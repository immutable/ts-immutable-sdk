{
  "name": "@imtbl/sdk",
  "version": "0.0.0",
  "description": "Immutable Unified SDK",
  "main": "dist/index.js",
  "types": "dist/index.d.ts",
  "type": "module",
  "files": [
    "dist"
  ],
  "engines": {
    "node": ">=14.0.0"
  },
  "scripts": {
    "build": "yarn packageList && rm -rf dist && NODE_ENV=production rollup --config rollup.config.js && rm -rf dist/types",
    "typecheck": "tsc --noEmit --jsx preserve",
    "lint": "eslint ./src --ext .ts,.jsx,.tsx --max-warnings=0",
    "packageList": "yarn workspaces list --json | sed -e ' $ ! s/}/},/' | sed '$ s/$/]/' | sed '1 s/^/[/' > workspace-packages.json"
  },
  "repository": {
    "type": "git",
    "url": "git+https://github.com/immutable/ts-immutable-sdk.git"
  },
  "author": "Immutable",
  "license": "Apache-2.0",
  "bugs": {
    "url": "https://github.com/immutable/ts-immutable-sdk/issues"
  },
  "homepage": "https://github.com/immutable/ts-immutable-sdk#readme",
  "dependencies": {
    "@imtbl/config": "*",
    "@imtbl/passport": "*",
    "@imtbl/provider": "*",
<<<<<<< HEAD
    "@imtbl/starkex": "*"
=======
    "@imtbl/starkex": "*",
    "@rollup/plugin-json": "^6.0.0"
>>>>>>> 0d95c93c
  },
  "devDependencies": {
    "@rollup/plugin-commonjs": "^24.0.1",
    "@rollup/plugin-node-resolve": "^15.0.2",
    "@rollup/plugin-typescript": "^11.0.0",
    "eslint": "^8.34.0",
    "rollup": "^3.17.2",
    "rollup-plugin-dts": "^5.3.0",
    "typescript": "^4.9.5"
  }
}<|MERGE_RESOLUTION|>--- conflicted
+++ resolved
@@ -31,12 +31,8 @@
     "@imtbl/config": "*",
     "@imtbl/passport": "*",
     "@imtbl/provider": "*",
-<<<<<<< HEAD
-    "@imtbl/starkex": "*"
-=======
     "@imtbl/starkex": "*",
     "@rollup/plugin-json": "^6.0.0"
->>>>>>> 0d95c93c
   },
   "devDependencies": {
     "@rollup/plugin-commonjs": "^24.0.1",
