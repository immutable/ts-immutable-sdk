--- conflicted
+++ resolved
@@ -5,13 +5,7 @@
   ModuleConfiguration,
 } from '@imtbl/config';
 
-// import { version } from '../../../../sdk/package.json';
-
-<<<<<<< HEAD
-// const sdkVersion = `ts-immutable-sdk-${version}`;
-=======
-const sdkVersion = `ts-immutable-sdk-0.0.0`;
->>>>>>> 604d4af8
+import { version as sdkVersion } from '../../../../sdk/package.json';
 
 // Set `sdkVersion` on config
 const PRODUCTION = () => {
@@ -20,11 +14,7 @@
     chainID: 1,
     coreContractAddress: '0x5FDCCA53617f4d2b9134B29090C87D01058e27e9',
     registrationContractAddress: '0x72a06bf2a1CE5e39cBA06c0CAb824960B587d64c',
-<<<<<<< HEAD
-    // sdkVersion,
-=======
     sdkVersion,
->>>>>>> 604d4af8
   });
 };
 
@@ -35,11 +25,7 @@
     chainID: 5,
     coreContractAddress: '0x7917eDb51ecD6CdB3F9854c3cc593F33de10c623',
     registrationContractAddress: '0x1C97Ada273C9A52253f463042f29117090Cd7D83',
-<<<<<<< HEAD
-    // sdkVersion,
-=======
     sdkVersion,
->>>>>>> 604d4af8
   });
 };
 
