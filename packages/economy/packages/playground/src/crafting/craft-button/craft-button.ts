import { css, html, LitElement } from 'lit';
import { customElement, eventOptions, property, state, } from 'lit/decorators.js';

<<<<<<< HEAD
import { CraftInput, Economy } from '@imtbl/economy-sdk';
=======
import { Economy } from '@imtbl/economy-sdk';
import { CraftInput } from '@imtbl/economy-sdk';
>>>>>>> f3ceee28

@customElement('imtbl-craft-button')
export class CraftButton extends LitElement {
  static styles = css``;
  @property()
  label?: string = '%craft-button%';
  private economy: Economy;
  @state()
  private craftInput: CraftInput = {
    requiresWeb3: true,
    web3Assets: {},
  };

  constructor() {
    super();
    this.economy = new Economy();
  }

  @eventOptions({ capture: true })
  handleClick(event: MouseEvent) {
    event.preventDefault();
    this.economy.craft(this.craftInput);
  }

  firstUpdated() {
    console.log('Component mounted!');
  }

  render() {
    return html`<div @click=${ this.handleClick }>
      <slot></slot>
    </div>`;
  }
}<|MERGE_RESOLUTION|>--- conflicted
+++ resolved
@@ -1,29 +1,33 @@
-import { css, html, LitElement } from 'lit';
-import { customElement, eventOptions, property, state, } from 'lit/decorators.js';
+import { LitElement, css, html } from 'lit';
+import {
+  customElement,
+  eventOptions,
+  property,
+  state,
+} from 'lit/decorators.js';
 
-<<<<<<< HEAD
-import { CraftInput, Economy } from '@imtbl/economy-sdk';
-=======
 import { Economy } from '@imtbl/economy-sdk';
 import { CraftInput } from '@imtbl/economy-sdk';
->>>>>>> f3ceee28
 
 @customElement('imtbl-craft-button')
 export class CraftButton extends LitElement {
   static styles = css``;
+
+  private economy: Economy;
+
+  constructor() {
+    super();
+    this.economy = new Economy();
+  }
+
   @property()
   label?: string = '%craft-button%';
-  private economy: Economy;
+
   @state()
   private craftInput: CraftInput = {
     requiresWeb3: true,
     web3Assets: {},
   };
-
-  constructor() {
-    super();
-    this.economy = new Economy();
-  }
 
   @eventOptions({ capture: true })
   handleClick(event: MouseEvent) {
@@ -36,7 +40,7 @@
   }
 
   render() {
-    return html`<div @click=${ this.handleClick }>
+    return html`<div @click=${this.handleClick}>
       <slot></slot>
     </div>`;
   }
