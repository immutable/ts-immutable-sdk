--- conflicted
+++ resolved
@@ -1,7 +1,3 @@
 export * from './Economy';
-export type { craftStatuses } from './crafting';
-<<<<<<< HEAD
-export type { CraftInput, CraftStatuses } from './crafting';
-=======
-export type { CraftInput, ICraftStatus } from './crafting';
->>>>>>> 812022a7
+export { craftStatuses } from './crafting';
+export type { CraftInput, CraftStatuses } from './crafting';