import { Subject, Subscription } from 'rxjs';

<<<<<<< HEAD
import { EconomyCustomEventTypes } from './types';
=======
import { EconomyCustomEvents } from './types';
import type { EventStatus, IEventType } from './types';
>>>>>>> ca5ac075

/** @public Standard SDK Configuration interface */
export type Configuration = {
  env: 'production' | 'dev';
};

const defaultConfig: Configuration = {
  env: 'dev',
};

/**
 * Base class from which all SDK classes inherit a common interface
 * with default lifecycle implementations
 */
export abstract class SDK<SDKEvent> {
  constructor(protected config = defaultConfig) {
    this.config = config;
    this.connect();
  }

  /** Produces lifecycle events so consumer can hook into the SDK workflow */
  private events$$ = new Subject<SDKEvent>();
  private eventsSubscription!: Subscription;

  private get events$() {
    return this.events$$.asObservable();
  }

  /**
   * Lifecycle: Use to bootstrap initialisation
   */
  abstract connect(): void;

  /**
   * Lifecycle: Use to clean up the resources before class instance is destroyed
   */
  public disconnect(): void {
    this?.eventsSubscription?.unsubscribe();
  }

  /** Utility: Use to print logs in console */
  log(...args: unknown[]): void {
    console.log(`${this.constructor.name}:`, ...args);
  }

  /** Utility: Getter to protected config object */
  public getConfig(): Configuration {
    return this.config;
  }

  /** Utility: Subscribe to craft and purchase events */
  subscribe(handler: (event: SDKEvent) => void): Subscription {
    this.eventsSubscription = this.events$.subscribe(handler);
    return this.eventsSubscription;
  }

  /**
   * Notify observers of a lifecycle event
   * @param type action event type
   * @param status action event status
   */
<<<<<<< HEAD
  protected emitEvent(event: SDKEvent): void {
    this.emitNativeEvent(event);
    this.events$$.next(event);
  }

  /**
   * Notify DOM listeners of a lifecycle event
   * @param detail event payload
   */
  private emitNativeEvent(detail: SDKEvent): void {
    if (!this.isClientSide) {
      this.log(
        'Cannot dispatch native event: not running in a browser environment'
      );
      return;
    }

    const event = new CustomEvent(EconomyCustomEventTypes.DEFAULT, {
      detail,
      bubbles: true,
      cancelable: true,
    });
    document.dispatchEvent(event);
  }

  /**
   * Utility: Checks if the class was mounted in a browser environment
   */
  protected get isClientSide(): boolean {
    return typeof window !== 'undefined' && typeof document !== 'undefined';
=======
  protected emitEvent<S extends EventStatus>(
    type: ActionType,
    status: S
  ): void {
    this.emitNativeEvent({ type, status });
    this.events$$.next({ type, status });
>>>>>>> ca5ac075
  }

  /**
   * Notify DOM listeners of a lifecycle event
   * @param detail event payload
   */
  private emitNativeEvent<T>(detail: T): void {
    if (!this.isClientSide) {
      this.log(
        'Cannot dispatch native event: not running in a browser environment'
      );
      return;
    }

    const event = new CustomEvent(EconomyCustomEvents.DEFAULT, {
      detail,
      bubbles: true,
      cancelable: true,
    });
    document.dispatchEvent(event);
  }

  /**
   * Utility: Checks if the class was mounted in a browser environment
   */
  protected get isClientSide(): boolean {
    return typeof window !== 'undefined' && typeof document !== 'undefined';
  }

  /**
   * Produce an event handler callback that can be passed to SDK functions
   * to allow them to trigger SDK events that will bubble up to subscriber
   * @param type EconomySDKEvent
   * @returns Function that will emit an event
   */
  protected getEmitEventHandler() {
    const handler = (event: SDKEvent) => this.emitEvent(event);
    return handler.bind(this);
  }
}<|MERGE_RESOLUTION|>--- conflicted
+++ resolved
@@ -1,17 +1,15 @@
 import { Subject, Subscription } from 'rxjs';
 
-<<<<<<< HEAD
 import { EconomyCustomEventTypes } from './types';
-=======
-import { EconomyCustomEvents } from './types';
-import type { EventStatus, IEventType } from './types';
->>>>>>> ca5ac075
 
 /** @public Standard SDK Configuration interface */
 export type Configuration = {
   env: 'production' | 'dev';
 };
 
+/**
+ * @private Default SDK Configuration
+ */
 const defaultConfig: Configuration = {
   env: 'dev',
 };
@@ -67,7 +65,6 @@
    * @param type action event type
    * @param status action event status
    */
-<<<<<<< HEAD
   protected emitEvent(event: SDKEvent): void {
     this.emitNativeEvent(event);
     this.events$$.next(event);
@@ -98,41 +95,6 @@
    */
   protected get isClientSide(): boolean {
     return typeof window !== 'undefined' && typeof document !== 'undefined';
-=======
-  protected emitEvent<S extends EventStatus>(
-    type: ActionType,
-    status: S
-  ): void {
-    this.emitNativeEvent({ type, status });
-    this.events$$.next({ type, status });
->>>>>>> ca5ac075
-  }
-
-  /**
-   * Notify DOM listeners of a lifecycle event
-   * @param detail event payload
-   */
-  private emitNativeEvent<T>(detail: T): void {
-    if (!this.isClientSide) {
-      this.log(
-        'Cannot dispatch native event: not running in a browser environment'
-      );
-      return;
-    }
-
-    const event = new CustomEvent(EconomyCustomEvents.DEFAULT, {
-      detail,
-      bubbles: true,
-      cancelable: true,
-    });
-    document.dispatchEvent(event);
-  }
-
-  /**
-   * Utility: Checks if the class was mounted in a browser environment
-   */
-  protected get isClientSide(): boolean {
-    return typeof window !== 'undefined' && typeof document !== 'undefined';
   }
 
   /**
