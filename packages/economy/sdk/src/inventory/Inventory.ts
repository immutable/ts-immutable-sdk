import { Service } from 'typedi';
<<<<<<< HEAD
import { List } from 'linqts';
import { withSDKError } from '../Errors';
import { GetItemsInput, InventoryService } from './InventoryService';
import { InventoryItem } from '../__codegen__/inventory';
=======
import { RootApiGameIDItemsGetRequest } from '__codegen__/inventory';
import { withSDKError } from '../Errors';

import { StudioBE } from '../StudioBE';
>>>>>>> 3e8f0155

@Service()
export class Inventory {
  constructor(private studioBE: StudioBE) {}

  @withSDKError({ type: 'INVENTORY_GET_ITEMS_ERROR' })
  public async getItems(input: RootApiGameIDItemsGetRequest) {
    const { data, status } = await this.studioBE.inventoryApi.gameIDItemsGet(
      input,
    );

    if (status !== 200) {
      throw new Error('INVENTORY_GET_ITEMS_ERROR', {
        cause: { code: `${status}`, reason: 'unknown' },
      });
    }

    const items = data.rows;

    return items;
  }

  public static filterItemsBy(
    items: InventoryItem[],
    predicate: (value?: InventoryItem, index?: number, list?: InventoryItem[]) => boolean,
  ) {
    return new List<InventoryItem>(items).Where(predicate).ToArray();
  }
}<|MERGE_RESOLUTION|>--- conflicted
+++ resolved
@@ -1,15 +1,9 @@
+import { List } from 'linqts';
 import { Service } from 'typedi';
-<<<<<<< HEAD
-import { List } from 'linqts';
-import { withSDKError } from '../Errors';
-import { GetItemsInput, InventoryService } from './InventoryService';
-import { InventoryItem } from '../__codegen__/inventory';
-=======
-import { RootApiGameIDItemsGetRequest } from '__codegen__/inventory';
-import { withSDKError } from '../Errors';
 
 import { StudioBE } from '../StudioBE';
->>>>>>> 3e8f0155
+import { withSDKError } from '../Errors';
+import { InventoryItem, RootApiGameIDItemsGetRequest } from '../__codegen__/inventory';
 
 @Service()
 export class Inventory {
