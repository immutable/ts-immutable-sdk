/* eslint-disable  */
import { Service } from 'typedi';

import type { EventData, EventType } from '../types';
<<<<<<< HEAD
import { comparison } from '../utils';
=======
import { asyncFn, comparison } from '../utils';
>>>>>>> 9bdd1e57
import { EventClient } from '../EventClient';
import { StudioBE } from '../StudioBE';
import { Config } from '../Config';
import { Store } from '../Store';
import { Recipe } from '../recipe/Recipe';
<<<<<<< HEAD
import { Provider } from '../provider/Provider';
=======

import { InventoryItem } from '../__codegen__/inventory';
import {
  CraftIngredient,
  CraftCreateCraftInput,
  CraftCreateCraftOutput,
  DomainCraft,
} from '../__codegen__/crafting';
>>>>>>> 9bdd1e57

import { InventoryItem } from '../__codegen__/inventory';
import {
  CraftIngredient,
  CraftCreateCraftInput,
  CraftCreateCraftOutput,
  DomainCraft,
} from '../__codegen__/crafting';

/**
 * @internal Craft events
 */
export type CraftEvent = EventType<
  'CRAFT',
  | EventData<'STARTED' | 'IN_PROGRESS'>
  | EventData<'COMPLETED', { data: {} }>
  | EventData<'FAILED', { error: { code: string; reason: string } }>
  | EventData<
      'AWAITING_WEB3_INTERACTION' | 'VALIDATING' | 'SUBMITTED' | 'PENDING'
    >
>;

/** List of specific craft statuses */
export type CraftStatus = CraftEvent['status'];

@Service()
export class Crafting {
  constructor(
    private events: EventClient<CraftEvent>,
    private studioBE: StudioBE,
    private config: Config,
    private store: Store,
    private recipe: Recipe,
<<<<<<< HEAD
    private provider: Provider
=======
>>>>>>> 9bdd1e57
  ) {}

  /**
   * Given inputs for a recipe crafting
   * process the recipe by sending it to the backend service
   * @param input crafting recipe inputs
   * @returns crafting status
   */
  public async craft(
    input: CraftCreateCraftInput
  ): Promise<CraftCreateCraftOutput> {
    // 1. validate inputs
    await this.validate();

    // 2. submit craft to BE
    const { data: output, status } = await this.studioBE.craftingApi.craftPost({
      request: input,
    });

    if (!(status >= 200 && status < 300)) {
      throw new Error('Crafting failed');
    }

    // 3. transfer assets to escrow wallet if needed
    await this.transferAssetsToEscrowWallet(input, output);

    return output;
  }

  private async transferAssetsToEscrowWallet(
    input: CraftCreateCraftInput,
    output: CraftCreateCraftOutput
  ) {
    const tokenIds = input.ingredients
      .map(
        ({ item_id }) =>
          this.store.get().inventory.find((item) => item.id === item_id)
            ?.token_id
      )
      .filter(Boolean)
      .map(Number);

    console.log('🚀 ~ file: Crafting.ts:87 ~ Crafting ~ tokenIds:', {
      input,
      output,
      tokenIds,
    });

    // no ntfs found then skip transfer
    if (tokenIds.length === 0 || !output.id) {
      return;
    }

    this.provider.transfer(output.id, tokenIds);
  }

  public addInput(input: CraftIngredient) {
    this.store.set((state) => {
      state.craftingInputs.push(input);
    });
  }

  public removeInput(itemId: string) {
    this.store.set((state) => {
      state.craftingInputs = state.craftingInputs.filter(
        (input) => input.item_id !== itemId
      );
    });
  }

  public addInputByItem(item: InventoryItem) {
    const { selectedRecipeId } = this.store.get();

    if (!selectedRecipeId) {
      throw new Error('No recipe selected');
    }

    const recipe = this.store
      .get()
      .recipes.find((r) => r.id === selectedRecipeId);

    if (!recipe) {
      throw new Error('Selected recipe not found');
    }

    const allInputs = this.recipe.getInputsByItem(recipe, item);

    const [availableInput] =
      allInputs.find(([input]) => {
        if (input.type === 'multiple_item') {
          const condition = input.conditions?.find(
            (cond) => cond.type === 'sum' || cond.type === 'qty'
          );

          const key = condition?.ref;
          const expected = condition?.expected;
          const op = condition?.comparison as string;
          let curr = 0;

          if (condition?.type === 'sum') {
            curr = this.store
              .get()
              .craftingInputs.filter(
                ({ condition_id }) => condition_id === input.id
              )
              .map(({ item_id }) =>
                this.store.get().inventory.find((item) => item.id === item_id)
              )
              .reduce((acc, item) => {
                return (
                  acc + Number({ ...item?.metadata }?.[key as string]) || 0
                );
              }, 0);

            return !comparison(curr, expected, op);
          }

          if (condition?.type === 'qty') {
            curr = this.store
              .get()
              .craftingInputs.filter(
                ({ condition_id }) => condition_id === input.id
              ).length;

            return !comparison(curr, expected, op);
          }

          return false;
        }

        return (
          this.store
            .get()
            .craftingInputs.findIndex(
              (usedInput) => usedInput.condition_id === input.id
            ) === -1
        );
      }) || [];

    if (!availableInput?.id) {
      throw new Error('No available input found');
    }

    this.addInput({
      condition_id: availableInput.id,
      item_id: item.id as string,
    });
  }

  /**
   * TODO:
   * Validate a craft input
   * @param input
   * @returns
   */
  public async validate() {
    // TODO: submit craft to BE for validation
    return true;
  }

  public async getTransactions(
    gameId: string,
    userId: string
  ): Promise<Array<DomainCraft>> {
    try {
      const { status, data } = await this.studioBE.craftingApi.craftsGet();

      if (!(status >= 200 && status < 300)) {
        throw new Error('error fetching crafts');
      }

      // TODO: Sort by latest
      return data.filter(
        (craft) => craft.game_id === gameId && craft.user_id === userId
      );
    } catch (error) {
      throw new Error('error fetching crafts', { cause: { error } });
    }
  }
}<|MERGE_RESOLUTION|>--- conflicted
+++ resolved
@@ -2,28 +2,13 @@
 import { Service } from 'typedi';
 
 import type { EventData, EventType } from '../types';
-<<<<<<< HEAD
 import { comparison } from '../utils';
-=======
-import { asyncFn, comparison } from '../utils';
->>>>>>> 9bdd1e57
 import { EventClient } from '../EventClient';
 import { StudioBE } from '../StudioBE';
 import { Config } from '../Config';
 import { Store } from '../Store';
 import { Recipe } from '../recipe/Recipe';
-<<<<<<< HEAD
 import { Provider } from '../provider/Provider';
-=======
-
-import { InventoryItem } from '../__codegen__/inventory';
-import {
-  CraftIngredient,
-  CraftCreateCraftInput,
-  CraftCreateCraftOutput,
-  DomainCraft,
-} from '../__codegen__/crafting';
->>>>>>> 9bdd1e57
 
 import { InventoryItem } from '../__codegen__/inventory';
 import {
@@ -57,10 +42,7 @@
     private config: Config,
     private store: Store,
     private recipe: Recipe,
-<<<<<<< HEAD
     private provider: Provider
-=======
->>>>>>> 9bdd1e57
   ) {}
 
   /**
@@ -102,12 +84,6 @@
       )
       .filter(Boolean)
       .map(Number);
-
-    console.log('🚀 ~ file: Crafting.ts:87 ~ Crafting ~ tokenIds:', {
-      input,
-      output,
-      tokenIds,
-    });
 
     // no ntfs found then skip transfer
     if (tokenIds.length === 0 || !output.id) {
