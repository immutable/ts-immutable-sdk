--- conflicted
+++ resolved
@@ -1,7 +1,4 @@
-<<<<<<< HEAD
-=======
 /* eslint-disable no-console */
->>>>>>> fa073a23
 import type { EventData, EventType } from '../types';
 import { asyncFn } from '../utils';
 import { withSDKError } from '../Errors';
@@ -105,14 +102,8 @@
    * @param input
    * @returns
    */
-<<<<<<< HEAD
-  public async validate(input: CraftInput) {
-    // TODO
-    return this.craftingService.validate(input.input);
-=======
   public async validate() {
     // TODO
     return this.craftingService.validate();
->>>>>>> fa073a23
   }
 }