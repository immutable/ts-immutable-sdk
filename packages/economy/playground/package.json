{
  "name": "@imtbl/economy-playground",
  "description": "Playground application for Immutable Economy SDK",
  "version": "0.0.0",
  "dependencies": {
    "@imtbl/checkout-sdk": "0.0.0",
    "@imtbl/checkout-widgets": "0.0.0",
    "@imtbl/economy": "0.0.0",
    "@imtbl/passport": "0.0.0",
    "@imtbl/provider": "0.0.0",
    "assert": "^2.0.0",
    "buffer": "^6.0.3",
    "crypto-browserify": "^3.12.0",
    "https-browserify": "^1.0.0",
    "lit": "^2.7.2",
    "moment": "^2.29.4",
    "os-browserify": "^0.3.0",
    "process": "^0.11.10",
    "stream-browserify": "^3.0.0",
    "stream-http": "^3.2.0",
    "tslib": "latest",
    "url": "^0.11.0",
    "variant-classnames": "^1.3.0",
    "vite-plugin-node-polyfills": "^0.8.2"
  },
  "devDependencies": {
    "@rollup/plugin-commonjs": "^24.0.1",
    "@rollup/plugin-json": "^6.0.0",
    "@rollup/plugin-node-resolve": "^15.0.2",
    "@rollup/plugin-replace": "^5.0.2",
    "@rollup/plugin-typescript": "^11.0.0",
    "@storybook/addon-essentials": "^7.0.18",
    "@storybook/addon-links": "^7.0.18",
    "@storybook/blocks": "^7.0.18",
    "@storybook/web-components": "^7.0.18",
    "@storybook/web-components-vite": "^7.0.18",
    "@types/node": "^18.14.2",
    "chromatic": "^6.18.0",
    "react": "^18.2.0",
    "react-dom": "^18.2.0",
    "replace-in-file": "^7.0.1",
    "rollup": "^3.17.2",
    "rollup-plugin-node-polyfills": "^0.2.1",
    "storybook": "^7.0.18",
    "ts-node": "^10.9.1",
    "typescript": "^4.9.5",
    "vite": "^4.3.5"
  },
  "engines": {
    "node": ">=16"
  },
  "files": [
    "dist"
  ],
  "license": "Apache-2.0",
  "resolutions": {
    "string-width": "4.2.2"
  },
  "scripts": {
    "build": "storybook build",
    "build:app": "tsc && vite build",
<<<<<<< HEAD
=======
    "build:package": "rollup --config rollup.config.js && cp ./dist/index.js storybook-static/js/index.js && replace-in-file '/src/index.ts' '/js/index.js' ./storybook-static/iframe.html",
>>>>>>> eaef453a
    "chromatic": "chromatic --exit-zero-on-changes",
    "clean": "rimraf ./dist ./.cache",
    "dev": "vite",
    "prestart": "[ -f public/js/imtbl-checkout-widgets.js ] || { echo 'Error: checkout-widgets deps not found. Please run `npm run setup` first.' ; exit 1; }",
    "preview": "vite preview",
    "setup": "npm run clean && yarn workspace @imtbl/checkout-widgets-lib build && yarn workspace @imtbl/checkout-widgets-lib dist:sdk && cp ../../../sdk/dist/browser/checkout.js public/js/imtbl-checkout-widgets.js",
    "start": "storybook dev -p 6006"
  },
  "type": "module",
  "types": "dist/index.d.ts"
}<|MERGE_RESOLUTION|>--- conflicted
+++ resolved
@@ -59,10 +59,7 @@
   "scripts": {
     "build": "storybook build",
     "build:app": "tsc && vite build",
-<<<<<<< HEAD
-=======
     "build:package": "rollup --config rollup.config.js && cp ./dist/index.js storybook-static/js/index.js && replace-in-file '/src/index.ts' '/js/index.js' ./storybook-static/iframe.html",
->>>>>>> eaef453a
     "chromatic": "chromatic --exit-zero-on-changes",
     "clean": "rimraf ./dist ./.cache",
     "dev": "vite",
