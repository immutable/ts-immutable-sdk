import { html } from 'lit-html';

const meta = {
  title: 'Crafting/widget',
  args: {
    gameId: '',
    userId: '',
    walletAddress: '',
  },
};
export default meta;

<<<<<<< HEAD
const Template = (args: any) => {
  return html`
    <crafting-widget game-id="${args.gameId}" user-id="${args.userId}" wallet-address="${args.walletAddress}"></crafting-widget>
  `;
};
=======
const Template = () => html`
  <crafting-widget game-id="minecraft" user-id="jimmy-test" wallet-address="0x"></crafting-widget>
`;
>>>>>>> 93c10f56

export const Widget: any = Template.bind({});
Widget.args = {};<|MERGE_RESOLUTION|>--- conflicted
+++ resolved
@@ -3,24 +3,18 @@
 const meta = {
   title: 'Crafting/widget',
   args: {
-    gameId: '',
-    userId: '',
-    walletAddress: '',
+    gameId: 'pokemon',
+    userId: 'pokemon_master',
+    walletAddress: '0x',
   },
 };
 export default meta;
 
-<<<<<<< HEAD
 const Template = (args: any) => {
   return html`
     <crafting-widget game-id="${args.gameId}" user-id="${args.userId}" wallet-address="${args.walletAddress}"></crafting-widget>
   `;
 };
-=======
-const Template = () => html`
-  <crafting-widget game-id="minecraft" user-id="jimmy-test" wallet-address="0x"></crafting-widget>
-`;
->>>>>>> 93c10f56
 
 export const Widget: any = Template.bind({});
 Widget.args = {};