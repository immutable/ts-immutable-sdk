--- conflicted
+++ resolved
@@ -6,28 +6,24 @@
 // FIXME: export this types
 import type { DomainRecipe } from '@imtbl/economy/dist/__codegen__/recipe';
 import type { InventoryItem } from '@imtbl/economy/dist/__codegen__/inventory';
-<<<<<<< HEAD
 import type {
   CraftCreateCraftInput,
   DomainCraft,
 } from '@imtbl/economy/dist/__codegen__/crafting';
-=======
-import type { CraftCreateCraftInput, DomainCraft } from '@imtbl/economy/dist/__codegen__/crafting';
->>>>>>> 9bdd1e57
 
 type ComponentEvent =
   | {
-    type: 'userInfo';
-    data: { userId: string; email: string; address: string };
-  }
+      type: 'userInfo';
+      data: { userId: string; email: string; address: string };
+    }
   | {
-    type: 'item-selected';
-    data: Required<InventoryItem>;
-  }
+      type: 'item-selected';
+      data: Required<InventoryItem>;
+    }
   | {
-    type: 'recipe-selected';
-    data: string;
-  };
+      type: 'recipe-selected';
+      data: string;
+    };
 
 @customElement('crafting-widget')
 export class CraftingWidget extends LitElement {
@@ -92,11 +88,7 @@
   selectItem(item: Required<InventoryItem>) {
     if (this.selectedItems.has(item.id)) {
       this.selectedItems.delete(item.id);
-<<<<<<< HEAD
       this.economy.crafting.removeInput(item.id);
-=======
-      this.economy.crafting.removeInput(item.id)
->>>>>>> 9bdd1e57
     } else {
       this.selectedItems.set(item.id, item);
       this.economy.crafting.addInputByItem(item);
@@ -165,36 +157,26 @@
     if (!this.economy.state.selectedRecipeId) {
       return;
     }
+
     const input: CraftCreateCraftInput = {
       game_id: this.economy.config.get().gameId,
       user_id: this.economy.config.get().userId,
       recipe_id: this.economy.state.selectedRecipeId,
       ingredients: this.economy.state.craftingInputs,
-<<<<<<< HEAD
     };
 
     this.economy.crafting.craft(input);
-=======
-    }
-    this.economy.crafting.craft(input)
-
->>>>>>> 9bdd1e57
   }
 
   render() {
     const selectedItems = Array.from(this.selectedItems.values());
     const filteredInventory = this.selectedRecipe
       ? this.inventory.filter((item: Required<InventoryItem>) => {
-<<<<<<< HEAD
           return (
             this.economy.recipe.getInputsByItem(this.selectedRecipe, item)
               .length > 0
           );
         })
-=======
-        return this.economy.recipe.getInputsByItem(this.selectedRecipe, item).length > 0;
-      })
->>>>>>> 9bdd1e57
       : this.inventory;
 
     return html`
@@ -260,9 +242,9 @@
               <!-- INVENTORY -->
               <div
                 class="bg-gray-100 overflow-hidden overflow-y-scroll max-h-96 lg:max-h-none ${this
-        .disabledSelection
-        ? 'grayscale contrast-200 opacity-50 pointer-events-none'
-        : ''}"
+                  .disabledSelection
+                  ? 'grayscale contrast-200 opacity-50 pointer-events-none'
+                  : ''}"
               >
                 <inventory-collection
                   .inventory="${filteredInventory}"
