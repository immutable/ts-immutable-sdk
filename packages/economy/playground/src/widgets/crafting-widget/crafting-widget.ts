import { LitElement, html } from "lit";
import { customElement, property, state } from "lit/decorators.js";

import { Environment } from "@imtbl/config";
import { Economy } from "@imtbl/economy";
// FIXME: export this types
import type { DomainRecipe } from "@imtbl/economy/dist/__codegen__/recipe";
import type { InventoryItem } from "@imtbl/economy/dist/__codegen__/inventory";
import type {
  CraftCreateCraftInput,
  DomainCraft,
} from "@imtbl/economy/dist/__codegen__/crafting";

type ComponentEvent =
  | {
      type: "userInfo";
      data: { userId: string; email: string; address: string };
    }
  | {
      type: "item-selected";
      data: Required<InventoryItem>;
    }
  | {
      type: "recipe-selected";
      data: string;
    };

@customElement("crafting-widget")
export class CraftingWidget extends LitElement {
  @property({ type: String, attribute: "game-id" })
  gameId!: string;

  @property({ type: String, attribute: "user-id" })
  userId!: string;

  @property({ type: String, attribute: "wallet-address" })
  walletAddress!: string;

  @state()
  inventory: Array<Required<InventoryItem>> = [];

  @state()
  recipes: Array<DomainRecipe> = [];

  @state()
  filteredRecipes: Array<DomainRecipe> = [];

  @state()
  crafts: Array<DomainCraft> = [];

  @state()
  selectedItems: Map<string, Required<InventoryItem>> = new Map();

  @state()
  disabledSelection = false;

  @state()
  loading = false;

  @state()
  selectedRecipe!: DomainRecipe;

  @state()
  outputItems: Array<InventoryItem> = [];

  @state()
  craftingInputs: Array<{
    item_id: string;
    condition_id: string;
  }> = [];

  private economy!: Economy;

  onComponentEvent(event: CustomEvent) {
    const detail = event.detail as ComponentEvent;
    console.log("onComponentEvent", { detail });

    if (detail.type === "userInfo") {
      this.setUserInfoOnConnect(detail.data);
    }

    if (detail.type === "item-selected") {
      this.selectItem(detail.data);
    }

    if (detail.type === "recipe-selected") {
      this.selectRecipe(detail.data);
    }
  }

  setUserInfoOnConnect(data: { userId: string; address: string }) {
    this.walletAddress = data.address;
    this.userId = data.userId;
    this.requestUpdate();
  }

  selectItem(item: Required<InventoryItem>) {
    if (!this.selectedRecipe?.id && !this.selectedItems.has(item.id)) {
      this.showRecipeSelection(item);
      return;
    }

    if (this.selectedItems.has(item.id)) {
      this.economy.crafting.removeInput(item.id);
      this.selectedItems.delete(item.id);
    } else {
      this.economy.crafting.addInputByItem(item);
      this.selectedItems.set(item.id, item);
    }

    this.setDisableSection();
    this.requestUpdate();
  }

  showRecipeSelection(item: Required<InventoryItem>) {
    this.filteredRecipes = this.recipes.filter((recipe) => {
      return this.economy.recipe.getInputsByItem(recipe, item).length > 0;
    });
<<<<<<< HEAD

    if (this.filteredRecipes.length > 0) {
      this.selectedItems.set(item.id, item);
    }

=======
    
    if (this.filteredRecipes.length > 0) {
      this.selectedItems.set(item.id, item);
    }
    
>>>>>>> e89bd809
    this.requestUpdate();
    (this.querySelector("#btnRecipeModal") as HTMLLabelElement)?.click();
  }

  selectRecipe(recipeId: string, resetItems = true) {
    const recipe = this.recipes.find((recipe) => {
      return recipe.id === recipeId;
    });

    if (!recipe) {
      throw new Error(`Recipe ${recipeId} not found`);
    }

    this.economy.crafting.resetCraftingInputs();
    if (resetItems) {
      this.selectedItems.clear();
    }

    this.economy.recipe.setActive(recipe.id);
    this.selectedRecipe = recipe;
    this.setDisableSection();
    this.requestUpdate();
  }

  setDisableSection() {
<<<<<<< HEAD
    this.disabledSelection = !!this.economy.crafting.completedCraftInputs();
=======
    this.disabledSelection =
      this.economy.state.craftingInputs.length ===
      this.selectedRecipe?.inputs?.length;
>>>>>>> e89bd809
  }

  setLoading(loading = false) {
    this.loading = loading;
    this.requestUpdate();
  }

  async getRecipes() {
    this.recipes = await this.economy.recipe.getAll({
      gameId: this.gameId,
    });
  }

  async getInventory() {
    this.inventory = (await this.economy.inventory.getItems({
      gameID: this.gameId,
      owner: [this.userId],
    })) as Required<InventoryItem>[];
  }

  async getCrafts() {
    this.crafts = await this.economy.crafting.getTransactions(
      this.gameId,
      this.userId
    );
  }

  async getRecipeOutputItems() {
    if (!this.selectedRecipe?.outputs) {
      return;
    }

    const items$ = this.selectedRecipe.outputs.map(async (output) => {
      return this.economy.item.getById(output?.ref as string);
    });

    this.outputItems = await Promise.all(items$);
  }

  setEconomy() {
    this.economy = Economy.build({
      gameId: this.gameId,
      userId: this.userId,
      walletAddress: this.walletAddress,
      baseConfig: {
        environment: Environment.SANDBOX,
      },
      // overrides: {
      //   servicesBaseURL: 'http://127.0.0.1:3031',
      // },
    });

    this.economy.connect();
  }

  handleInputChanges(key: "userId" | "walletAddress" | "gameId") {
    return (event: InputEvent) => {
      this[key] = (event.target as HTMLInputElement).value;
      this.requestUpdate();
    };
  }

  async sendCraft(event: Event) {
    event.preventDefault();

    this.loading = true;
    this.requestUpdate();

    if (!this.economy.state.selectedRecipeId) {
      return;
    }

    const input: CraftCreateCraftInput = {
      game_id: this.economy.config.get().gameId,
      user_id: this.economy.config.get().userId,
      recipe_id: this.economy.state.selectedRecipeId,
      ingredients: this.economy.state.craftingInputs,
    };

    try {
<<<<<<< HEAD
      await this.economy.crafting.craft(input);
=======
      // await this.economy.crafting.craft(input);
>>>>>>> e89bd809

      setTimeout(() => {
        this.loading = false;
      }, 3000);

      this.selectedRecipe = {};
      this.selectedItems.clear();
      this.economy.crafting.resetCraftingInputs();
      this.disabledSelection = false;
      this.requestUpdate();
    } catch (error) {}
  }

  cancelRecipeSelection() {
    this.selectedItems.clear();
  }

  renderRecipeSelection() {
    return html`
<<<<<<< HEAD
      <label id="btnRecipeModal" for="my-modal" class="btn hidden"
        >open modal</label
      >
=======
      <!-- The button to open modal -->
      <label id="btnRecipeModal" for="my-modal" class="btn hidden"
        >open modal</label
      >

      <!-- Put this part before </body> tag -->
>>>>>>> e89bd809
      <input type="checkbox" id="my-modal" class="modal-toggle" />
      <div class="modal">
        <div class="modal-box">
          <h3 class="font-bold text-lg">
<<<<<<< HEAD
            ${this.filteredRecipes.length > 0
              ? "Select a recipe"
              : "No recipes found"}
=======
            Compatible recipes
>>>>>>> e89bd809
          </h3>
          <div class="ul w-full">
            ${this.filteredRecipes.map((recipe) => {
              return html`
                <li
                  class="w-full font-bold hover:bg-primary hover:text-white cursor-pointer p-2"
                  @click="${() => {
                    this.selectRecipe(recipe.id as string, false);
                    this.economy.crafting.addInputByItem(
                      Array.from(this.selectedItems.values())[0]
                    );
<<<<<<< HEAD
                    this.setDisableSection();
                    (
                      this.querySelector("#btnRecipeModal") as HTMLLabelElement
                    )?.click();
                  }}"
                >
                  ${recipe.name}
                </li>
              `;
            })}
          </div>
          <div class="modal-action">
            <label
              for="my-modal"
              class="btn btn-warning"
              @click="${this.cancelRecipeSelection}"
              >go back</label
            >
=======
                    (this.querySelector("#btnRecipeModal") as HTMLLabelElement)?.click(); 
                  }}"
                >${recipe.name}</li>
              `
            })}
          </div>
          <div class="modal-action">
            <label for="my-modal" class="btn btn-warning" @click="${this.cancelRecipeSelection}">cancel</label>
>>>>>>> e89bd809
          </div>
        </div>
      </div>
    `;
  }

  render() {
    const selectedItems = Array.from(this.selectedItems.values());
    const filteredInventory = this.selectedRecipe?.id
      ? this.inventory.filter((item: Required<InventoryItem>) => {
          return (
            this.economy.recipe.getInputsByItem(this.selectedRecipe, item)
              .length > 0
          );
        })
      : this.inventory;

    return html`
      ${this.renderRecipeSelection()}
      <div class="h-screen flex flex-col">
        <div class="drawer">
          <input id="my-drawer-3" type="checkbox" class="drawer-toggle" />
          <div class="drawer-content flex flex-col">
            <!-- Navbar -->
            <div class="w-full navbar bg-base-300">
              <div class="flex-none">
                <label for="my-drawer-3" class="btn btn-square btn-ghost">
                  <svg
                    xmlns="http://www.w3.org/2000/svg"
                    fill="none"
                    viewBox="0 0 24 24"
                    class="inline-block w-6 h-6 stroke-current"
                  >
                    <path
                      stroke-linecap="round"
                      stroke-linejoin="round"
                      stroke-width="2"
                      d="M4 6h16M4 12h16M4 18h16"
                    ></path>
                  </svg>
                </label>
              </div>
              <div class="prose flex-1 px-2"><h1>Crafting</h1></div>
              <div class="flex-1 px-2 ml-2">
                <input
                  type="text"
                  placeholder="Game Id"
                  class="input w-full max-w-xs ml-2"
                  .value="${this.gameId}"
                  @blur="${this.handleInputChanges("gameId")}"
                />
                <input
                  type="text"
                  placeholder="User Id"
                  class="input w-full max-w-xs ml-2"
                  .value="${this.userId}"
                  @blur="${this.handleInputChanges("userId")}"
                />
                <input
                  type="text"
                  placeholder="Wallet Address"
                  class="input w-full max-w-xs ml-2"
                  .value="${this.walletAddress}"
                  @blur="${this.handleInputChanges("walletAddress")}"
                />
                <div class="w-full max-w-xs ml-2">
                  <recipe-selection
                    .recipes="${this.recipes}"
                  ></recipe-selection>
                </div>
                <!-- CONNECT -->
                <div class="ml-2">
                  <connect-button></connect-button>
                </div>
                <!-- CONNECT -->
              </div>
            </div>
            <div class="flex flex-col lg:flex-row h-full">
              <!-- INVENTORY -->
              <div
                class="bg-gray-100 overflow-hidden overflow-y-scroll max-h-96 lg:max-h-none ${this
                  .disabledSelection
                  ? "grayscale contrast-200 opacity-50 pointer-events-none"
                  : ""}"
              >
                <inventory-collection
                  .inventory="${filteredInventory}"
                  .selectedItems="${selectedItems}"
                ></inventory-collection>
              </div>
              <!-- INVENTORY -->
              <div class="flex flex-1 flex-col lg:flex-row">
                <!-- SELECTION -->
                <div class=" flex-grow bg-gray-200">
                  <items-selection
                    .items="${selectedItems}"
                    .recipe="${this.selectedRecipe}"
                  ></items-selection>
                </div>
                <!-- SELECTION -->
                <div class="divider lg:divider-horizontal">🟰</div>
                <!-- SUMMARY -->
<<<<<<< HEAD
                <div class="flex-grow bg-gray-300 relative">
=======
                <div class="flex-grow bg-gray-300">
>>>>>>> e89bd809
                  <div class="flex justify-center bg-gray-400 w-full p-2">
                    <button
                      class="btn btn-wide btn-secondary ${this.loading
                        ? "loading"
                        : ""} ${!this.disabledSelection ? "btn-disabled" : ""}"
                      @click="${this.sendCraft}"
                    >
                      Craft
                    </button>
                  </div>
                  <div class="flex flex-col w-full items-center">
                    <crafting-summary
                      class="w-full"
                      .recipe="${this.selectedRecipe}"
                      .outputItems="${this.outputItems}"
                      .selectedItems="${selectedItems}"
                      .inputs="${this.economy.state.craftingInputs}"
                    ></crafting-summary>
                  </div>
<<<<<<< HEAD
                  <div class="absolute left-0 bottom-0 overflow-hidden w-full">
                    <crafting-history
                      class="block bg-white px-5"
                      .crafts=${this.crafts}
                    ></crafting-history>
                  </div>
=======
>>>>>>> e89bd809
                </div>
                <!-- SUMMARY -->
              </div>
            </div>
          </div>
          <div class="drawer-side">
            <!-- DRAWER -->
            <label for="my-drawer-3" class="drawer-overlay"></label>
            <div class="menu w-2/4 bg-base-100 p-4">
              ${
                "" /* <crafting-history .crafts=${this.crafts}></crafting-history> */
              }
            </div>
            <!-- DRAWER -->
          </div>
        </div>
      </div>
    `;
  }

  protected createRenderRoot(): Element | ShadowRoot {
    return this;
  }

  getCustomEventHandler<T extends Event>(listener: (event: T) => void) {
    return (event: Event) => {
      listener.call(this, event as T);
    };
  }

  connectedCallback(): void {
    super.connectedCallback();
    this.setEconomy();
    this.getRecipes();
    this.getCrafts();
    this.getInventory();
    const refreshInterval = setInterval(() => {
      this.getInventory();
      this.getCrafts();
      this.requestUpdate();
    }, 500);
    window.addEventListener("beforeunload", () =>
      clearInterval(refreshInterval)
    );

    window.addEventListener(
      "crafting-widget-event",
      this.getCustomEventHandler(this.onComponentEvent)
    );

    console.log({ state: this.economy.state });
    this.requestUpdate();
  }

  update(changedProperties: Map<string, unknown>) {
    if (changedProperties.has("selectedRecipe")) {
      this.getRecipeOutputItems();
    }

    super.update(changedProperties);
  }
}<|MERGE_RESOLUTION|>--- conflicted
+++ resolved
@@ -116,19 +116,11 @@
     this.filteredRecipes = this.recipes.filter((recipe) => {
       return this.economy.recipe.getInputsByItem(recipe, item).length > 0;
     });
-<<<<<<< HEAD
 
     if (this.filteredRecipes.length > 0) {
       this.selectedItems.set(item.id, item);
     }
 
-=======
-    
-    if (this.filteredRecipes.length > 0) {
-      this.selectedItems.set(item.id, item);
-    }
-    
->>>>>>> e89bd809
     this.requestUpdate();
     (this.querySelector("#btnRecipeModal") as HTMLLabelElement)?.click();
   }
@@ -154,13 +146,7 @@
   }
 
   setDisableSection() {
-<<<<<<< HEAD
     this.disabledSelection = !!this.economy.crafting.completedCraftInputs();
-=======
-    this.disabledSelection =
-      this.economy.state.craftingInputs.length ===
-      this.selectedRecipe?.inputs?.length;
->>>>>>> e89bd809
   }
 
   setLoading(loading = false) {
@@ -241,15 +227,11 @@
     };
 
     try {
-<<<<<<< HEAD
       await this.economy.crafting.craft(input);
-=======
-      // await this.economy.crafting.craft(input);
->>>>>>> e89bd809
 
       setTimeout(() => {
         this.loading = false;
-      }, 3000);
+      }, 1000);
 
       this.selectedRecipe = {};
       this.selectedItems.clear();
@@ -265,29 +247,16 @@
 
   renderRecipeSelection() {
     return html`
-<<<<<<< HEAD
       <label id="btnRecipeModal" for="my-modal" class="btn hidden"
         >open modal</label
       >
-=======
-      <!-- The button to open modal -->
-      <label id="btnRecipeModal" for="my-modal" class="btn hidden"
-        >open modal</label
-      >
-
-      <!-- Put this part before </body> tag -->
->>>>>>> e89bd809
       <input type="checkbox" id="my-modal" class="modal-toggle" />
       <div class="modal">
         <div class="modal-box">
           <h3 class="font-bold text-lg">
-<<<<<<< HEAD
             ${this.filteredRecipes.length > 0
               ? "Select a recipe"
               : "No recipes found"}
-=======
-            Compatible recipes
->>>>>>> e89bd809
           </h3>
           <div class="ul w-full">
             ${this.filteredRecipes.map((recipe) => {
@@ -299,7 +268,6 @@
                     this.economy.crafting.addInputByItem(
                       Array.from(this.selectedItems.values())[0]
                     );
-<<<<<<< HEAD
                     this.setDisableSection();
                     (
                       this.querySelector("#btnRecipeModal") as HTMLLabelElement
@@ -318,16 +286,6 @@
               @click="${this.cancelRecipeSelection}"
               >go back</label
             >
-=======
-                    (this.querySelector("#btnRecipeModal") as HTMLLabelElement)?.click(); 
-                  }}"
-                >${recipe.name}</li>
-              `
-            })}
-          </div>
-          <div class="modal-action">
-            <label for="my-modal" class="btn btn-warning" @click="${this.cancelRecipeSelection}">cancel</label>
->>>>>>> e89bd809
           </div>
         </div>
       </div>
@@ -430,11 +388,7 @@
                 <!-- SELECTION -->
                 <div class="divider lg:divider-horizontal">🟰</div>
                 <!-- SUMMARY -->
-<<<<<<< HEAD
                 <div class="flex-grow bg-gray-300 relative">
-=======
-                <div class="flex-grow bg-gray-300">
->>>>>>> e89bd809
                   <div class="flex justify-center bg-gray-400 w-full p-2">
                     <button
                       class="btn btn-wide btn-secondary ${this.loading
@@ -454,15 +408,12 @@
                       .inputs="${this.economy.state.craftingInputs}"
                     ></crafting-summary>
                   </div>
-<<<<<<< HEAD
                   <div class="absolute left-0 bottom-0 overflow-hidden w-full">
                     <crafting-history
                       class="block bg-white px-5"
                       .crafts=${this.crafts}
                     ></crafting-history>
                   </div>
-=======
->>>>>>> e89bd809
                 </div>
                 <!-- SUMMARY -->
               </div>
