--- conflicted
+++ resolved
@@ -1,14 +1,8 @@
-import { EconomyCustomEventTypes, Economy, CraftInput } from '@imtbl/economy';
+import { EconomyCustomEventTypes, Economy } from '@imtbl/economy';
 import { LitElement, css, html } from 'lit';
 import { customElement, eventOptions, state } from 'lit/decorators.js';
 import { cache } from 'lit/directives/cache.js';
 
-// FIXME: Replace types from auto generated ones
-// type CraftInput = {
-//   ingredients: CraftIngredient[];
-//   recipeId: string;
-//   userId: string;
-// };
 // FIXME: Use auto generated types from ts codegen
 type CraftInput = {
   ingredients: CraftIngredient[];
@@ -25,7 +19,6 @@
   craftInput: CraftInput;
 };
 
-<<<<<<< HEAD
 const HardcodedCardUpgradeRecipe = {
   id: 'f3f3e906-6da9-4d0f-85c6-31b20b159310',
   game_id: 'shardbound',
@@ -56,45 +49,12 @@
           ref: 'dust_power',
           comparison: 'gte',
           expected: '100',
-=======
-const recipe = {
-  id: 'a9e66897-08e1-482f-887a-1611f9d824bf',
-  game_id: 'shardbound',
-  name: "Ben's Test Recipe",
-  description: 'Just a basic recipe',
-  status: 'draft',
-  inputs: [
-    {
-      id: 'f8f716ad-5191-478e-85d7-f3f1e7bcad02',
-      type: 'single_item',
-      name: 'card_to_upgrade',
-      conditions: [
-        {
-          type: '',
-          ref: 'properties.name',
-          comparison: 'eq',
-          expected: 'Spellboxer3',
-        },
-      ],
-    },
-    {
-      id: 'bdd945d4-2f34-4d04-9562-c318a5739b1b',
-      type: 'multiple_items',
-      name: 'dust_payment',
-      conditions: [
-        {
-          type: 'sum',
-          ref: 'properties.dust_power',
-          comparison: 'gte',
-          expected: '150',
->>>>>>> fbadd2fb
         },
       ],
     },
   ],
   outputs: [
     {
-<<<<<<< HEAD
       id: 'd84522e6-ca5e-4628-a131-39dcf56617e0',
       type: 'item_definition',
       name: 'Upgraded creature',
@@ -107,25 +67,7 @@
   updated_at: '2023-04-27T05:10:28.298106Z',
 };
 
-@customElement('imtbl-craft-card-upgrade-widget')
-export class CraftingCardUpgrade extends LitElement {
-  static styles = css``;
-  private economy: Economy;
-=======
-      id: '46b74c0b-bc2b-410b-9494-0295aa234e0d',
-      type: 'item_definition',
-      name: 'upgraded_card',
-      ref: '63850a2b-79f1-480f-9131-cf46a6fe5b07',
-      data: {
-        'properties.level': '2',
-      },
-    },
-  ],
-  created_at: '2023-04-11T23:35:33.411305Z',
-  updated_at: '2023-04-11T23:35:33.411305Z',
-};
-
-let inventoryItems = [
+let mockInventoryItems = [
   {
     id: 'sb::item::63850a2b-79f1-480f-9131-cf46a6fe5b07::2OIkhqz67yJ5mcQiCjdcdErYVNe',
     game_id: 'sb',
@@ -236,25 +178,20 @@
 
 @customElement('imtbl-craft-card-upgrade-widget')
 export class CraftingCardUpgrade extends LitElement {
-  static styles = css`
-    .inventory-items {
-      width: 200px;
-      height: 20px;
-      border: solid 1px black;
-    }
-  `;
->>>>>>> fbadd2fb
+  static styles = css``;
+  private economy: Economy;
 
   constructor() {
     super();
     this.economy = new Economy();
+    this.inventoryItems = mockInventoryItems;
   }
 
   @state()
   private state: State = {
     craftInput: {
       user_id: '123',
-      recipe_id: recipe.id,
+      recipe_id: HardcodedCardUpgradeRecipe.id,
       ingredients: [],
     },
   };
@@ -262,6 +199,7 @@
   private cardToUpgrade: any = undefined;
   private selectedDustItems: any[] = [];
   private craftingDisabled: boolean = true;
+  private inventoryItems: any[] = [];
 
   connectedCallback() {
     console.log('CraftingCardUpgrade :: connectedCallback');
@@ -307,7 +245,7 @@
       } else {
         this.selectedDustItems.push(item);
       }
-      inventoryItems = inventoryItems.filter((i) => i.id !== item.id);
+      this.inventoryItems = this.inventoryItems.filter((i) => i.id !== item.id);
       this.validateCraftButton();
       this.requestUpdate();
       return;
@@ -317,7 +255,7 @@
   renderInventory() {
     return html` <h2 class="is-size-3">Inventory Items</h2>
       <div class="list has-hoverable-list-items">
-        ${inventoryItems.map((item) => this.renderInventoryItem(item))}
+        ${this.inventoryItems.map((item) => this.renderInventoryItem(item))}
       </div>`;
   }
 
@@ -413,7 +351,8 @@
   }
 
   validateCraftButton() {
-    const dustExpected = recipe.inputs[1].conditions[0].expected;
+    const dustExpected =
+      HardcodedCardUpgradeRecipe.inputs[1].conditions[0].expected;
 
     const dustPowerArray = this.selectedDustItems.map(
       (item) => item.metadata.dust_power
@@ -452,14 +391,14 @@
     this.state.craftInput.ingredients = [
       {
         item_id: this.cardToUpgrade.id,
-        condition_id: recipe.inputs[0].id,
+        condition_id: HardcodedCardUpgradeRecipe.inputs[0].id,
       },
     ];
 
     this.selectedDustItems.forEach((item) => {
       this.state.craftInput.ingredients.push({
         item_id: item.id,
-        condition_id: recipe.inputs[1].id,
+        condition_id: HardcodedCardUpgradeRecipe.inputs[1].id,
       });
     });
   }
@@ -468,38 +407,6 @@
   async submitCrafting() {
     this.prepareIngredientsForCraft();
     console.log('CraftingCardUpgrade :: submitCrafting');
-
-<<<<<<< HEAD
-    console.log('@@@@ economy', this.economy);
-    // return;
-
-    this.economy.events$$.subscribe((x) => {
-      console.log('@@@@@@ this.economy.events$$', x);
-    });
-
-    // TODO: process the crafting request
-    const mockInput: CraftInput = {
-      input: {
-        userId: 'jimmy-test',
-        recipeId: 'f3f3e906-6da9-4d0f-85c6-31b20b159310',
-        ingredients: [
-          {
-            conditionId: '39e45319-afbe-4b6a-af36-54793d17acc9', // card to be upgraded
-            itemId: '2PXKcETqisB6BshzkO5u0HvQquv',
-          },
-          {
-            conditionId: 'dcc4d637-fc29-4851-9db9-41d6430f7b3b', // dust input
-            itemId: '2PXKc2zt3FVapNEzVq7nCFpW3Kn',
-          },
-        ],
-      },
-    };
-    this.economy.crafting.craft(mockInput); // send the arguments required, taken from state's craftInput
-    // await for results then update the craft results in state
-
-    this.economy.inventory.getItems('jimmy-test');
-=======
->>>>>>> fbadd2fb
     // TODO: process the crafting request
     // SDK.craft(...this.state.craftInput.ingredients) // send the arguments required, taken from state's craftInput
     // await for results then update the craft results in state
