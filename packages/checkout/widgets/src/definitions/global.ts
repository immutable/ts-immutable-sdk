--- conflicted
+++ resolved
@@ -14,13 +14,9 @@
  * @property {ImtblWalletProps} 'imtbl-wallet' - Props for the 'imtbl-wallet' component.
  * @property {ImtblSwapProps} 'imtbl-swap' - Props for the 'imtbl-swap' component.
  * @property {ImtblBridgeProps} 'imtbl-bridge' - Props for the 'imtbl-bridge' component.
-<<<<<<< HEAD
  * @property {ImtblSmartProps} 'imtbl-smart-checkout' - Props for the 'imtbl-checkout-checkout' component.
- */
-=======
  * @property {ImtblOnRampProps} 'imtbl-onramp' - Props for the 'imtbl-onramp' component.
  * */
->>>>>>> c8ac992d
 declare global {
   interface Window {
     ImtblCheckoutWidgetConfig: any;
@@ -32,12 +28,9 @@
       'imtbl-wallet': ImtblWalletProps;
       'imtbl-swap': ImtblSwapProps;
       'imtbl-bridge': ImtblBridgeProps;
-<<<<<<< HEAD
       'imtbl-smart-checkout': ImtblSmartProps;
-=======
       'imtbl-onramp': ImtblOnRampProps;
       'imtbl-primary-revenue': ImtblPrimaryRevenueProps;
->>>>>>> c8ac992d
     }
   }
 
@@ -125,9 +118,8 @@
 }
 
 /**
- * Interface for the properties of a bridge web component.
+ * Interface for the properties of a smart widget web component.
  * Extends the React.DetailedHTMLProps interface to inherit HTML attributes for the component's root element.
-<<<<<<< HEAD
  * @interface ImtblSmartProps
  * @extends React.DetailedHTMLProps<React.HTMLAttributes<HTMLElement>, HTMLElement>
  * @property {string | undefined} walletProvider - The preferred wallet provider to connect to.
@@ -136,7 +128,16 @@
  * @property {string | undefined} fromContractAddress - The contract address of the source token.
  */
 export interface ImtblSmartProps
-=======
+  extends React.DetailedHTMLProps<
+  React.HTMLAttributes<HTMLElement>,
+  HTMLElement
+  > {
+  amount?: string;
+  contractAddress?: string;
+}
+/**
+ * Interface for the properties of a onramp web component.
+ * Extends the React.DetailedHTMLProps interface to inherit HTML attributes for the component's root element.
  * @interface ImtblOnRampProps
  * @extends React.DetailedHTMLProps<React.HTMLAttributes<HTMLElement>, HTMLElement>
  * @property {string | undefined} walletProvider - The preferred wallet provider to connect to.
@@ -145,19 +146,14 @@
  * @property {string | undefined} contractAddress - The contract address of the token to on ramp.
  */
 export interface ImtblOnRampProps
->>>>>>> c8ac992d
   extends React.DetailedHTMLProps<
   React.HTMLAttributes<HTMLElement>,
   HTMLElement
   > {
   walletProvider?: string;
   widgetConfig?: string;
-<<<<<<< HEAD
   fromContractAddress?: string;
   amount?: string;
-=======
-  amount?: string;
-  contractAddress?: string;
 }
 
 /**
@@ -183,5 +179,4 @@
   fromContractAddress: string;
   env: string;
   environmentId: string;
->>>>>>> c8ac992d
 }