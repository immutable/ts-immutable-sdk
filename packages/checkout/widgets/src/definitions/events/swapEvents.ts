<<<<<<< HEAD
import { NetworkInfo, TokenInfo } from '@imtbl/checkout-sdk';

=======
/**
 * Represents an event object emitted by the Swap Widget.
 * @property {SwapEventType} type - The type of the event.
 * @property {T} data - The data contained in the event.
 */
>>>>>>> c77cc19a
export type SwapEvent<T> = {
  type: SwapEventType;
  data: T;
};

/**
 * Enum representing possible Swap Widget event types.
 */
export enum SwapEventType {
  SUCCESS = 'success',
  FAILURE = 'failure',
  SWAP_COINS = 'swap-coins',
}

/**
 * Type representing a Swap Widget with type SUCCESS.
 * @property {number} timestamp - The timestamp of the successful swap.
 */
export type SwapSuccess = {
  timestamp: number;
};

/**
 * Type representing a Swap Widget with type FAILURE.
 * @property {string} reason - The reason why the swap failed.
 * @property {number} timestamp - The timestamp of the failed swap.
 */
export type SwapFailed = {
  reason: string;
  timestamp: number;
};

export type SwapCoinsEvent = {
  network?: NetworkInfo;
  token?: TokenInfo;
  maxTokenAmount?: string;
};<|MERGE_RESOLUTION|>--- conflicted
+++ resolved
@@ -1,13 +1,10 @@
-<<<<<<< HEAD
 import { NetworkInfo, TokenInfo } from '@imtbl/checkout-sdk';
 
-=======
 /**
  * Represents an event object emitted by the Swap Widget.
  * @property {SwapEventType} type - The type of the event.
  * @property {T} data - The data contained in the event.
  */
->>>>>>> c77cc19a
 export type SwapEvent<T> = {
   type: SwapEventType;
   data: T;
