--- conflicted
+++ resolved
@@ -15,12 +15,9 @@
   IMTBL_WALLET_WIDGET_EVENT = 'imtbl-wallet-widget',
   IMTBL_SWAP_WIDGET_EVENT = 'imtbl-swap-widget',
   IMTBL_BRIDGE_WIDGET_EVENT = 'imtbl-bridge-widget',
-<<<<<<< HEAD
   IMTBL_SMART_WIDGET_EVENT = 'imtbl-smart-widget',
-=======
   IMTBL_ONRAMP_WIDGET_EVENT = 'imtbl-onramp-widget',
   IMTBL_PRIMARY_REVENUE_WIDGET_EVENT = 'imtbl-primary-revenue-widget',
->>>>>>> c8ac992d
 }
 
 /**
@@ -30,16 +27,13 @@
  * @property {T} data - The data associated with the event.
  */
 export type WidgetEvent<T> = {
-<<<<<<< HEAD
-  type: OrchestrationEventType | ConnectEventType | WalletEventType | SwapEventType | BridgeEventType | SmartEventType,
-=======
   type: OrchestrationEventType
   | ConnectEventType
   | WalletEventType
   | SwapEventType
   | BridgeEventType
   | OnRampEventType
-  | PrimaryRevenueEventType,
->>>>>>> c8ac992d
+  | PrimaryRevenueEventType
+  | SmartEventType,
   data: T;
 };