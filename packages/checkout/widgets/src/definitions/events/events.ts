--- conflicted
+++ resolved
@@ -33,11 +33,7 @@
   | SwapEventType
   | BridgeEventType
   | OnRampEventType
-<<<<<<< HEAD
-  | PrimaryRevenueEventType
-  | SmartEventType,
-=======
+  | SmartEventType
   | SaleEventType,
->>>>>>> 5f45c156
   data: T;
 };