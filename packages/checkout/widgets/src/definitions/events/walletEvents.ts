<<<<<<< HEAD
import { NetworkInfo, TokenInfo } from '@imtbl/checkout-sdk';

=======
/**
 * Enum representing possible Wallet Widget event types.
 */
>>>>>>> c77cc19a
export enum WalletEventType {
  CLOSE_WIDGET = 'close-widget',
  NETWORK_SWITCH = 'network-switch',
  ADD_COINS = 'add-coins',
}

/**
 * Type representing the data emitted by the network switch event.
 * @property {string} network - The name of the selected network.
 * @property {number} chainId - The chain ID of the selected network.
 */
export type WalletNetworkSwitchEvent = {
  network: string;
  chainId: number;
};

<<<<<<< HEAD
export type WalletAddCoinsEvent = {
  network?: NetworkInfo;
  token?: TokenInfo;
  tokenAmount?: string;
};

=======
/**
 * Represents an event object emitted by the Wallet Widget.
 * @property {WalletEventType} type - The type of the event.
 * @property {T} data - The data contained in the event.
 */
>>>>>>> c77cc19a
export type WalletEvent<T> = {
  type: WalletEventType;
  data: T;
};<|MERGE_RESOLUTION|>--- conflicted
+++ resolved
@@ -1,11 +1,8 @@
-<<<<<<< HEAD
 import { NetworkInfo, TokenInfo } from '@imtbl/checkout-sdk';
 
-=======
 /**
  * Enum representing possible Wallet Widget event types.
  */
->>>>>>> c77cc19a
 export enum WalletEventType {
   CLOSE_WIDGET = 'close-widget',
   NETWORK_SWITCH = 'network-switch',
@@ -22,21 +19,18 @@
   chainId: number;
 };
 
-<<<<<<< HEAD
 export type WalletAddCoinsEvent = {
   network?: NetworkInfo;
   token?: TokenInfo;
   tokenAmount?: string;
 };
 
-=======
 /**
  * Represents an event object emitted by the Wallet Widget.
  * @property {WalletEventType} type - The type of the event.
  * @property {T} data - The data contained in the event.
  */
->>>>>>> c77cc19a
 export type WalletEvent<T> = {
   type: WalletEventType;
   data: T;
-};+};
