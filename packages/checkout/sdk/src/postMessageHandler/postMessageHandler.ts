export type PostMessageHandlerConfiguration = {
  targetOrigin: string;
  eventTarget: MinimalEventTargetInterface;
  eventSource?: MinimalEventSourceInterface;
};
// todo put these in a types file
export enum PostMessageHandlerEventType {
<<<<<<< HEAD
  PROVIDER_RELAY = 'PROVIDER_RELAY',
  EIP_6963_EVENT = 'IMTBL_EIP_6963_EVENT',
=======
  PROVIDER_RELAY = 'IMTBL_PROVIDER_RELAY',
  WIDGET_EVENT = 'IMTBL_CHECKOUT_WIDGET_EVENT',
>>>>>>> 33b60c9a
}

export type PostMessageProviderRelayData = any;

export type PostMessageEIP6963Data = any;

export type PostMessagePayaload =
  | PostMessageProviderRelayData
  | PostMessageEIP6963Data;

export type PostMessageData = {
  type: PostMessageHandlerEventType;
  payload: PostMessagePayaload;
};

export interface MinimalEventSourceInterface {
  addEventListener(
    eventType: 'message',
    handler: (message: MessageEvent) => void
  ): void;
  removeEventListener(
    eventType: 'message',
    handler: (message: MessageEvent) => void
  ): void;
}

export interface MinimalEventTargetInterface {
  postMessage(message: any, targetOrigin?: string): void;
}

export class PostMessageHandler {
  private eventHandlers: Map<PostMessageHandlerEventType, (data: any) => void> = new Map();

  private targetOrigin!: string;

  private eventTarget!: MinimalEventTargetInterface;

  private eventSource!: MinimalEventSourceInterface;

  constructor({
    targetOrigin,
    eventTarget,
    eventSource = window,
  }: PostMessageHandlerConfiguration) {
    this.handleMessage = this.handleMessage.bind(this);
    this.targetOrigin = targetOrigin;
    this.eventSource = eventSource;
    this.eventTarget = eventTarget;
    this.eventHandlers = new Map();

    this.eventSource.addEventListener('message', this.handleMessage);
  }

  public sendMessage(type: PostMessageHandlerEventType, payload: any) {
    const message: PostMessageData = { type, payload };
    this.eventTarget.postMessage(message, this.targetOrigin);
  }

  public addEventHandler(
    type: PostMessageHandlerEventType,
    handler: (data: any) => void,
  ): void {
    this.eventHandlers.set(type, handler);
  }

  public removeEventHandler(type: PostMessageHandlerEventType): void {
    this.eventHandlers.delete(type);
  }

  private handleMessage(event: MessageEvent) {
    if (event.origin !== this.targetOrigin) {
      return;
    }

    const message: PostMessageData = event.data;

    const handler = this.eventHandlers.get(message.type);
    if (handler) {
      handler(message.payload);
    }
  }

  public destroy() {
    this.eventSource.removeEventListener('message', this.handleMessage);
  }
}<|MERGE_RESOLUTION|>--- conflicted
+++ resolved
@@ -5,13 +5,9 @@
 };
 // todo put these in a types file
 export enum PostMessageHandlerEventType {
-<<<<<<< HEAD
-  PROVIDER_RELAY = 'PROVIDER_RELAY',
+  PROVIDER_RELAY = 'IMTBL_PROVIDER_RELAY',
   EIP_6963_EVENT = 'IMTBL_EIP_6963_EVENT',
-=======
-  PROVIDER_RELAY = 'IMTBL_PROVIDER_RELAY',
   WIDGET_EVENT = 'IMTBL_CHECKOUT_WIDGET_EVENT',
->>>>>>> 33b60c9a
 }
 
 export type PostMessageProviderRelayData = any;
