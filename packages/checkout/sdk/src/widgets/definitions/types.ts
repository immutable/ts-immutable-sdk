import { Environment } from '@imtbl/config';
import {
  BridgeEventType,
  BridgeFailed,
  BridgeSuccess,
  ConnectEventType,
  ConnectionFailed,
  ConnectionSuccess, OnRampEventType,
  OnRampFailed,
  OnRampSuccess,
  OrchestrationEventType,
  SwapEventType,
  SwapFailed,
  SwapRejected,
  SwapSuccess,
  WalletDisconnectWalletEvent,
  WalletEventType,
  WalletNetworkSwitchEvent,
} from './events';
import {
<<<<<<< HEAD
  BridgeWidgetParams, ConnectWidgetParams, OnRampWidgetParams, WalletWidgetParams,
=======
  BridgeWidgetParams,
  ConnectWidgetParams,
  SwapWidgetParams,
  WalletWidgetParams,
>>>>>>> a66f9027
} from './parameters';

/**
 * Enum representing the themes for the widgets.
 */
export enum WidgetTheme {
  LIGHT = 'light',
  DARK = 'dark',
}

/**
 * Enum representing the list of widget types.
 */
export enum WidgetType {
  CONNECT = 'connect',
  WALLET = 'wallet',
  SWAP = 'swap',
  BRIDGE = 'bridge',
  ONRAMP = 'onramp',
}

export type WidgetProperties<T extends WidgetType> = {
  params?: WidgetParameters[T];
  config?: WidgetConfiguration;
};

export type WidgetParameters = {
  [WidgetType.CONNECT]: ConnectWidgetParams,
  [WidgetType.WALLET]: WalletWidgetParams,
  [WidgetType.SWAP]: SwapWidgetParams,
  [WidgetType.BRIDGE]: BridgeWidgetParams,
  [WidgetType.ONRAMP]: OnRampWidgetParams,
};

/**
 * Represents all the possible event types that are emitted by the widgets.
 */
export type WidgetEventTypes = {
  [WidgetType.CONNECT]: ConnectEventType | OrchestrationEventType,
  [WidgetType.WALLET]: WalletEventType | OrchestrationEventType,
  [WidgetType.SWAP]: SwapEventType | OrchestrationEventType,
  [WidgetType.BRIDGE]: BridgeEventType | OrchestrationEventType,
  [WidgetType.ONRAMP]: OnRampEventType | OrchestrationEventType,
};

export type WidgetEventData = {
  [WidgetType.CONNECT]: ConnectionSuccess | ConnectionFailed,
  [WidgetType.WALLET]: WalletNetworkSwitchEvent | WalletDisconnectWalletEvent,
<<<<<<< HEAD
  [WidgetType.SWAP]: any, // TODO
  [WidgetType.BRIDGE]: BridgeSuccess | BridgeFailed,
  [WidgetType.ONRAMP]: OnRampSuccess | OnRampFailed,
=======
  [WidgetType.SWAP]: SwapSuccess | SwapFailed | SwapRejected,
  [WidgetType.BRIDGE]: BridgeSuccess | BridgeFailed;
  [WidgetType.ONRAMP]: any, // TODO
>>>>>>> a66f9027
};

/**
 * Represents an event emitted by a widget.
 * @template T - The type of data associated with the event.
 * @property {WidgetEventTypes} type - The type of the event.
 * @property {T} data - The data associated with the event.
 */
export type WidgetEvent<T extends WidgetType> = {
  type: WidgetEventTypes[T],
  data: WidgetEventData[T];
};

export interface IWidgetsFactory {
  /**
   * Create a new widget instance.
   * @param type widget type to instantiate.
   */
  create<T extends WidgetType>(type: T, params: WidgetParameters[T]): Widget<T>;
}

/**
 * Widget interface. Every widget implements this interface.
 */
export interface Widget<T extends WidgetType> {
  /**
   * Mount a widget to a DOM ref element.
   * @param id ID of the DOM element where the widget will be mounted.
   */
  mount(id: string): void;
  /**
   * Unmount a widget without losing state.
   */
  unmount(): void;
  /**
   * Unmount a widget and destroy its state.
   */
  destroy(): void;
  /**
   * Update the widget parameters
   * @param params Widget specific parameters including configuration
   */
  update(params: WidgetProperties<T>): void
  /**
   * Add a listener for a widget event.
   * @param event Widget specific event name.
   * @param callback function to execute when the event is received.
   */
  on(type: WidgetEventTypes[T], callback: (data: any) => void): void

  /**
   * Removes an event listener for a widget event.
   * @param type Widget specific event name.
   */
  removeListener(type: WidgetEventTypes[T]): void
}

/**
 * Represents the version of the Checkout Widgets to use defaults to (0.1.9-alpha)
 * @property {number} major - The major version of the widgets, must specify a major version even if it is 0.
 * @property {number | undefined} minor - The minor version of the widgets, leaving this blank will use the latest minor based on major
 * @property {number | undefined} patch - The patch version of the widgets, leaving this blank will use the latest minor based on minor
 * @property {'alpha' | undefined} prerelease - The prerelease version of the widgets, can only be 'alpha'. Do not use in production.
 * @property {number | undefined} build - The build version of the widgets. Do not use in production.
 *
 * @example
 * { major: 0 } - use default version 0.1.9-alpha
 * { major: 1 } - use version 1.x.x, pickup all new minor and patch versions released
 * { major: 1, minor: 1 } - use version 1.1.x, pickup all new patch versions released
 * { major: 1, minor: 2, patch: 3 } - use version 1.2.3 specifically
 */
export type SemanticVersion = {
  major: number;
  minor?: number;
  patch?: number;
  prerelease?: 'alpha';
  build?: number;
};

/**
 * Represents the global configuration options for the Checkout Widgets.
 * @property {WidgetTheme | undefined} theme - The theme of the Checkout Widget (default: "DARK")
 * @property {Environment | undefined} environment - The environment configuration (default: "SANDBOX")
 * @property {SemanticVersion | undefined} version - The version of the checkout widgets js file to use (default: "0.1.x")
 * @property {boolean | undefined} isOnRampEnabled - Enable on-ramp top-up method (default: "true")
 * @property {boolean | undefined} isSwapEnabled - Enable swap top-up method (default: "true")
 * @property {boolean | undefined} isBridgeEnabled - Enable bridge top-up method (default: "true")
 */
export type CheckoutWidgetsConfig = {
  theme?: WidgetTheme;
  environment?: Environment;
  version?: SemanticVersion;
  isOnRampEnabled?: boolean;
  isSwapEnabled?: boolean;
  isBridgeEnabled?: boolean;
};

/**
 * Represents the local configuration options for the Checkout Widgets.
 * @property {WidgetTheme | undefined} theme - The theme of the Checkout Widget (default: "DARK")
 */
export type WidgetConfiguration = {
  theme?: WidgetTheme;
};<|MERGE_RESOLUTION|>--- conflicted
+++ resolved
@@ -5,7 +5,8 @@
   BridgeSuccess,
   ConnectEventType,
   ConnectionFailed,
-  ConnectionSuccess, OnRampEventType,
+  ConnectionSuccess,
+  OnRampEventType,
   OnRampFailed,
   OnRampSuccess,
   OrchestrationEventType,
@@ -18,14 +19,11 @@
   WalletNetworkSwitchEvent,
 } from './events';
 import {
-<<<<<<< HEAD
-  BridgeWidgetParams, ConnectWidgetParams, OnRampWidgetParams, WalletWidgetParams,
-=======
   BridgeWidgetParams,
   ConnectWidgetParams,
   SwapWidgetParams,
   WalletWidgetParams,
->>>>>>> a66f9027
+  OnRampWidgetParams,
 } from './parameters';
 
 /**
@@ -74,15 +72,9 @@
 export type WidgetEventData = {
   [WidgetType.CONNECT]: ConnectionSuccess | ConnectionFailed,
   [WidgetType.WALLET]: WalletNetworkSwitchEvent | WalletDisconnectWalletEvent,
-<<<<<<< HEAD
-  [WidgetType.SWAP]: any, // TODO
+  [WidgetType.SWAP]: SwapSuccess | SwapFailed | SwapRejected,
   [WidgetType.BRIDGE]: BridgeSuccess | BridgeFailed,
   [WidgetType.ONRAMP]: OnRampSuccess | OnRampFailed,
-=======
-  [WidgetType.SWAP]: SwapSuccess | SwapFailed | SwapRejected,
-  [WidgetType.BRIDGE]: BridgeSuccess | BridgeFailed;
-  [WidgetType.ONRAMP]: any, // TODO
->>>>>>> a66f9027
 };
 
 /**
