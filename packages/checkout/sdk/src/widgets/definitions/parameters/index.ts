export * from './connect';
export * from './bridge';
export * from './wallet';
<<<<<<< HEAD
export * from './onramp';
=======
export * from './swap';
>>>>>>> a66f9027
<|MERGE_RESOLUTION|>--- conflicted
+++ resolved
@@ -1,8 +1,5 @@
 export * from './connect';
 export * from './bridge';
 export * from './wallet';
-<<<<<<< HEAD
-export * from './onramp';
-=======
 export * from './swap';
->>>>>>> a66f9027
+export * from './onramp';