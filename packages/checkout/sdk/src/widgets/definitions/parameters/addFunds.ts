import { WidgetLanguage } from '../configurations';

export type AddFundsWidgetParams = {
  /** The language to use for the Add Funds widget */
  language?: WidgetLanguage;

  /** Configure to show on-ramp option */
  showOnrampOption?: boolean;

  /** Configure to show swap option */
  showSwapOption?: boolean;

  /** Configure to show on bridge option */
  showBridgeOption?: boolean;

  /** Token address of the fund to be added */
  toTokenAddress?: string;

  /** Amount of the fund to be added */
<<<<<<< HEAD
  amount?: string;

  /** Whether to show a back button on the first screen, on click triggers REQUEST_GO_BACK event */
  showBackButton?: boolean;
=======
  toAmount?: string;
>>>>>>> 404bf55b
};<|MERGE_RESOLUTION|>--- conflicted
+++ resolved
@@ -17,12 +17,8 @@
   toTokenAddress?: string;
 
   /** Amount of the fund to be added */
-<<<<<<< HEAD
-  amount?: string;
+  toAmount?: string;
 
   /** Whether to show a back button on the first screen, on click triggers REQUEST_GO_BACK event */
   showBackButton?: boolean;
-=======
-  toAmount?: string;
->>>>>>> 404bf55b
 };