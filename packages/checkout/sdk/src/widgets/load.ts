<<<<<<< HEAD
import { useLocalBundle } from '../env/env';
=======
import { useLocalBundle } from '../env';
>>>>>>> 4aacdd48
import { SemanticVersion } from './definitions/types';
import { validateAndBuildVersion } from './version';

export function loadUnresolved(
  version?: SemanticVersion,
): { loaded: boolean, element: HTMLScriptElement } {
  if (window === undefined) {
    throw new Error('missing window object: please run Checkout client side');
  }

  if (document === undefined) {
    throw new Error('missing document object: please run Checkout client side');
  }

  const scriptId = 'immutable-checkout-widgets-bundle';
  const validVersion = validateAndBuildVersion(version);

  // Prevent the script to be loaded more than once
  // by checking the presence of the script and its version.
  const initScript = document.getElementById(scriptId) as HTMLScriptElement;
  if (initScript) return { loaded: true, element: initScript };

  const tag = document.createElement('script');

  let cdnUrl = `https://cdn.jsdelivr.net/npm/@imtbl/sdk@${validVersion}/dist/browser/checkout/widgets.js`;
  if (useLocalBundle()) cdnUrl = `http://${window.location.host}/lib/js/widgets.js`;

  tag.setAttribute('id', scriptId);
  tag.setAttribute('data-version', validVersion);
  tag.setAttribute('src', cdnUrl);

  document.head.appendChild(tag);

  return { loaded: false, element: tag };
}<|MERGE_RESOLUTION|>--- conflicted
+++ resolved
@@ -1,8 +1,4 @@
-<<<<<<< HEAD
-import { useLocalBundle } from '../env/env';
-=======
 import { useLocalBundle } from '../env';
->>>>>>> 4aacdd48
 import { SemanticVersion } from './definitions/types';
 import { validateAndBuildVersion } from './version';
 
