<<<<<<< HEAD
import { globalPackageVersion } from '../env/env';
=======
import { globalPackageVersion } from '../env';
>>>>>>> 4aacdd48
import { SemanticVersion } from './definitions/types';

/**
 * Validates and builds a version string based on the given SemanticVersion object.
 * If the version is undefined or has an invalid major version, it returns the default checkout version.
 * If the version is all zeros, it also returns the default checkout version.
 * Otherwise, it constructs a validated version string based on the major, minor, patch, and build numbers.
 */
export function validateAndBuildVersion(
  version: SemanticVersion | undefined,
): string {
  const defaultPackageVersion = globalPackageVersion();

  if (version === undefined || version.major === undefined) return defaultPackageVersion;

  if (!Number.isInteger(version.major) || version.major < 0) return defaultPackageVersion;
  if (version.minor !== undefined && version.minor < 0) return defaultPackageVersion;
  if (version.patch !== undefined && version.patch < 0) return defaultPackageVersion;

  if (version.major === 0 && version.minor === undefined) return defaultPackageVersion;
  if (version.major === 0 && version.minor === 0 && version.patch === undefined) return defaultPackageVersion;
  if (version.major === 0 && version.minor === undefined && version.patch === undefined) return defaultPackageVersion;
  if (version.major === 0 && version.minor === 0 && version.patch === 0) return defaultPackageVersion;

  let validatedVersion: string = version.major.toString();

  if (version.minor === undefined) return validatedVersion;

  if (Number.isInteger(version.minor)) {
    validatedVersion += `.${version.minor.toString()}`;
  }

  if (version.patch === undefined) return validatedVersion;

  if (Number.isInteger(version.patch)) {
    validatedVersion += `.${version.patch.toString()}`;
  }

  if (version.prerelease === undefined || version.prerelease !== 'alpha') return validatedVersion;

  if (version.prerelease === 'alpha') {
    validatedVersion += `-${version.prerelease}`;
  }

  if (version.build === undefined) return validatedVersion;

  if (Number.isInteger(version.build) && version.build >= 0) {
    validatedVersion += `.${version.build.toString()}`;
  }

  return validatedVersion;
}<|MERGE_RESOLUTION|>--- conflicted
+++ resolved
@@ -1,8 +1,4 @@
-<<<<<<< HEAD
-import { globalPackageVersion } from '../env/env';
-=======
 import { globalPackageVersion } from '../env';
->>>>>>> 4aacdd48
 import { SemanticVersion } from './definitions/types';
 
 /**
