--- conflicted
+++ resolved
@@ -1,12 +1,7 @@
 import { BigNumber } from 'ethers';
-<<<<<<< HEAD
-import { ChainId } from './network';
-import { TokenInfo } from './token';
 import { ProviderParams } from './provider';
-=======
 import { ChainId } from './chainId';
 import { TokenInfo } from './tokenInfo';
->>>>>>> 9bdd1e57
 
 /**
  * Interface representing the parameters for {@link Checkout.getBalance}.
