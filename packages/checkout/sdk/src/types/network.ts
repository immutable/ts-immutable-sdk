--- conflicted
+++ resolved
@@ -1,112 +1,6 @@
 import { Web3Provider } from '@ethersproject/providers';
 import { ChainId } from './chains';
 import { NetworkInfo } from './networkInfo';
-<<<<<<< HEAD
-import { ALCHEMY_PATH, CHECKOUT_API_BASE_URL } from './constants';
-
-/**
- * Represents a mapping of ChainId to RPC URL.
- */
-export type RpcUrlMap = Map<ChainId, string>;
-
-/**
- * A map that contains the RPC URLs for different chain IDs.
- * @type {RpcUrlMap}
- */
-export const RPC_URL_MAP: RpcUrlMap = new Map<ChainId, string>([
-  [
-    ChainId.ETHEREUM,
-    `${CHECKOUT_API_BASE_URL[Environment.PRODUCTION]}${
-      ALCHEMY_PATH[ChainId.ETHEREUM]
-    }`,
-  ],
-  [ChainId.IMTBL_ZKEVM_TESTNET, 'https://zkevm-rpc.sandbox.x.immutable.com'],
-  [
-    ChainId.SEPOLIA,
-    `${CHECKOUT_API_BASE_URL[Environment.PRODUCTION]}${
-      ALCHEMY_PATH[ChainId.SEPOLIA]
-    }`,
-  ],
-  [ChainId.IMTBL_ZKEVM_DEVNET, 'https://zkevm-rpc.dev.x.immutable.com'],
-]);
-
-export type NetworkDetails = {
-  chainIdHex: string;
-  chainName: string;
-  rpcUrls: string[];
-  nativeCurrency: TokenInfo;
-  blockExplorerUrls?: string[];
-};
-
-export type NetworkMap = Map<ChainId, NetworkDetails>;
-
-export const PRODUCTION_CHAIN_ID_NETWORK_MAP: NetworkMap = new Map<
-ChainId,
-NetworkDetails
->([
-  [
-    ChainId.ETHEREUM,
-    {
-      chainIdHex: '0x1', // 1
-      chainName: 'Ethereum',
-      rpcUrls: [RPC_URL_MAP.get(ChainId.ETHEREUM) as string],
-      nativeCurrency: {
-        name: 'Ethereum',
-        symbol: 'ETH',
-        decimals: 18,
-      },
-      blockExplorerUrls: ['https://etherscan.io/'],
-    },
-  ],
-  [
-    ChainId.IMTBL_ZKEVM_TESTNET,
-    {
-      chainIdHex: '0x3446', // 13382
-      chainName: 'Immutable zkEVM Testnet',
-      rpcUrls: [RPC_URL_MAP.get(ChainId.IMTBL_ZKEVM_TESTNET) as string],
-      nativeCurrency: {
-        name: 'IMX',
-        symbol: 'IMX',
-        decimals: 18,
-      },
-    },
-  ],
-]);
-
-export const SANDBOX_CHAIN_ID_NETWORK_MAP: NetworkMap = new Map<
-ChainId,
-NetworkDetails
->([
-  [
-    ChainId.SEPOLIA,
-    {
-      chainIdHex: '0xaa36a7', // 11155111
-      chainName: 'Sepolia',
-      rpcUrls: [RPC_URL_MAP.get(ChainId.SEPOLIA) as string],
-      nativeCurrency: {
-        name: 'Sep Eth',
-        symbol: 'ETH',
-        decimals: 18,
-      },
-      blockExplorerUrls: ['https://sepolia.etherscan.io/'],
-    },
-  ],
-  [
-    ChainId.IMTBL_ZKEVM_DEVNET,
-    {
-      chainIdHex: '0x3451', // 13393
-      chainName: 'Immutable zkEVM Devnet',
-      rpcUrls: [RPC_URL_MAP.get(ChainId.IMTBL_ZKEVM_DEVNET) as string],
-      nativeCurrency: {
-        name: 'IMX',
-        symbol: 'IMX',
-        decimals: 18,
-      },
-    },
-  ],
-]);
-=======
->>>>>>> 3aaf4070
 
 /**
  * Interface representing the parameters for {@link Checkout.switchNetwork}.
