import { Web3Provider } from '@ethersproject/providers';
import { TokenInfo } from './tokenInfo';
import { ChainId } from './chainId';
import { NetworkInfo } from './networkInfo';

export const RPC_URL_MAP = new Map<ChainId, string>([
  [ChainId.ETHEREUM, 'https://mainnet.infura.io/v3/'],
  [ChainId.IMTBL_ZKEVM_TESTNET, 'https://zkevm-rpc.sandbox.x.immutable.com'],
  [ChainId.POLYGON_ZKEVM, 'https://polygon-rpc.com'],
  [ChainId.SEPOLIA, 'https://eth-sepolia.g.alchemy.com/v2/demo'],
  [ChainId.IMTBL_ZKEVM_DEVNET, 'https://zkevm-rpc.dev.x.immutable.com'],
  [ChainId.POLYGON_ZKEVM_TESTNET, 'https://rpc.public.zkevm-test.net'],
]);

/**
 * Type representing the details of a network.
 * @property {string} chainIdHex - The hexadecimal ID of the network.
 * @property {string} chainName - The name of the network.
 * @property {string[]} rpcUrls - The RPS URLs of the network's node.
 * @property {TokenInfo} nativeCurrency - The info of the network's native currency.
 * @property {string[]} [blockExplorerUrls] - The URLs of the network's block explorer.
 */
export type NetworkDetails = {
  chainIdHex: string;
  chainName: string;
  rpcUrls: string[];
  nativeCurrency: TokenInfo;
  blockExplorerUrls?: string[];
};

/**
 * Type representing the mapping between ChainId and NetworkDetails
 */
export type NetworkMap = Map<ChainId, NetworkDetails>;

/**
 * Object mapping the list of supported production networks with the corresponding network details.
 */
export const PRODUCTION_CHAIN_ID_NETWORK_MAP: NetworkMap = new Map<
ChainId,
NetworkDetails
>([
  [
    ChainId.ETHEREUM,
    {
      chainIdHex: '0x1', // 1
      chainName: 'Ethereum',
      rpcUrls: [RPC_URL_MAP.get(ChainId.ETHEREUM) as string],
      nativeCurrency: {
        name: 'Ethereum',
        symbol: 'ETH',
        decimals: 18,
      },
      blockExplorerUrls: ['https://etherscan.io/'],
    },
  ],
  [
    ChainId.IMTBL_ZKEVM_TESTNET,
    {
      chainIdHex: '0x343C', // 13372
      chainName: 'Immutable zkEVM Testnet',
<<<<<<< HEAD
      rpcUrls: ['https://zkevm-rpc.sandbox.x.immutable.com/'],
=======
      rpcUrls: [RPC_URL_MAP.get(ChainId.POLYGON_ZKEVM_TESTNET) as string],
>>>>>>> 3a7a36d1
      nativeCurrency: {
        name: 'IMX',
        symbol: 'IMX',
        decimals: 18,
      },
    },
  ],
  [
    ChainId.POLYGON_ZKEVM,
    {
      chainIdHex: '0x89', // 137
      chainName: 'Polygon zkEVM',
<<<<<<< HEAD
      rpcUrls: ['https://polygon-rpc.com/'],
=======
      rpcUrls: [RPC_URL_MAP.get(ChainId.POLYGON_ZKEVM) as string],
>>>>>>> 3a7a36d1
      nativeCurrency: {
        name: 'MATIC',
        symbol: 'MATIC',
        decimals: 18,
      },
      blockExplorerUrls: ['https://polygonscan.com/'],
    },
  ],
]);

/**
 * Object mapping the list of supported sandbox networks with the corresponding network details.
 */
export const SANDBOX_CHAIN_ID_NETWORK_MAP: NetworkMap = new Map<
ChainId,
NetworkDetails
>([
  [
    ChainId.SEPOLIA,
    {
      chainIdHex: '0xaa36a7', // 11155111
      chainName: 'Sepolia',
      rpcUrls: [RPC_URL_MAP.get(ChainId.SEPOLIA) as string],
      nativeCurrency: {
        name: 'Sep Eth',
        symbol: 'ETH',
        decimals: 18,
      },
      blockExplorerUrls: ['https://sepolia.etherscan.io/'],
    },
  ],
  [
    ChainId.IMTBL_ZKEVM_DEVNET,
    {
      chainIdHex: '0x343D', // 13373
      chainName: 'Immutable zkEVM Devnet',
      rpcUrls: [RPC_URL_MAP.get(ChainId.IMTBL_ZKEVM_DEVNET) as string],
      nativeCurrency: {
        name: 'IMX',
        symbol: 'IMX',
        decimals: 18,
      },
    },
  ],
  [
    ChainId.POLYGON_ZKEVM_TESTNET,
    {
      chainIdHex: '0x5A2', // 1442
      chainName: 'Polygon zkEVM Testnet',
      rpcUrls: [RPC_URL_MAP.get(ChainId.POLYGON_ZKEVM_TESTNET) as string],
      nativeCurrency: {
        name: 'MATIC',
        symbol: 'MATIC',
        decimals: 18,
      },
      blockExplorerUrls: ['https://testnet-zkevm.polygonscan.com'],
    },
  ],
]);

/**
 * Interface representing the parameters for {@link Checkout.switchNetwork}.
 * @property {Web3Provider} provider - The provider to connect to the network.
 * @property {ChainId} chainId - The ID of the network to switch to.
 */
export interface SwitchNetworkParams {
  provider: Web3Provider;
  chainId: ChainId;
}

/**
 * Interface representing the result of {@link Checkout.switchNetwork}.
 * @property {NetworkInfo} network - The information of the network that was switched to.
 */
export interface SwitchNetworkResult {
  network: NetworkInfo;
  provider: Web3Provider;
}

/**
 * * Interface representing the parameters for {@link Checkout.getNetworkInfo}.
 * @property {Web3Provider} provider - The provider to connect to the network.
 */
export interface GetNetworkParams {
  provider: Web3Provider;
}

/**
 * Enum representing the types of filters that can be applied to get the allow list of networks.
 */
export enum NetworkFilterTypes {
  ALL = 'all',
}

/**
 * Interface representing a filter for filtering a specific network.
 * @property {ChainId} chainId - The ID of the network to allow or disallow.
 */
export interface NetworkFilter {
  chainId: ChainId;
}

/**
 * * Interface representing the parameters for {@link Checkout.getNetworkAllowList}.
 * @property {NetworkFilterTypes} type - The type of allow list filter to apply.
 * @property {NetworkFilter[]} [exclude] - The list of networks to exclude from the allow list.
 */
export interface GetNetworkAllowListParams {
  type: NetworkFilterTypes;
  exclude?: NetworkFilter[];
}

/**
 * Interface representing the result of {@link Checkout.getNetworkAllowList}.
 * @property {NetworkInfo[]} networks - The list of allowed networks.
 */
export interface GetNetworkAllowListResult {
  networks: NetworkInfo[];
}<|MERGE_RESOLUTION|>--- conflicted
+++ resolved
@@ -59,11 +59,7 @@
     {
       chainIdHex: '0x343C', // 13372
       chainName: 'Immutable zkEVM Testnet',
-<<<<<<< HEAD
-      rpcUrls: ['https://zkevm-rpc.sandbox.x.immutable.com/'],
-=======
       rpcUrls: [RPC_URL_MAP.get(ChainId.POLYGON_ZKEVM_TESTNET) as string],
->>>>>>> 3a7a36d1
       nativeCurrency: {
         name: 'IMX',
         symbol: 'IMX',
@@ -76,11 +72,7 @@
     {
       chainIdHex: '0x89', // 137
       chainName: 'Polygon zkEVM',
-<<<<<<< HEAD
-      rpcUrls: ['https://polygon-rpc.com/'],
-=======
       rpcUrls: [RPC_URL_MAP.get(ChainId.POLYGON_ZKEVM) as string],
->>>>>>> 3a7a36d1
       nativeCurrency: {
         name: 'MATIC',
         symbol: 'MATIC',
