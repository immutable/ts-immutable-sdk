import {
  TransactionRequest,
  TransactionResponse,
  Web3Provider,
} from '@ethersproject/providers';

/**
 * Interface representing the parameters for {@link Checkout.sendTransaction}.
<<<<<<< HEAD
 * @property {Transaction} transaction - The transaction to send.
=======
 * @property {Web3Provider} provider - The provider to connect to the network.
 * @property {TransactionRequest} transaction - The transaction to send.
>>>>>>> eaef453a
 */
export interface SendTransactionParams {
  provider: Web3Provider;
  transaction: TransactionRequest;
}

/**
 * Interface representing the result of {@link Checkout.sendTransaction}.
 * @property {TransactionResponse} transactionResponse - The response of the transaction.
 */
export interface SendTransactionResult {
  transactionResponse: TransactionResponse;
<<<<<<< HEAD
}

/**
 * Interface representing a blockchain transaction.
 * @property {string} nonce - The transaction nonce.
 * @property {string} gasPrice - The gas price of the transaction.
 * @property {string} gas - The gas limit for the transaction.
 * @property {string} to - The address of the recipient.
 * @property {string} from - The address of the sender.
 * @property {string} value - The value to transfer in wei.
 * @property {string} data - The data to include in the transaction.
 * @property {number} chainId - The ID of the chain the transaction is for.
 */
export interface Transaction {
  nonce?: string;
  gasPrice?: string;
  gas?: string;
  to?: string;
  from?: string;
  value?: string;
  data?: string;
  chainId?: number;
=======
>>>>>>> eaef453a
}<|MERGE_RESOLUTION|>--- conflicted
+++ resolved
@@ -6,12 +6,8 @@
 
 /**
  * Interface representing the parameters for {@link Checkout.sendTransaction}.
-<<<<<<< HEAD
- * @property {Transaction} transaction - The transaction to send.
-=======
  * @property {Web3Provider} provider - The provider to connect to the network.
  * @property {TransactionRequest} transaction - The transaction to send.
->>>>>>> eaef453a
  */
 export interface SendTransactionParams {
   provider: Web3Provider;
@@ -24,29 +20,4 @@
  */
 export interface SendTransactionResult {
   transactionResponse: TransactionResponse;
-<<<<<<< HEAD
-}
-
-/**
- * Interface representing a blockchain transaction.
- * @property {string} nonce - The transaction nonce.
- * @property {string} gasPrice - The gas price of the transaction.
- * @property {string} gas - The gas limit for the transaction.
- * @property {string} to - The address of the recipient.
- * @property {string} from - The address of the sender.
- * @property {string} value - The value to transfer in wei.
- * @property {string} data - The data to include in the transaction.
- * @property {number} chainId - The ID of the chain the transaction is for.
- */
-export interface Transaction {
-  nonce?: string;
-  gasPrice?: string;
-  gas?: string;
-  to?: string;
-  from?: string;
-  value?: string;
-  data?: string;
-  chainId?: number;
-=======
->>>>>>> eaef453a
 }