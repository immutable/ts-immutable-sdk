--- conflicted
+++ resolved
@@ -27,11 +27,6 @@
   [Environment.PRODUCTION]: 'https://checkout-api.immutable.com',
 };
 
-<<<<<<< HEAD
-export const BLOCKSCOUT_CHAIN_URL_MAP: { [key: string]: string } = {
-  [ChainId.IMTBL_ZKEVM_TESTNET]: 'https://explorer.testnet.immutable.com',
-  [ChainId.IMTBL_ZKEVM_MAINNET]: 'https://explorer.mainnet.immutable.com',
-=======
 /**
  * Smart Checkout routing default onramp enabled flag
  */
@@ -60,7 +55,6 @@
     url: 'https://explorer.testnet.immutable.com',
     nativeToken: ZKEVM_NATIVE_TOKEN,
   },
->>>>>>> cde3b545
 };
 
 type NetworkDetails = {
