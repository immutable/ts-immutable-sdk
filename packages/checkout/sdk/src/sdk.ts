/* eslint-disable class-methods-use-this */
import { Web3Provider } from '@ethersproject/providers';
import { ethers } from 'ethers';
import { Environment } from '@imtbl/config';
import { Passport } from '@imtbl/passport';
import { track } from '@imtbl/metrics';
import * as balances from './balances';
import * as tokens from './tokens';
import * as connect from './connect';
import * as provider from './provider';
import * as wallet from './wallet';
import * as network from './network';
import * as transaction from './transaction';
import * as gasEstimatorService from './gasEstimate';
import * as buy from './smartCheckout/buy';
import * as cancel from './smartCheckout/cancel';
import * as sell from './smartCheckout/sell';
import * as smartCheckout from './smartCheckout';
import {
  BuyParams,
  ChainId,
  CheckConnectionParams,
  CheckConnectionResult,
  CheckoutModuleConfiguration,
  ConnectParams,
  ConnectResult,
  CreateProviderParams,
  CreateProviderResult,
  GetAllBalancesParams,
  GetAllBalancesResult,
  GetBalanceParams,
  GetBalanceResult,
  GetNetworkAllowListParams,
  GetNetworkAllowListResult,
  GetNetworkParams,
  GetTokenAllowListParams,
  GetTokenAllowListResult,
  GetWalletAllowListParams,
  GetWalletAllowListResult,
  NetworkInfo,
  SendTransactionParams,
  SendTransactionResult,
  SwitchNetworkParams,
  SwitchNetworkResult,
  ValidateProviderOptions,
  GasEstimateParams,
  GasEstimateSwapResult,
  GasEstimateBridgeToL2Result,
  SmartCheckoutParams,
  TokenFilterTypes,
  OnRampProviderFees,
  FiatRampParams,
  SmartCheckoutResult,
  CancelResult,
  BuyResult,
  SellResult,
  TokenInfo,
  GetTokenInfoParams,
} from './types';
import { CheckoutConfiguration } from './config';
import { createReadOnlyProviders } from './readOnlyProviders/readOnlyProvider';
import { SellParams } from './types/sell';
import { CancelParams } from './types/cancel';
import { FiatRampService, FiatRampWidgetParams } from './fiatRamp';
import { getItemRequirementsFromRequirements } from './smartCheckout/itemRequirements';
import { CheckoutError, CheckoutErrorType } from './errors';
import { AvailabilityService, availabilityService } from './availability';
import { loadUnresolved } from './widgets/load';
import { WidgetsInit } from './types/widgets';
import { HttpClient } from './api/http';
import { isMatchingAddress } from './utils/utils';
import { WALLET_CONNECT_PRODUCTION, WALLET_CONNECT_SANDBOX } from './env';

const SANDBOX_CONFIGURATION = {
  baseConfig: {
    environment: Environment.SANDBOX,
  },
  passport: undefined,
};
const WIDGETS_SCRIPT_TIMEOUT = 100;

// Checkout SDK
export class Checkout {
  private readOnlyProviders: Map<ChainId, ethers.providers.JsonRpcProvider>;

  private httpClient: HttpClient;

  readonly config: CheckoutConfiguration;

  readonly fiatRampService: FiatRampService;

  readonly availability: AvailabilityService;

  readonly passport?: Passport;

  readonly walletConnectConfig?: any;

  /**
   * Constructs a new instance of the CheckoutModule class.
   * @param {CheckoutModuleConfiguration} [config=SANDBOX_CONFIGURATION] - The configuration object for the CheckoutModule.
   */
  constructor(
    config: CheckoutModuleConfiguration = SANDBOX_CONFIGURATION,
  ) {
    this.httpClient = new HttpClient(config);
    this.config = new CheckoutConfiguration(config, this.httpClient);
    this.fiatRampService = new FiatRampService(this.config);
    this.readOnlyProviders = new Map<ChainId, ethers.providers.JsonRpcProvider>();
    this.availability = availabilityService(this.config.isDevelopment, this.config.isProduction);
    this.passport = config.passport;

<<<<<<< HEAD
    console.log('environment:', config.baseConfig.environment);
    if (config.baseConfig.environment === Environment.PRODUCTION) {
      this.walletConnectConfig = WALLET_CONNECT_PRODUCTION;
    } else {
      this.walletConnectConfig = WALLET_CONNECT_SANDBOX;
    }
    console.log('SDK wc chains', this.walletConnectConfig);
=======
    track('checkout_sdk', 'initialised');
>>>>>>> 4a32b3e5
  }

  /**
   * Loads the widgets bundle and initiate the widgets factory.
   * @param {WidgetsInit} init - The initialisation parameters for loading the widgets bundle and applying configuration
   */
  public async widgets(init: WidgetsInit): Promise<ImmutableCheckoutWidgets.WidgetsFactory> {
    const checkout = this;

    // Preload the configurations
    await checkout.config.remote.getConfig();

    const factory = new Promise<ImmutableCheckoutWidgets.WidgetsFactory>((resolve, reject) => {
      function checkForWidgetsBundleLoaded() {
        if (typeof ImmutableCheckoutWidgets !== 'undefined') {
          resolve(new ImmutableCheckoutWidgets.WidgetsFactory(checkout, init.config));
        } else {
          // If ImmutableCheckoutWidgets is not defined, wait for set amount of time.
          // When time has elapsed, check again if ImmutableCheckoutWidgets is defined.
          // Once it's defined, the promise will resolve and setTimeout won't be called again.
          setTimeout(checkForWidgetsBundleLoaded, WIDGETS_SCRIPT_TIMEOUT);
        }
      }

      try {
        const script = loadUnresolved(init.version);
        if (script.loaded && typeof ImmutableCheckoutWidgets !== 'undefined') {
          resolve(new ImmutableCheckoutWidgets.WidgetsFactory(checkout, init.config));
        } else {
          checkForWidgetsBundleLoaded();
        }
      } catch (err: any) {
        reject(
          new CheckoutError(
            'Failed to load widgets script',
            CheckoutErrorType.WIDGETS_SCRIPT_LOAD_ERROR,
            { error: err },
          ),
        );
      }
    });

    return factory;
  }

  /**
   * Creates a provider using the given parameters.
   * @param {CreateProviderParams} params - The parameters for creating the provider.
   * @returns {Promise<CreateProviderResult>} A promise that resolves to the created provider.
   */
  public async createProvider(
    params: CreateProviderParams,
  ): Promise<CreateProviderResult> {
    return await provider.createProvider(
      params.walletProviderName,
      this.passport,
      this.walletConnectConfig,
    );
  }

  /**
   * Checks if a wallet is connected to the specified provider.
   * @param {CheckConnectionParams} params - The parameters for checking the wallet connection.
   * @returns {Promise<CheckConnectionResult>} - A promise that resolves to the result of the check.
   */
  public async checkIsWalletConnected(
    params: CheckConnectionParams,
  ): Promise<CheckConnectionResult> {
    const web3Provider = await provider.validateProvider(
      this.config,
      params.provider,
      { allowUnsupportedProvider: true, allowMistmatchedChainId: true } as ValidateProviderOptions,
    );
    return connect.checkIsWalletConnected(web3Provider);
  }

  /**
   * Connects to a blockchain network using the specified provider.
   * @param {ConnectParams} params - The parameters for connecting to the network.
   * @returns {Promise<ConnectResult>} A promise that resolves to an object containing the provider and network information.
   * @throws {Error} If the provider is not valid or if there is an error connecting to the network.
   */
  public async connect(
    params: ConnectParams,
  ): Promise<ConnectResult> {
    if ((params.provider.provider as any)?.isWalletConnect) {
      await (params.provider.provider as any).disconnect();
      await (params.provider.provider as any).connect();
    }
    const web3Provider = await provider.validateProvider(
      this.config,
      params.provider,
      {
        allowUnsupportedProvider: true,
        allowMistmatchedChainId: (params.provider.provider as any)?.isWalletConnect === true,
      } as ValidateProviderOptions,
    );

    if (params.requestWalletPermissions && !(web3Provider.provider as any)?.isPassport) {
      await connect.requestPermissions(web3Provider);
    } else {
      await connect.connectSite(web3Provider);
    }

    return { provider: web3Provider };
  }

  /**
   * Switches the network for the current wallet provider.
   * @param {SwitchNetworkParams} params - The parameters for switching the network.
   * @returns {Promise<SwitchNetworkResult>} - A promise that resolves to the result of switching the network.
   */
  public async switchNetwork(
    params: SwitchNetworkParams,
  ): Promise<SwitchNetworkResult> {
    const web3Provider = await provider.validateProvider(
      this.config,
      params.provider,
      {
        allowUnsupportedProvider: true,
        allowMistmatchedChainId: true,
      } as ValidateProviderOptions,
    );

    const switchNetworkRes = await network.switchWalletNetwork(
      this.config,
      web3Provider,
      params.chainId,
    );

    return switchNetworkRes;
  }

  /**
   * Retrieves the token information given the token address. This function makes RPC calls to
   * ERC20 contracts to fetch the main contract information (e.g. symbol).
   * @param {GetTokenInfoParams} params - The parameters for retrieving the token information.
   * @returns {Promise<TokenInfo>} - A promise that resolves to the token info request.
   */
  public async getTokenInfo(
    params: GetTokenInfoParams,
  ): Promise<TokenInfo> {
    return await tokens.getERC20TokenInfo(
      params.provider,
      params.tokenAddress,
    );
  }

  /**
   * Retrieves the balance of a wallet address.
   * @param {GetBalanceParams} params - The parameters for retrieving the balance.
   * @returns {Promise<GetBalanceResult>} - A promise that resolves to the balance result.
   */
  public async getBalance(
    params: GetBalanceParams,
  ): Promise<GetBalanceResult> {
    const web3Provider = await provider.validateProvider(
      this.config,
      params.provider,
    );

    if (!params.tokenAddress || params.tokenAddress === '') {
      return await balances.getBalance(
        this.config,
        web3Provider,
        params.walletAddress,
      );
    }
    return await balances.getERC20Balance(
      web3Provider,
      params.walletAddress,
      params.tokenAddress,
    );
  }

  /**
   * Retrieves the balances of all tokens for a given wallet address on a specific chain.
   * @param {GetAllBalancesParams} params - The parameters for retrieving the balances.
   * @returns {Promise<GetAllBalancesResult>} - A promise that resolves to the result of retrieving the balances.
   */
  public async getAllBalances(
    params: GetAllBalancesParams,
  ): Promise<GetAllBalancesResult> {
    return balances.getAllBalances(
      this.config,
      params.provider,
      params.walletAddress,
      params.chainId,
    );
  }

  /**
   * Retrieves the supported networks based on the provided parameters.
   * @param {GetNetworkAllowListParams} params - The parameters for retrieving the network allow list.
   * @returns {Promise<GetNetworkAllowListResult>} - A promise that resolves to the network allow list result.
   */
  public async getNetworkAllowList(
    params: GetNetworkAllowListParams,
  ): Promise<GetNetworkAllowListResult> {
    return await network.getNetworkAllowList(this.config, params);
  }

  /**
   * Retrieves the supported tokens based on the provided parameters.
   * @param {GetTokenAllowListParams} params - The parameters for retrieving the token allow list.
   * @returns {Promise<GetTokenAllowListResult>} - A promise that resolves to the token allow list result.
   */
  public async getTokenAllowList(
    params: GetTokenAllowListParams,
  ): Promise<GetTokenAllowListResult> {
    return await tokens.getTokenAllowList(this.config, params);
  }

  /**
   * Retrieves the default supported wallets based on the provided parameters.
   * @param {GetWalletAllowListParams} params - The parameters for retrieving the wallet allow list.
   * @returns {Promise<GetWalletAllowListResult>} - A promise that resolves to the wallet allow list result.
   */
  public async getWalletAllowList(
    params: GetWalletAllowListParams,
  ): Promise<GetWalletAllowListResult> {
    return await wallet.getWalletAllowList(params);
  }

  /**
   * Sends a transaction using the specified provider and transaction parameters.
   * @param {SendTransactionParams} params - The parameters for sending the transaction.
   * @returns {Promise<SendTransactionResult>} A promise that resolves to the result of the transaction.
   */
  public async sendTransaction(
    params: SendTransactionParams,
  ): Promise<SendTransactionResult> {
    const web3Provider = await provider.validateProvider(
      this.config,
      params.provider,
    );
    return await transaction.sendTransaction(web3Provider, params.transaction);
  }

  /**
   * Retrieves network information using the specified provider.
   * @param {GetNetworkParams} params - The parameters for retrieving network information.
   * @returns {Promise<NetworkInfo>} A promise that resolves to the network information.
   */
  public async getNetworkInfo(
    params: GetNetworkParams,
  ): Promise<NetworkInfo> {
    const web3Provider = await provider.validateProvider(
      this.config,
      params.provider,
      {
        allowUnsupportedProvider: true,
        allowMistmatchedChainId: true,
      } as ValidateProviderOptions,
    );
    return await network.getNetworkInfo(this.config, web3Provider);
  }

  /**
   * Determines the requirements for performing a buy.
   * @param {BuyParams} params - The parameters for the buy.
  */
  public async buy(
    params: BuyParams,
  ): Promise<BuyResult> {
    if (params.orders.length > 1) {
      // eslint-disable-next-line no-console
      console.warn('This endpoint currently only processes the first order in the array.');
    }

    const web3Provider = await provider.validateProvider(
      this.config,
      params.provider,
    );

    return await buy.buy(this.config, web3Provider, params.orders, params.overrides);
  }

  /**
   * Determines the requirements for performing a sell.
   * @param {SellParams} params - The parameters for the sell.
   * Only currently actions the first order in the array until we support batch processing.
   * Only currently actions the first fee in the fees array of each order until we support multiple fees.
  */
  public async sell(
    params: SellParams,
  ): Promise<SellResult> {
    if (params.orders.length > 1) {
      // eslint-disable-next-line no-console
      console.warn('This endpoint currently only processes the first order in the array.');
    }

    const web3Provider = await provider.validateProvider(
      this.config,
      params.provider,
    );

    return await sell.sell(
      this.config,
      web3Provider,
      params.orders,
    );
  }

  /**
   * Cancels a sell.
   * @param {CancelParams} params - The parameters for the cancel.
   */
  public async cancel(
    params: CancelParams,
  ): Promise<CancelResult> {
    // eslint-disable-next-line no-console
    console.warn('This endpoint currently only processes the first order in the array.');

    const web3Provider = await provider.validateProvider(
      this.config,
      params.provider,
    );

    return await cancel.cancel(this.config, web3Provider, params.orderIds, params.overrides);
  }

  /**
   * Determines the transaction requirements to complete a purchase.
   * @params {SmartCheckoutParams} params - The parameters for smart checkout.
   */
  public async smartCheckout(
    params: SmartCheckoutParams,
  ): Promise<SmartCheckoutResult> {
    const web3Provider = await provider.validateProvider(
      this.config,
      params.provider,
    );

    let itemRequirements = [];
    try {
      itemRequirements = await getItemRequirementsFromRequirements(web3Provider, params.itemRequirements);
    } catch (err: any) {
      throw new CheckoutError(
        'Failed to map item requirements',
        CheckoutErrorType.ITEM_REQUIREMENTS_ERROR,
        { error: err },
      );
    }

    return await smartCheckout.smartCheckout(
      this.config,
      web3Provider,
      itemRequirements,
      params.transactionOrGasAmount,
    );
  }

  /**
   * Checks if the given object is a Web3 provider.
   * @param {Web3Provider} web3Provider - The object to check.
   * @returns {boolean} - True if the object is a Web3 provider, false otherwise.
   */
  static isWeb3Provider(
    web3Provider: Web3Provider,
  ) {
    return provider.isWeb3Provider(web3Provider);
  }

  /**
   * Estimates the gas required for a swap or bridge transaction.
   * @param {GasEstimateParams} params - The parameters for the gas estimation.
   * @returns {Promise<GasEstimateSwapResult | GasEstimateBridgeToL2Result>} - A promise that resolves to the gas estimation result.
   */
  public async gasEstimate(
    params: GasEstimateParams,
  ): Promise<GasEstimateSwapResult | GasEstimateBridgeToL2Result> {
    this.readOnlyProviders = await createReadOnlyProviders(
      this.config,
      this.readOnlyProviders,
    );

    return await gasEstimatorService.gasEstimator(
      params,
      this.readOnlyProviders,
      this.config,
    );
  }

  /**
   * Creates and returns a URL for the fiat ramp widget.
   * @param {FiatRampParams} params - The parameters for creating the url.
   * @returns {Promise<string>} - A promise that resolves to a string url.
   */
  public async createFiatRampUrl(params: FiatRampParams): Promise<string> {
    let tokenAmount;
    let tokenSymbol = 'IMX';
    let email;

    const walletAddress = await params.web3Provider.getSigner().getAddress();
    const isPassport = (params.web3Provider.provider as any)?.isPassport || false;

    if (isPassport && params.passport) {
      const userInfo = await params.passport.getUserInfo();
      email = userInfo?.email;
    }

    const tokenList = await tokens.getTokenAllowList(this.config, { type: TokenFilterTypes.ONRAMP });
    const token = tokenList.tokens?.find((t) => isMatchingAddress(t.address, params.tokenAddress));
    if (token) {
      tokenAmount = params.tokenAmount;
      tokenSymbol = token.symbol;
    }

    return await this.fiatRampService.createWidgetUrl({
      exchangeType: params.exchangeType,
      isPassport,
      walletAddress,
      tokenAmount,
      tokenSymbol,
      email,
    } as FiatRampWidgetParams);
  }

  /**
   * Fetches fiat ramp fee estimations.
   * @returns {Promise<OnRampProviderFees>} - A promise that resolves to OnRampProviderFees.
   */
  public async getExchangeFeeEstimate(): Promise<OnRampProviderFees> {
    return await this.fiatRampService.feeEstimate();
  }

  /**
   * Fetches Swap widget availability.
   * @returns {Promise<boolean>} - A promise that resolves to a boolean.
   */
  public async isSwapAvailable(): Promise<boolean> {
    return this.availability.checkDexAvailability();
  }
}<|MERGE_RESOLUTION|>--- conflicted
+++ resolved
@@ -109,7 +109,6 @@
     this.availability = availabilityService(this.config.isDevelopment, this.config.isProduction);
     this.passport = config.passport;
 
-<<<<<<< HEAD
     console.log('environment:', config.baseConfig.environment);
     if (config.baseConfig.environment === Environment.PRODUCTION) {
       this.walletConnectConfig = WALLET_CONNECT_PRODUCTION;
@@ -117,9 +116,7 @@
       this.walletConnectConfig = WALLET_CONNECT_SANDBOX;
     }
     console.log('SDK wc chains', this.walletConnectConfig);
-=======
     track('checkout_sdk', 'initialised');
->>>>>>> 4a32b3e5
   }
 
   /**
