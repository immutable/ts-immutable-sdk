--- conflicted
+++ resolved
@@ -79,9 +79,6 @@
   },
   {
     "chainId": 11155111,
-<<<<<<< HEAD
-    "name": "DEX token",
-=======
     "name": "US Dollar Coin",
     "address": "0x1836E16b2036088490C2CFe4d11970Fc8e5884C4",
     "symbol": "USDC",
@@ -92,7 +89,6 @@
   {
     "chainId": 11155111,
     "name": "DEX",
->>>>>>> 9bdd1e57
     "address": "0xaC953a0d7B67Fae17c87abf79f09D0f818AC66A2",
     "symbol": "DEX",
     "decimals": 18,
