--- conflicted
+++ resolved
@@ -22,45 +22,11 @@
 } from './bridgeGasEstimate';
 import * as instance from '../instance';
 import { CheckoutConfiguration, getL1ChainId, getL2ChainId } from '../config';
-<<<<<<< HEAD
-import { ERC20ABI } from '../env';
-import { isNativeToken } from '../network';
-=======
 import { BridgeFeeEstimateResult } from './bridgeGasEstimateType';
->>>>>>> d1cf107b
 
 const DUMMY_WALLET_ADDRESS = '0x0000000000000000000000000000000000000001';
 const DEFAULT_TOKEN_DECIMALS = 18;
 
-<<<<<<< HEAD
-async function getTokenInfoByAddress(
-  config: CheckoutConfiguration,
-  tokenAddress: FungibleToken,
-  chainId: ChainId,
-  provider: JsonRpcProvider,
-): Promise<TokenInfo | undefined> {
-  if (isNativeToken(tokenAddress)) {
-    return config.networkMap.get(chainId)?.nativeCurrency;
-  }
-
-  const contract = new Contract(
-    tokenAddress,
-    JSON.stringify(ERC20ABI),
-    provider,
-  );
-  const name = await contract.name();
-  const symbol = await contract.symbol();
-  const decimals = await contract.decimals();
-  return {
-    name,
-    symbol,
-    decimals,
-    address: tokenAddress,
-  };
-}
-
-=======
->>>>>>> d1cf107b
 async function bridgeToL2GasEstimator(
   readOnlyProviders: Map<ChainId, ethers.providers.JsonRpcProvider>,
   config: CheckoutConfiguration,
@@ -81,18 +47,6 @@
   if (!provider) throw new Error(`Missing JsonRpcProvider for chain id: ${fromChainId}`);
 
   try {
-<<<<<<< HEAD
-    const gasFee = await getBridgeEstimatedGas(
-      provider as Web3Provider,
-      isSpendingCapApprovalRequired,
-    );
-    gasFee.token = await getTokenInfoByAddress(
-      config,
-      tokenAddress ?? (gasTokenAddress),
-      fromChainId,
-      provider,
-    );
-=======
     let gasFees: TokenAmountEstimate = {};
     const getGasFees = async () => {
       gasFees = await getBridgeEstimatedGas(
@@ -101,7 +55,6 @@
       );
       gasFees.token = config.networkMap.get(fromChainId)?.nativeCurrency;
     };
->>>>>>> d1cf107b
 
     let bridgeFees: BridgeFeeEstimateResult = {
       bridgeFee: {},
