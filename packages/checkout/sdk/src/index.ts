--- conflicted
+++ resolved
@@ -33,11 +33,7 @@
   NetworkFilter,
   GetNetworkAllowListParams,
   GetNetworkAllowListResult,
-<<<<<<< HEAD
-  GetReadOnlyProvidersResult,
-=======
   RPC_URL_MAP,
->>>>>>> 3a7a36d1
 } from './types';
 export type { ErrorType } from './errors';
 export { CheckoutErrorType } from './errors';