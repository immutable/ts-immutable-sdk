--- conflicted
+++ resolved
@@ -7,11 +7,8 @@
   RPC_URL_MAP,
   TokenFilterTypes,
   WalletFilterTypes,
-<<<<<<< HEAD
+  WalletProviderName,
   CHECKOUT_API_BASE_URL,
-=======
-  WalletProviderName,
->>>>>>> e4dfed03
 } from './types';
 export type {
   CheckoutModuleConfiguration,
