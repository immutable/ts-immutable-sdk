--- conflicted
+++ resolved
@@ -10,11 +10,8 @@
   hasERC20Allowances,
   hasERC721Allowances,
 } from './allowance';
-<<<<<<< HEAD
-=======
 import { balanceCheck } from './balanceCheck';
 import { CheckoutConfiguration } from '../config';
->>>>>>> 4d62e682
 import { allowanceAggregator } from './aggregators/allowanceAggregator';
 import { gasCalculator } from './gas/gasCalculator';
 
@@ -48,14 +45,11 @@
   // eslint-disable-next-line no-console
   console.log('Aggregated Items', aggregatedItems);
 
-<<<<<<< HEAD
-=======
   const balanceRequirements = await balanceCheck(config, provider, ownerAddress, aggregatedItems);
 
   // eslint-disable-next-line no-console
   console.log('Balance Requirements', balanceRequirements);
 
->>>>>>> 4d62e682
   return {
     sufficient: true,
     transactionRequirements: [{
