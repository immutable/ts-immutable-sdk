import { Web3Provider } from '@ethersproject/providers';
import {
  AvailableRoutingOptions,
  FulfillmentTransaction,
  GasAmount,
  ItemRequirement,
  RoutingOutcome,
  SmartCheckoutResult,
} from '../types/smartCheckout';
import { itemAggregator } from './aggregators';
import { hasERC20Allowances, hasERC721Allowances } from './allowance';
import { balanceCheck } from './balanceCheck';
import { CheckoutConfiguration } from '../config';
import { allowanceAggregator } from './aggregators/allowanceAggregator';
import { gasCalculator } from './gas';
import { getAvailableRoutingOptions } from './routing';
import { routingCalculator } from './routing/routingCalculator';
import { Allowance } from './allowance/types';
import { BalanceCheckResult } from './balanceCheck/types';
import { measureAsyncExecution } from '../logger/debugLogger';

export const smartCheckout = async (
  config: CheckoutConfiguration,
  provider: Web3Provider,
  itemRequirements: ItemRequirement[],
  transactionOrGasAmount?: FulfillmentTransaction | GasAmount,
<<<<<<< HEAD
  includeFundingRoutesOnSufficient: boolean = false,
=======
  routingOptions?: AvailableRoutingOptions,
>>>>>>> 97f2afa7
): Promise<SmartCheckoutResult> => {
  const ownerAddress = await provider.getSigner().getAddress();

  let aggregatedItems = itemAggregator(itemRequirements);

  const erc20AllowancePromise = hasERC20Allowances(
    provider,
    ownerAddress,
    aggregatedItems,
  );
  const erc721AllowancePromise = hasERC721Allowances(
    provider,
    ownerAddress,
    aggregatedItems,
  );

  const resolvedAllowances = await measureAsyncExecution<
  { sufficient: boolean; allowances: Allowance[] }[]
  >(
    config,
    'Time to calculate token allowances',
    Promise.all([erc20AllowancePromise, erc721AllowancePromise]),
  );

  const aggregatedAllowances = allowanceAggregator(
    resolvedAllowances[0],
    resolvedAllowances[1],
  );

  // Skip gas calculation if transactionOrGasAmount is not provided
  let gasItem = null;
  if (transactionOrGasAmount) {
    gasItem = await measureAsyncExecution<ItemRequirement | null>(
      config,
      'Time to run gas calculator',
      gasCalculator(provider, aggregatedAllowances, transactionOrGasAmount),
    );
    if (gasItem !== null) {
      aggregatedItems.push(gasItem);
      aggregatedItems = itemAggregator(aggregatedItems);
    }
  }

  const balanceCheckResult = await measureAsyncExecution<BalanceCheckResult>(
    config,
    'Time to run balance checks',
    balanceCheck(config, provider, ownerAddress, aggregatedItems, true),
  );

  const { sufficient } = balanceCheckResult;
  const transactionRequirements = balanceCheckResult.balanceRequirements;

  if (sufficient && !includeFundingRoutesOnSufficient) {
    return {
      sufficient,
      transactionRequirements,
    };
  }

<<<<<<< HEAD
  // Fetch and calculate routing options async
  const routerPromise = (async () => {
    const availableRoutingOptions = await measureAsyncExecution<AvailableRoutingOptions>(
=======
  const availableRoutingOptions = await measureAsyncExecution<AvailableRoutingOptions>(
    config,
    'Time to fetch available routing options',
    getAvailableRoutingOptions(config, provider),
  );
  if (routingOptions?.onRamp === false) availableRoutingOptions.onRamp = false;
  if (routingOptions?.swap === false) availableRoutingOptions.swap = false;
  if (routingOptions?.bridge === false) availableRoutingOptions.bridge = false;

  const routingOutcome = await measureAsyncExecution<RoutingOutcome>(
    config,
    'Total time to run the routing calculator',
    routingCalculator(
>>>>>>> 97f2afa7
      config,
      'Time to fetch available routing options',
      getAvailableRoutingOptions(config, provider),
    );
    return {
      availableRoutingOptions,
      routingOutcome: await measureAsyncExecution<RoutingOutcome>(
        config,
        'Total time to run the routing calculator',
        routingCalculator(
          config,
          ownerAddress,
          balanceCheckResult,
          availableRoutingOptions,
        ),
      ),
    };
  })();

  // Return routing options as promise to unblock the UI
  if (sufficient) {
    return {
      sufficient,
      transactionRequirements,
      router: routerPromise,
    };
  }

  // Get router calculation for insufficient funds
  const router = await routerPromise;
  return {
    sufficient,
    transactionRequirements,
    router,
  };
};<|MERGE_RESOLUTION|>--- conflicted
+++ resolved
@@ -8,7 +8,10 @@
   SmartCheckoutResult,
 } from '../types/smartCheckout';
 import { itemAggregator } from './aggregators';
-import { hasERC20Allowances, hasERC721Allowances } from './allowance';
+import {
+  hasERC20Allowances,
+  hasERC721Allowances,
+} from './allowance';
 import { balanceCheck } from './balanceCheck';
 import { CheckoutConfiguration } from '../config';
 import { allowanceAggregator } from './aggregators/allowanceAggregator';
@@ -24,39 +27,22 @@
   provider: Web3Provider,
   itemRequirements: ItemRequirement[],
   transactionOrGasAmount?: FulfillmentTransaction | GasAmount,
-<<<<<<< HEAD
-  includeFundingRoutesOnSufficient: boolean = false,
-=======
   routingOptions?: AvailableRoutingOptions,
->>>>>>> 97f2afa7
 ): Promise<SmartCheckoutResult> => {
   const ownerAddress = await provider.getSigner().getAddress();
 
   let aggregatedItems = itemAggregator(itemRequirements);
 
-  const erc20AllowancePromise = hasERC20Allowances(
-    provider,
-    ownerAddress,
-    aggregatedItems,
-  );
-  const erc721AllowancePromise = hasERC721Allowances(
-    provider,
-    ownerAddress,
-    aggregatedItems,
-  );
+  const erc20AllowancePromise = hasERC20Allowances(provider, ownerAddress, aggregatedItems);
+  const erc721AllowancePromise = hasERC721Allowances(provider, ownerAddress, aggregatedItems);
 
-  const resolvedAllowances = await measureAsyncExecution<
-  { sufficient: boolean; allowances: Allowance[] }[]
-  >(
+  const resolvedAllowances = await measureAsyncExecution<{ sufficient: boolean, allowances: Allowance[] }[]>(
     config,
     'Time to calculate token allowances',
     Promise.all([erc20AllowancePromise, erc721AllowancePromise]),
   );
 
-  const aggregatedAllowances = allowanceAggregator(
-    resolvedAllowances[0],
-    resolvedAllowances[1],
-  );
+  const aggregatedAllowances = allowanceAggregator(resolvedAllowances[0], resolvedAllowances[1]);
 
   // Skip gas calculation if transactionOrGasAmount is not provided
   let gasItem = null;
@@ -81,18 +67,13 @@
   const { sufficient } = balanceCheckResult;
   const transactionRequirements = balanceCheckResult.balanceRequirements;
 
-  if (sufficient && !includeFundingRoutesOnSufficient) {
+  if (sufficient) {
     return {
       sufficient,
       transactionRequirements,
     };
   }
 
-<<<<<<< HEAD
-  // Fetch and calculate routing options async
-  const routerPromise = (async () => {
-    const availableRoutingOptions = await measureAsyncExecution<AvailableRoutingOptions>(
-=======
   const availableRoutingOptions = await measureAsyncExecution<AvailableRoutingOptions>(
     config,
     'Time to fetch available routing options',
@@ -106,40 +87,19 @@
     config,
     'Total time to run the routing calculator',
     routingCalculator(
->>>>>>> 97f2afa7
       config,
-      'Time to fetch available routing options',
-      getAvailableRoutingOptions(config, provider),
-    );
-    return {
+      ownerAddress,
+      balanceCheckResult,
       availableRoutingOptions,
-      routingOutcome: await measureAsyncExecution<RoutingOutcome>(
-        config,
-        'Total time to run the routing calculator',
-        routingCalculator(
-          config,
-          ownerAddress,
-          balanceCheckResult,
-          availableRoutingOptions,
-        ),
-      ),
-    };
-  })();
+    ),
+  );
 
-  // Return routing options as promise to unblock the UI
-  if (sufficient) {
-    return {
-      sufficient,
-      transactionRequirements,
-      router: routerPromise,
-    };
-  }
-
-  // Get router calculation for insufficient funds
-  const router = await routerPromise;
   return {
     sufficient,
     transactionRequirements,
-    router,
+    router: {
+      availableRoutingOptions,
+      routingOutcome,
+    },
   };
 };