--- conflicted
+++ resolved
@@ -15,18 +15,12 @@
 import { balanceCheck } from './balanceCheck';
 import { routingCalculator } from './routing/routingCalculator';
 import { getAvailableRoutingOptions } from './routing';
-<<<<<<< HEAD
-import { isOnRampAvailable, isSwapAvailable } from './routing/geoBlocking';
-=======
->>>>>>> 97f2afa7
 
 jest.mock('./routing');
 jest.mock('./allowance');
 jest.mock('./gas');
 jest.mock('./balanceCheck');
-jest.mock('./routing');
 jest.mock('./routing/routingCalculator');
-jest.mock('./routing/geoBlocking');
 
 describe('smartCheckout', () => {
   let mockProvider: Web3Provider;
@@ -50,16 +44,10 @@
       swap: true,
       bridge: true,
     });
-<<<<<<< HEAD
-
-    (isOnRampAvailable as jest.Mock).mockResolvedValue(true);
-    (isSwapAvailable as jest.Mock).mockResolvedValue(true);
-=======
   });
 
   afterEach(() => {
     jest.clearAllMocks();
->>>>>>> 97f2afa7
   });
 
   describe('smartCheckout', () => {
@@ -805,21 +793,54 @@
       });
     });
 
-<<<<<<< HEAD
-    // eslint-disable-next-line max-len
-    it('should handle sufficient true and return router as a promise when includeFundingRoutesOnSufficient is true', async () => {
+    it('should return swap funding route when available', async () => {
+      (routingCalculator as jest.Mock).mockResolvedValue({
+        type: RoutingOutcomeType.NO_ROUTES_FOUND,
+        message: 'Smart Checkout did not find any funding routes to fulfill the transaction',
+      });
+
       (hasERC20Allowances as jest.Mock).mockResolvedValue({
         sufficient: true,
         allowances: [],
       });
+
       (hasERC721Allowances as jest.Mock).mockResolvedValue({
         sufficient: true,
         allowances: [],
       });
-      (gasCalculator as jest.Mock).mockResolvedValue(null);
+
       (balanceCheck as jest.Mock).mockResolvedValue({
-        sufficient: true,
-        balanceRequirements: [],
+        sufficient: false,
+        balanceRequirements: [
+          {
+            type: ItemType.ERC20,
+            sufficient: false,
+            required: {
+              balance: BigNumber.from(1),
+              formattedBalance: '1.0',
+              token: {
+                name: 'zkTKN',
+                symbol: 'zkTKN',
+                decimals: 18,
+                address: '0xERC20',
+              },
+            },
+            current: {
+              balance: BigNumber.from(1),
+              formattedBalance: '1.0',
+              token: {
+                name: 'zkTKN',
+                symbol: 'zkTKN',
+                decimals: 18,
+                address: '0xERC20',
+              },
+            },
+            delta: {
+              balance: BigNumber.from(1),
+              formattedBalance: '1.0',
+            },
+          },
+        ],
       });
 
       const itemRequirements: ItemRequirement[] = [
@@ -830,116 +851,12 @@
           spenderAddress: '0x1',
         },
       ];
-      const transactionOrGasAmount: GasAmount = {
-        type: TransactionOrGasType.GAS,
-        gasToken: { type: GasTokenType.NATIVE, limit: BigNumber.from(1) },
-      };
-
-      const resultPromise = smartCheckout(
-        {} as CheckoutConfiguration,
-        mockProvider,
-        itemRequirements,
-        transactionOrGasAmount,
-        true, // flag to include routing options even when sufficient
-      );
-
-      expect((await resultPromise).sufficient).toBeTruthy();
-      expect((await resultPromise).router).toBeInstanceOf(Promise);
-
-      const router = await (await resultPromise).router;
-      expect(router).toHaveProperty('availableRoutingOptions');
-      expect(router).toHaveProperty('routingOutcome');
-    });
-
-    it('should return router data immediately when funds are insufficient, without waiting for a promise', async () => {
-=======
-    it('should return swap funding route when available', async () => {
-      (routingCalculator as jest.Mock).mockResolvedValue({
-        type: RoutingOutcomeType.NO_ROUTES_FOUND,
-        message: 'Smart Checkout did not find any funding routes to fulfill the transaction',
-      });
-
->>>>>>> 97f2afa7
-      (hasERC20Allowances as jest.Mock).mockResolvedValue({
-        sufficient: true,
-        allowances: [],
-      });
-<<<<<<< HEAD
-=======
-
->>>>>>> 97f2afa7
-      (hasERC721Allowances as jest.Mock).mockResolvedValue({
-        sufficient: true,
-        allowances: [],
-      });
-<<<<<<< HEAD
-      (balanceCheck as jest.Mock).mockResolvedValue({
-        sufficient: false,
-        balanceRequirements: [],
-=======
-
-      (balanceCheck as jest.Mock).mockResolvedValue({
-        sufficient: false,
-        balanceRequirements: [
-          {
-            type: ItemType.ERC20,
-            sufficient: false,
-            required: {
-              balance: BigNumber.from(1),
-              formattedBalance: '1.0',
-              token: {
-                name: 'zkTKN',
-                symbol: 'zkTKN',
-                decimals: 18,
-                address: '0xERC20',
-              },
-            },
-            current: {
-              balance: BigNumber.from(1),
-              formattedBalance: '1.0',
-              token: {
-                name: 'zkTKN',
-                symbol: 'zkTKN',
-                decimals: 18,
-                address: '0xERC20',
-              },
-            },
-            delta: {
-              balance: BigNumber.from(1),
-              formattedBalance: '1.0',
-            },
-          },
-        ],
->>>>>>> 97f2afa7
-      });
-
-      const itemRequirements: ItemRequirement[] = [
-        {
-<<<<<<< HEAD
-          type: ItemType.NATIVE,
-          amount: BigNumber.from(1),
-=======
-          type: ItemType.ERC20,
-          tokenAddress: '0xERC20',
-          amount: BigNumber.from(1),
-          spenderAddress: '0x1',
->>>>>>> 97f2afa7
-        },
-      ];
 
       const result = await smartCheckout(
         {} as CheckoutConfiguration,
         mockProvider,
         itemRequirements,
         undefined,
-<<<<<<< HEAD
-      );
-
-      expect(result.sufficient).toBeFalsy();
-      expect(result.router).not.toBeInstanceOf(Promise);
-      expect(result.router).toHaveProperty('availableRoutingOptions');
-      expect(result.router).toHaveProperty('routingOutcome');
-=======
         {
           swap: false,
         },
@@ -989,7 +906,6 @@
           },
         },
       });
->>>>>>> 97f2afa7
     });
   });
 });