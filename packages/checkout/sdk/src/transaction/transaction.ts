<<<<<<< HEAD
import { Web3Provider } from '@ethersproject/providers';
import { CheckoutErrorType, withCheckoutError } from '../errors';
import { SendTransactionResult } from '../types/transaction';

export const sendTransaction = async (
  web3Provider: Web3Provider,
  transaction: any,
): Promise<SendTransactionResult> => await withCheckoutError<SendTransactionResult>(
  async () => {
    const transactionResponse = await web3Provider!
      .getSigner()
      .sendTransaction(transaction);
    return {
      transactionResponse,
    };
  },
  { type: CheckoutErrorType.TRANSACTION_ERROR },
);
=======
import { ethers } from 'ethers';
import { CheckoutError, CheckoutErrorType } from '../errors';
import { SendTransactionParams, SendTransactionResult } from '../types';

export const sendTransaction = async (
  params: SendTransactionParams,
): Promise<SendTransactionResult> => {
  const { provider, transaction } = params;
  try {
    const transactionResponse = await provider
      .getSigner()
      .sendTransaction(transaction);

    return {
      transactionResponse,
    };
  } catch (err: any) {
    if (err.code === ethers.errors.INSUFFICIENT_FUNDS) {
      throw new CheckoutError(
        err.message,
        CheckoutErrorType.INSUFFICIENT_FUNDS,
      );
    }
    if (err.code === ethers.errors.ACTION_REJECTED) {
      throw new CheckoutError(
        err.message,
        CheckoutErrorType.USER_REJECTED_REQUEST_ERROR,
      );
    }
    if (err.code === ethers.errors.UNPREDICTABLE_GAS_LIMIT) {
      throw new CheckoutError(
        err.message,
        CheckoutErrorType.UNPREDICTABLE_GAS_LIMIT,
      );
    }
    throw new CheckoutError(
      err.message,
      CheckoutErrorType.TRANSACTION_FAILED,
    );
  }
};
>>>>>>> eaef453a
<|MERGE_RESOLUTION|>--- conflicted
+++ resolved
@@ -1,33 +1,14 @@
-<<<<<<< HEAD
-import { Web3Provider } from '@ethersproject/providers';
-import { CheckoutErrorType, withCheckoutError } from '../errors';
-import { SendTransactionResult } from '../types/transaction';
+import { ethers } from 'ethers';
+import { TransactionRequest, Web3Provider } from '@ethersproject/providers';
+import { CheckoutError, CheckoutErrorType } from '../errors';
+import { SendTransactionResult } from '../types';
 
 export const sendTransaction = async (
   web3Provider: Web3Provider,
-  transaction: any,
-): Promise<SendTransactionResult> => await withCheckoutError<SendTransactionResult>(
-  async () => {
-    const transactionResponse = await web3Provider!
-      .getSigner()
-      .sendTransaction(transaction);
-    return {
-      transactionResponse,
-    };
-  },
-  { type: CheckoutErrorType.TRANSACTION_ERROR },
-);
-=======
-import { ethers } from 'ethers';
-import { CheckoutError, CheckoutErrorType } from '../errors';
-import { SendTransactionParams, SendTransactionResult } from '../types';
-
-export const sendTransaction = async (
-  params: SendTransactionParams,
+  transaction: TransactionRequest,
 ): Promise<SendTransactionResult> => {
-  const { provider, transaction } = params;
   try {
-    const transactionResponse = await provider
+    const transactionResponse = await web3Provider
       .getSigner()
       .sendTransaction(transaction);
 
@@ -58,5 +39,4 @@
       CheckoutErrorType.TRANSACTION_FAILED,
     );
   }
-};
->>>>>>> eaef453a
+};