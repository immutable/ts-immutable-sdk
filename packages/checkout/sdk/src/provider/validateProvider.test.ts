import { ExternalProvider, Web3Provider } from '@ethersproject/providers';
import { Environment } from '@imtbl/config';
import { isWeb3Provider, validateProvider } from './validateProvider';
import { ChainId } from '../types';
import { CheckoutConfiguration } from '../config';
import { RemoteConfigFetcher } from '../config/remoteConfigFetcher';

jest.mock('../config/remoteConfigFetcher');

describe('provider validation', () => {
  const mockRequestFunc = (request: {
    method: string;
    params?: any[] | undefined;
  }): Promise<any> => Promise.resolve(() => {
    // eslint-disable-next-line no-console
    console.log(request);
  });

  describe('isWeb3Provider', () => {
    it('should return true when provider is Web3Provider shape and request method is present', () => {
      const web3Provider = new Web3Provider({ request: mockRequestFunc });
      const result = isWeb3Provider(web3Provider);

      expect(result).toBeTruthy();
    });

    it('should return false when it is not a Web3Provider', () => {
      // pass in object which is not a Web3Provider
      const web3Provider = {
        request: mockRequestFunc,
      } as unknown as Web3Provider;
      const result = isWeb3Provider(web3Provider);

      expect(result).toBeFalsy();
    });
  });

  describe('validateProvider', () => {
    let underlyingProviderMock: ExternalProvider;
    let testCheckoutConfig: CheckoutConfiguration;
    const requestMock = jest.fn();

    beforeEach(() => {
      underlyingProviderMock = {
        request: requestMock,
      };

      (RemoteConfigFetcher as jest.Mock).mockReturnValue({
        get: jest.fn().mockResolvedValue([
          {
<<<<<<< HEAD
            chainId: 11155111,
          },
          {
            chainId: 13383,
          },
        ]),
      });

      testCheckoutConfig = new CheckoutConfiguration({
        baseConfig: { environment: Environment.PRODUCTION },
      });
=======
            chainId: 1,
          },
          {
            chainId: 11155111,
          },
          {
            chainId: 13372,
          },
          {
            chainId: 13373,
          },
        ]),
      });

      testCheckoutConfig = new CheckoutConfiguration({
        baseConfig: { environment: Environment.PRODUCTION },
      });
    });

    it('should not throw an error when valid web3provider', async () => {
      requestMock.mockResolvedValue('0x1');
      const testWeb3Provider = new Web3Provider(
        underlyingProviderMock,
        ChainId.ETHEREUM,
      );
      expect(await validateProvider(testCheckoutConfig, testWeb3Provider)).toBe(
        testWeb3Provider,
      );
>>>>>>> f31edf88
    });

    // it('should not throw an error when valid web3provider', async () => {
    //   requestMock.mockResolvedValue('0x1');
    //   const testWeb3Provider = new Web3Provider(
    //     underlyingProviderMock,
    //     ChainId.ETHEREUM,
    //   );
    //   expect(await validateProvider(testCheckoutConfig, testWeb3Provider)).toBe(
    //     testWeb3Provider,
    //   );
    // });

    it('should throw an error if the underlying provider is not on the same network as the Web3Provider', async () => {
      requestMock.mockResolvedValue('0x1');
      const testWeb3Provider = new Web3Provider(
        underlyingProviderMock,
        ChainId.IMTBL_ZKEVM_DEVNET,
      );
      await expect(
        validateProvider(testCheckoutConfig, testWeb3Provider),
      ).rejects.toThrowError(
        '[WEB3_PROVIDER_ERROR] Cause:Your wallet has changed network, please switch to a supported network',
      );
    });

<<<<<<< HEAD
    // it('should not throw an error if allowMistmatchedChainId is true and underlying network different', async () => {
    //   requestMock.mockResolvedValue('0x1');
    //   const testWeb3Provider = new Web3Provider(
    //     underlyingProviderMock,
    //     ChainId.IMTBL_ZKEVM_TESTNET,
    //   );
    //   const validationOverrides = {
    //     allowMistmatchedChainId: true,
    //     allowUnsupportedProvider: false,
    //   };
    //   expect(
    //     await validateProvider(
    //       testCheckoutConfig,
    //       testWeb3Provider,
    //       validationOverrides,
    //     ),
    //   ).toBe(testWeb3Provider);
    // });

    // it('should throw an error if the underlying provider is on an unsupported network', async () => {
    //   requestMock.mockResolvedValue('0xfa');
    //   const testWeb3Provider = new Web3Provider(
    //     underlyingProviderMock,
    //     ChainId.ETHEREUM,
    //   );
    //   const validationOverrides = {
    //     allowMistmatchedChainId: true,
    //     allowUnsupportedProvider: false,
    //   };
    //   await expect(
    //     validateProvider(
    //       testCheckoutConfig,
    //       testWeb3Provider,
    //       validationOverrides,
    //     ),
    //   ).rejects.toThrowError(
    //     // eslint-disable-next-line max-len
    //     '[WEB3_PROVIDER_ERROR] Cause:Your wallet is connected to an unsupported network, please switch to a supported network',
    //   );
    // });

    // it('should not throw an error if allowUnsupportedProvider true and underlying network is unsupported', async () => {
    //   // HEX 0xfa -> 250 , underlying provider matches Web3Provider, but unsupported chain
    //   requestMock.mockResolvedValue('0xfa');
    //   const testWeb3Provider = new Web3Provider(underlyingProviderMock, 250);
    //   const validationOverrides = {
    //     allowMistmatchedChainId: false,
    //     allowUnsupportedProvider: true,
    //   };
    //   expect(
    //     await validateProvider(
    //       testCheckoutConfig,
    //       testWeb3Provider,
    //       validationOverrides,
    //     ),
    //   ).toBe(testWeb3Provider);
    // });
=======
    it('should not throw an error if allowMistmatchedChainId is true and underlying network different', async () => {
      requestMock.mockResolvedValue('0x1');
      const testWeb3Provider = new Web3Provider(
        underlyingProviderMock,
        ChainId.IMTBL_ZKEVM_TESTNET,
      );
      const validationOverrides = {
        allowMistmatchedChainId: true,
        allowUnsupportedProvider: false,
      };
      expect(
        await validateProvider(
          testCheckoutConfig,
          testWeb3Provider,
          validationOverrides,
        ),
      ).toBe(testWeb3Provider);
    });

    it('should throw an error if the underlying provider is on an unsupported network', async () => {
      requestMock.mockResolvedValue('0xfa');
      const testWeb3Provider = new Web3Provider(
        underlyingProviderMock,
        ChainId.ETHEREUM,
      );
      const validationOverrides = {
        allowMistmatchedChainId: true,
        allowUnsupportedProvider: false,
      };
      await expect(
        validateProvider(
          testCheckoutConfig,
          testWeb3Provider,
          validationOverrides,
        ),
      ).rejects.toThrowError(
        // eslint-disable-next-line max-len
        '[WEB3_PROVIDER_ERROR] Cause:Your wallet is connected to an unsupported network, please switch to a supported network',
      );
    });

    it('should not throw an error if allowUnsupportedProvider true and underlying network is unsupported', async () => {
      // HEX 0xfa -> 250 , underlying provider matches Web3Provider, but unsupported chain
      requestMock.mockResolvedValue('0xfa');
      const testWeb3Provider = new Web3Provider(underlyingProviderMock, 250);
      const validationOverrides = {
        allowMistmatchedChainId: false,
        allowUnsupportedProvider: true,
      };
      expect(
        await validateProvider(
          testCheckoutConfig,
          testWeb3Provider,
          validationOverrides,
        ),
      ).toBe(testWeb3Provider);
    });
>>>>>>> f31edf88
  });
});<|MERGE_RESOLUTION|>--- conflicted
+++ resolved
@@ -48,19 +48,6 @@
       (RemoteConfigFetcher as jest.Mock).mockReturnValue({
         get: jest.fn().mockResolvedValue([
           {
-<<<<<<< HEAD
-            chainId: 11155111,
-          },
-          {
-            chainId: 13383,
-          },
-        ]),
-      });
-
-      testCheckoutConfig = new CheckoutConfiguration({
-        baseConfig: { environment: Environment.PRODUCTION },
-      });
-=======
             chainId: 1,
           },
           {
@@ -89,19 +76,7 @@
       expect(await validateProvider(testCheckoutConfig, testWeb3Provider)).toBe(
         testWeb3Provider,
       );
->>>>>>> f31edf88
     });
-
-    // it('should not throw an error when valid web3provider', async () => {
-    //   requestMock.mockResolvedValue('0x1');
-    //   const testWeb3Provider = new Web3Provider(
-    //     underlyingProviderMock,
-    //     ChainId.ETHEREUM,
-    //   );
-    //   expect(await validateProvider(testCheckoutConfig, testWeb3Provider)).toBe(
-    //     testWeb3Provider,
-    //   );
-    // });
 
     it('should throw an error if the underlying provider is not on the same network as the Web3Provider', async () => {
       requestMock.mockResolvedValue('0x1');
@@ -116,65 +91,6 @@
       );
     });
 
-<<<<<<< HEAD
-    // it('should not throw an error if allowMistmatchedChainId is true and underlying network different', async () => {
-    //   requestMock.mockResolvedValue('0x1');
-    //   const testWeb3Provider = new Web3Provider(
-    //     underlyingProviderMock,
-    //     ChainId.IMTBL_ZKEVM_TESTNET,
-    //   );
-    //   const validationOverrides = {
-    //     allowMistmatchedChainId: true,
-    //     allowUnsupportedProvider: false,
-    //   };
-    //   expect(
-    //     await validateProvider(
-    //       testCheckoutConfig,
-    //       testWeb3Provider,
-    //       validationOverrides,
-    //     ),
-    //   ).toBe(testWeb3Provider);
-    // });
-
-    // it('should throw an error if the underlying provider is on an unsupported network', async () => {
-    //   requestMock.mockResolvedValue('0xfa');
-    //   const testWeb3Provider = new Web3Provider(
-    //     underlyingProviderMock,
-    //     ChainId.ETHEREUM,
-    //   );
-    //   const validationOverrides = {
-    //     allowMistmatchedChainId: true,
-    //     allowUnsupportedProvider: false,
-    //   };
-    //   await expect(
-    //     validateProvider(
-    //       testCheckoutConfig,
-    //       testWeb3Provider,
-    //       validationOverrides,
-    //     ),
-    //   ).rejects.toThrowError(
-    //     // eslint-disable-next-line max-len
-    //     '[WEB3_PROVIDER_ERROR] Cause:Your wallet is connected to an unsupported network, please switch to a supported network',
-    //   );
-    // });
-
-    // it('should not throw an error if allowUnsupportedProvider true and underlying network is unsupported', async () => {
-    //   // HEX 0xfa -> 250 , underlying provider matches Web3Provider, but unsupported chain
-    //   requestMock.mockResolvedValue('0xfa');
-    //   const testWeb3Provider = new Web3Provider(underlyingProviderMock, 250);
-    //   const validationOverrides = {
-    //     allowMistmatchedChainId: false,
-    //     allowUnsupportedProvider: true,
-    //   };
-    //   expect(
-    //     await validateProvider(
-    //       testCheckoutConfig,
-    //       testWeb3Provider,
-    //       validationOverrides,
-    //     ),
-    //   ).toBe(testWeb3Provider);
-    // });
-=======
     it('should not throw an error if allowMistmatchedChainId is true and underlying network different', async () => {
       requestMock.mockResolvedValue('0x1');
       const testWeb3Provider = new Web3Provider(
@@ -232,6 +148,5 @@
         ),
       ).toBe(testWeb3Provider);
     });
->>>>>>> f31edf88
   });
 });