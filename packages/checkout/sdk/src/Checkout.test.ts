--- conflicted
+++ resolved
@@ -3,17 +3,11 @@
  */
 import { Web3Provider } from '@ethersproject/providers';
 import { Environment } from '@imtbl/config';
-import { createProvider } from './provider';
-import { switchWalletNetwork } from './network';
+import { connectWalletProvider } from './connect';
+import { getNetworkInfo, switchWalletNetwork } from './network';
 
 import { Checkout } from './Checkout';
 import {
-<<<<<<< HEAD
-  ChainId, GetBalanceParams, WalletProviderName,
-} from './types';
-import { getBalance, getERC20Balance } from './balances';
-import { sendTransaction } from './transaction';
-=======
   ChainId,
   ConnectionProviders,
   GetBalanceParams,
@@ -26,7 +20,6 @@
   getBridgeEstimatedGas,
 } from './gasEstimate/bridgeGasEstimate';
 import { CheckoutError, CheckoutErrorType } from './errors';
->>>>>>> eaef453a
 import { CheckoutConfiguration } from './config';
 import * as network from './network';
 import { GetBridgeGasEstimateResult } from './types/gasEstimate';
@@ -35,11 +28,7 @@
 jest.mock('./network');
 jest.mock('./balances');
 jest.mock('./transaction');
-<<<<<<< HEAD
-jest.mock('./provider');
-=======
 jest.mock('./gasEstimate/bridgeGasEstimate');
->>>>>>> eaef453a
 
 describe(' Connect', () => {
   const testCheckoutConfig = new CheckoutConfiguration({
@@ -48,21 +37,17 @@
   beforeEach(() => {
     jest.resetAllMocks();
   });
-<<<<<<< HEAD
-  it('should call the createProvider function', async () => {
-    const checkout = new Checkout({ baseConfig: { environment: Environment.PRODUCTION } });
-=======
   it('should call the connectWalletProvider function', async () => {
     const checkout = new Checkout({
       baseConfig: { environment: Environment.PRODUCTION },
     });
->>>>>>> eaef453a
-
-    await checkout.createProvider({
-      providerName: WalletProviderName.METAMASK,
-    });
-
-    expect(createProvider).toBeCalledTimes(1);
+
+    await checkout.connect({
+      providerPreference: ConnectionProviders.METAMASK,
+    });
+
+    expect(connectWalletProvider).toBeCalledTimes(1);
+    expect(getNetworkInfo).toBeCalledTimes(1);
   });
 
   it('should call getBalance when no contract address provided', async () => {
@@ -75,15 +60,11 @@
     } as GetBalanceParams);
     expect(getERC20Balance).toBeCalledTimes(0);
     expect(getBalance).toBeCalledTimes(1);
-<<<<<<< HEAD
-    expect(getBalance).toBeCalledWith(testCheckoutConfig, undefined, '0x123');
-=======
     expect(getBalance).toBeCalledWith(
       testCheckoutConfig,
       {} as unknown as Web3Provider,
       '0x123',
     );
->>>>>>> eaef453a
   });
 
   it('should call getERC20Balance when a contract address is provided', async () => {
@@ -98,7 +79,7 @@
     expect(getBalance).toBeCalledTimes(0);
     expect(getERC20Balance).toBeCalledTimes(1);
     expect(getERC20Balance).toBeCalledWith(
-      undefined,
+      {} as unknown as Web3Provider,
       '0x123',
       '0x456',
     );
@@ -109,8 +90,8 @@
       baseConfig: { environment: Environment.PRODUCTION },
     });
 
-    await checkout.createProvider({
-      providerName: WalletProviderName.METAMASK,
+    await checkout.connect({
+      providerPreference: ConnectionProviders.METAMASK,
     });
 
     await checkout.switchNetwork({
@@ -125,8 +106,6 @@
     expect(switchWalletNetwork).toBeCalledTimes(1);
   });
 
-<<<<<<< HEAD
-=======
   it('should throw error when calling the switchWalletNetwork function', async () => {
     const checkout = new Checkout({
       baseConfig: { environment: Environment.PRODUCTION },
@@ -149,7 +128,6 @@
     );
   });
 
->>>>>>> eaef453a
   it('should call sendTransaction function', async () => {
     const checkout = new Checkout({
       baseConfig: { environment: Environment.PRODUCTION },
