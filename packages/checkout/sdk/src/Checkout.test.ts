--- conflicted
+++ resolved
@@ -7,13 +7,9 @@
 import { switchWalletNetwork } from './network';
 
 import { Checkout } from './Checkout';
-<<<<<<< HEAD
 import {
   ChainId, GetBalanceParams, WalletProviderName,
 } from './types';
-=======
-import { ChainId, ConnectionProviders, GetBalanceParams } from './types';
->>>>>>> ae2cba6f
 import { getBalance, getERC20Balance } from './balances';
 import { sendTransaction } from './transaction';
 import { CheckoutConfiguration } from './config';
@@ -31,15 +27,8 @@
   beforeEach(() => {
     jest.resetAllMocks();
   });
-<<<<<<< HEAD
   it('should call the createProvider function', async () => {
     const checkout = new Checkout({ baseConfig: { environment: Environment.PRODUCTION } });
-=======
-  it('should call the connectWalletProvider function', async () => {
-    const checkout = new Checkout({
-      baseConfig: { environment: Environment.PRODUCTION },
-    });
->>>>>>> ae2cba6f
 
     await checkout.createProvider({
       providerName: WalletProviderName.METAMASK,
@@ -58,15 +47,7 @@
     } as GetBalanceParams);
     expect(getERC20Balance).toBeCalledTimes(0);
     expect(getBalance).toBeCalledTimes(1);
-<<<<<<< HEAD
     expect(getBalance).toBeCalledWith(testCheckoutConfig, undefined, '0x123');
-=======
-    expect(getBalance).toBeCalledWith(
-      testCheckoutConfig,
-      {} as unknown as Web3Provider,
-      '0x123',
-    );
->>>>>>> ae2cba6f
   });
 
   it('should call getERC20Balance when a contract address is provided', async () => {
@@ -108,31 +89,6 @@
     expect(switchWalletNetwork).toBeCalledTimes(1);
   });
 
-<<<<<<< HEAD
-=======
-  it('should throw error when calling the switchWalletNetwork function', async () => {
-    const checkout = new Checkout({
-      baseConfig: { environment: Environment.PRODUCTION },
-    });
-
-    await expect(
-      checkout.switchNetwork({
-        provider: {
-          provider: {
-            request: () => {},
-          },
-        } as any as Web3Provider,
-        chainId: ChainId.ETHEREUM,
-      }),
-    ).rejects.toThrow(
-      new CheckoutError(
-        'connect should be called before switchNetwork to set the provider preference',
-        CheckoutErrorType.PROVIDER_PREFERENCE_ERROR,
-      ),
-    );
-  });
-
->>>>>>> ae2cba6f
   it('should call sendTransaction function', async () => {
     const checkout = new Checkout({
       baseConfig: { environment: Environment.PRODUCTION },
