/*
 * @jest-environment jsdom
 */
import { ExternalProvider, Web3Provider } from '@ethersproject/providers';
import { Environment } from '@imtbl/config';
import { BigNumber, ethers } from 'ethers';
import { Passport, UserProfile } from '@imtbl/passport';
import { getNetworkAllowList, getNetworkInfo, switchWalletNetwork } from './network';

import { Checkout } from './Checkout';
import {
  ChainId,
  GetBalanceParams,
  GetNetworkAllowListResult,
  GasEstimateSwapResult,
  GasEstimateType,
  ChainName,
  WalletProviderName,
  NetworkFilterTypes,
  TokenFilterTypes,
  WalletFilterTypes,
  GasTokenType,
  ItemType,
  TransactionOrGasType,
  SmartCheckoutParams,
  NetworkInfo,
  GetTokenAllowListResult,
  TokenInfo,
} from './types';
import { getAllBalances, getBalance, getERC20Balance } from './balances';
import { sendTransaction } from './transaction';
import { gasEstimator } from './gasEstimate';
import { createReadOnlyProviders } from './readOnlyProviders/readOnlyProvider';
import { checkIsWalletConnected, connectSite } from './connect';
import * as network from './network';
import { createProvider, isWeb3Provider, validateProvider } from './provider';
import { getTokenAllowList } from './tokens';
import { getWalletAllowList } from './wallet';
import { buy } from './smartCheckout/buy';
import { sell } from './smartCheckout/sell';
import { smartCheckout } from './smartCheckout';
<<<<<<< HEAD
import { FiatRampService } from './fiatRamp';
import { FiatRampParams, ExchangeType } from './types/fiatRamp';
=======
import { cancel } from './smartCheckout/cancel';
>>>>>>> 0716419e

jest.mock('./connect');
jest.mock('./network');
jest.mock('./balances');
jest.mock('./transaction');
jest.mock('./gasEstimate/gasEstimator');
jest.mock('./readOnlyProviders/readOnlyProvider');
jest.mock('./provider');
jest.mock('./tokens');
jest.mock('./wallet');
jest.mock('./smartCheckout/buy');
jest.mock('./smartCheckout/sell');
jest.mock('./smartCheckout/cancel');
jest.mock('./smartCheckout');
jest.mock('./fiatRamp');

describe('Connect', () => {
  let providerMock: ExternalProvider;

  beforeEach(() => {
    jest.resetAllMocks();

    const requestMock = jest.fn();
    providerMock = {
      request: requestMock,
    };
    requestMock.mockResolvedValue('0x1');

    const getNetworkAllListMock = jest.fn().mockResolvedValue({
      networks: [
        {
          chainId: ChainId.ETHEREUM,
          name: ChainName.ETHEREUM,
          isSupported: true,
          nativeCurrency: {},
        },
      ],
    } as GetNetworkAllowListResult);
    (network.getNetworkAllowList as jest.Mock).mockImplementation(
      getNetworkAllListMock,
    );
  });

  it('should call the connectWalletProvider function', async () => {
    const checkout = new Checkout({
      baseConfig: { environment: Environment.PRODUCTION },
    });

    await checkout.connect({
      provider: new Web3Provider(providerMock, ChainId.ETHEREUM),
    });

    expect(connectSite).toBeCalledTimes(1);
    expect(getNetworkInfo).toBeCalledTimes(1);
  });

  it('should call getBalance when no contract address provided', async () => {
    const provider = new Web3Provider(providerMock, ChainId.ETHEREUM);

    (getBalance as jest.Mock).mockResolvedValue({});
    (validateProvider as jest.Mock).mockResolvedValue(provider);

    const checkout = new Checkout({
      baseConfig: { environment: Environment.PRODUCTION },
    });

    await checkout.getBalance({
      provider,
      walletAddress: '0x123',
    } as GetBalanceParams);

    expect(getERC20Balance).toBeCalledTimes(0);
    expect(getBalance).toBeCalledTimes(1);
    expect(getBalance).toBeCalledWith(checkout.config, provider, '0x123');
  });

  it('should call getERC20Balance when a contract address is provided', async () => {
    const checkout = new Checkout({
      baseConfig: { environment: Environment.PRODUCTION },
    });

    const provider = new Web3Provider(providerMock, ChainId.ETHEREUM);
    (getBalance as jest.Mock).mockResolvedValue({});
    (validateProvider as jest.Mock).mockResolvedValue(provider);

    await checkout.getBalance({
      provider,
      walletAddress: '0x123',
      contractAddress: '0x456',
    } as GetBalanceParams);

    expect(getBalance).toBeCalledTimes(0);
    expect(getERC20Balance).toBeCalledTimes(1);
    expect(getERC20Balance).toBeCalledWith(provider, '0x123', '0x456');
  });

  it('should call the switchWalletNetwork function', async () => {
    const provider = new Web3Provider(providerMock, ChainId.ETHEREUM);
    const switchWalletNetworkResult = {
      network: {
        name: ChainName.ETHEREUM,
        chainId: ChainId.ETHEREUM,
        nativeCurrency: {
          name: 'ETHEREUM',
          symbol: 'ETH',
          decimals: 18,
        },
        isSupported: true,
      },
      provider,
    };

    (validateProvider as jest.Mock).mockResolvedValue(provider);
    (switchWalletNetwork as jest.Mock).mockResolvedValue(switchWalletNetworkResult);

    const checkout = new Checkout({
      baseConfig: { environment: Environment.SANDBOX },
    });

    await checkout.connect({
      provider,
    });

    const result = await checkout.switchNetwork({
      provider,
      chainId: ChainId.IMTBL_ZKEVM_TESTNET,
    });

    expect(switchWalletNetwork).toBeCalledTimes(1);
    expect(switchWalletNetwork).toBeCalledWith(checkout.config, provider, ChainId.IMTBL_ZKEVM_TESTNET);
    expect(result).toEqual(switchWalletNetworkResult);
  });

  it('should call sendTransaction function', async () => {
    const checkout = new Checkout({
      baseConfig: { environment: Environment.PRODUCTION },
    });

    const provider = new Web3Provider(providerMock, ChainId.ETHEREUM);
    (validateProvider as jest.Mock).mockResolvedValue(provider);

    const transaction = {
      nonce: '',
      gasPrice: '',
      gasLimit: '',
      to: '',
      from: '',
      value: '',
      data: '',
      chainId: ChainId.ETHEREUM,
    };

    await checkout.sendTransaction({
      provider,
      transaction,
    });

    expect(sendTransaction).toBeCalledTimes(1);
    expect(sendTransaction).toBeCalledWith(provider, transaction);
  });

  it('should call gasEstimate function', async () => {
    (createReadOnlyProviders as jest.Mock).mockResolvedValue(
      {} as Map<ChainId, ethers.providers.JsonRpcProvider>,
    );
    (gasEstimator as jest.Mock).mockResolvedValue({} as GasEstimateSwapResult);

    const checkout = new Checkout({
      baseConfig: { environment: Environment.SANDBOX },
    });

    await checkout.gasEstimate({
      gasEstimateType: GasEstimateType.SWAP,
    });

    expect(gasEstimator).toBeCalledTimes(1);
    expect(gasEstimator).toBeCalledWith(
      {
        gasEstimateType: GasEstimateType.SWAP,
      },
      {},
      checkout.config,
    );
  });

  it('should call createProvider function', async () => {
    const createProviderResult = {
      provider: {} as Web3Provider,
      walletProviderName: WalletProviderName.METAMASK,
    };
    (createProvider as jest.Mock).mockResolvedValue(createProviderResult);

    const checkout = new Checkout({
      baseConfig: { environment: Environment.SANDBOX },
    });

    const result = await checkout.createProvider({
      walletProvider: WalletProviderName.METAMASK,
    });

    expect(createProvider).toBeCalledTimes(1);
    expect(createProvider).toBeCalledWith(
      WalletProviderName.METAMASK,
      undefined,
    );
    expect(result).toEqual(createProviderResult);
  });

  it('should call checkIsWalletConnected function', async () => {
    const provider = new Web3Provider(providerMock, ChainId.ETHEREUM);
    const checkIsWalletConnectedResult = {
      isConnected: true,
      walletAddress: '0x123',
    };

    (validateProvider as jest.Mock).mockResolvedValue(provider);
    (checkIsWalletConnected as jest.Mock).mockResolvedValue(checkIsWalletConnectedResult);

    const checkout = new Checkout({
      baseConfig: { environment: Environment.SANDBOX },
    });

    const result = await checkout.checkIsWalletConnected({
      provider,
    });

    expect(checkIsWalletConnected).toBeCalledTimes(1);
    expect(checkIsWalletConnected).toBeCalledWith(provider);
    expect(result).toEqual(checkIsWalletConnectedResult);
  });

  it('should call getAllBalances function', async () => {
    const provider = new Web3Provider(providerMock, ChainId.ETHEREUM);
    const getAllBalancesResult = {
      balances:
      [
        {
          balance: BigNumber.from('1'),
          formattedBalance: '1',
          token: {
            name: 'Ethereum',
            symbol: 'ETH',
            decimals: 18,
          },
        },
      ],
    };

    (validateProvider as jest.Mock).mockResolvedValue(provider);
    (getAllBalances as jest.Mock).mockResolvedValue(getAllBalancesResult);

    const checkout = new Checkout({
      baseConfig: { environment: Environment.SANDBOX },
    });

    const result = await checkout.getAllBalances({
      provider,
      walletAddress: '0x123',
      chainId: ChainId.ETHEREUM,
    });

    expect(getAllBalances).toBeCalledTimes(1);
    expect(getAllBalances).toBeCalledWith(
      checkout.config,
      provider,
      '0x123',
      ChainId.ETHEREUM,
    );
    expect(result).toEqual(getAllBalancesResult);
  });

  it('should call getNetworkAllowList function', async () => {
    const getNetworkAllowListResult = {
      networks: [
        {
          name: ChainName.ETHEREUM,
          chainId: ChainId.ETHEREUM,
          nativeCurrency: {
            name: 'ETHEREUM',
            symbol: 'ETH',
            decimals: 18,
          },
          isSupported: true,
        },
      ],
    };
    (getNetworkAllowList as jest.Mock).mockResolvedValue(getNetworkAllowListResult);

    const checkout = new Checkout({
      baseConfig: { environment: Environment.SANDBOX },
    });

    const result = await checkout.getNetworkAllowList({
      type: NetworkFilterTypes.ALL,
    });

    expect(getNetworkAllowList).toBeCalledTimes(1);
    expect(getNetworkAllowList).toBeCalledWith(checkout.config, { type: NetworkFilterTypes.ALL });
    expect(result).toEqual(getNetworkAllowListResult);
  });

  it('should call getTokenAllowList function', async () => {
    const getTokenAllowListResult = {
      tokens: [
        {
          name: 'ETHEREUM',
          symbol: 'ETH',
          decimals: 18,
        },
      ],
    };
    (getTokenAllowList as jest.Mock).mockResolvedValue(getTokenAllowListResult);

    const checkout = new Checkout({
      baseConfig: { environment: Environment.SANDBOX },
    });

    const result = await checkout.getTokenAllowList({
      type: TokenFilterTypes.ALL,
      chainId: ChainId.ETHEREUM,
    });

    expect(getTokenAllowList).toBeCalledTimes(1);
    expect(getTokenAllowList).toBeCalledWith(
      checkout.config,
      {
        type: TokenFilterTypes.ALL,
        chainId: ChainId.ETHEREUM,
      },
    );
    expect(result).toEqual(getTokenAllowListResult);
  });

  it('should call getWalletAllowList function', async () => {
    const walletAllowListResult = {
      wallets: [
        {
          walletProviderName: WalletProviderName.METAMASK,
          name: 'metamask',
        },
      ],
    };
    (getWalletAllowList as jest.Mock).mockResolvedValue(walletAllowListResult);

    const checkout = new Checkout({
      baseConfig: { environment: Environment.SANDBOX },
    });

    const result = await checkout.getWalletAllowList({
      type: WalletFilterTypes.ALL,
    });

    expect(getWalletAllowList).toBeCalledTimes(1);
    expect(getWalletAllowList).toBeCalledWith({ type: WalletFilterTypes.ALL });
    expect(result).toEqual(walletAllowListResult);
  });

  it('should call getNetworkInfo function', async () => {
    const provider = new Web3Provider(providerMock, ChainId.ETHEREUM);
    const networkInfoResult = {
      name: ChainName.ETHEREUM,
      chainId: ChainId.ETHEREUM,
      nativeCurrency: {
        name: 'ETHEREUM',
        symbol: 'ETH',
        decimals: 18,
      },
      isSupported: true,
    };

    (validateProvider as jest.Mock).mockResolvedValue(provider);
    (getNetworkInfo as jest.Mock).mockResolvedValue(networkInfoResult);

    const checkout = new Checkout({
      baseConfig: { environment: Environment.SANDBOX },
    });

    const result = await checkout.getNetworkInfo({
      provider,
    });

    expect(getNetworkInfo).toBeCalledTimes(1);
    expect(getNetworkInfo).toBeCalledWith(checkout.config, provider);
    expect(result).toEqual(networkInfoResult);
  });

  it('should call buy function', async () => {
    const provider = new Web3Provider(providerMock, ChainId.SEPOLIA);
    const buyResult = {
      requirements: [
        {
          type: ItemType.NATIVE,
          amount: BigNumber.from('1'),
        },
      ],
      gas: {
        type: GasTokenType.NATIVE,
        limit: BigNumber.from('1'),
      },
    };

    (validateProvider as jest.Mock).mockResolvedValue(provider);
    (buy as jest.Mock).mockResolvedValue(buyResult);

    const checkout = new Checkout({
      baseConfig: { environment: Environment.SANDBOX },
    });

    await checkout.buy({
      provider,
      orderId: '1',
    });

    expect(buy).toBeCalledTimes(1);
    expect(buy).toBeCalledWith(checkout.config, provider, '1');
  });

  it('should throw error for buy function if is production', async () => {
    const provider = new Web3Provider(providerMock, ChainId.SEPOLIA);

    (validateProvider as jest.Mock).mockResolvedValue(provider);

    const checkout = new Checkout({
      baseConfig: { environment: Environment.PRODUCTION },
    });

    await expect(checkout.buy({
      provider,
      orderId: '1',
    })).rejects.toThrow('This endpoint is not currently available.');

    expect(buy).toBeCalledTimes(0);
  });

  it('should call sell function', async () => {
    const provider = new Web3Provider(providerMock, ChainId.SEPOLIA);
    const sellResult = {};

    (validateProvider as jest.Mock).mockResolvedValue(provider);
    (sell as jest.Mock).mockResolvedValue(sellResult);

    const checkout = new Checkout({
      baseConfig: { environment: Environment.SANDBOX },
    });

    await checkout.sell({
      provider,
      id: '0',
      collectionAddress: '0xERC721',
      buyToken: {
        type: ItemType.NATIVE,
        amount: BigNumber.from('100000'),
      },
    });

    expect(sell).toBeCalledTimes(1);
    expect(sell).toBeCalledWith(
      checkout.config,
      provider,
      '0',
      '0xERC721',
      {
        type: ItemType.NATIVE,
        amount: BigNumber.from('100000'),
      },
    );
  });

  it('should throw error for sell function if is production', async () => {
    const provider = new Web3Provider(providerMock, ChainId.SEPOLIA);
    (validateProvider as jest.Mock).mockResolvedValue(provider);

    const checkout = new Checkout({
      baseConfig: { environment: Environment.PRODUCTION },
    });

    await expect(checkout.sell({
      provider,
      id: '0',
      collectionAddress: '0xERC721',
      buyToken: {
        type: ItemType.NATIVE,
        amount: BigNumber.from('100000'),
      },
    })).rejects.toThrow('This endpoint is not currently available.');

    expect(sell).toBeCalledTimes(0);
  });

  it('should call cancel function', async () => {
    const provider = new Web3Provider(providerMock, ChainId.SEPOLIA);

    (validateProvider as jest.Mock).mockResolvedValue(provider);
    (cancel as jest.Mock).mockResolvedValue({});

    const checkout = new Checkout({
      baseConfig: { environment: Environment.SANDBOX },
    });

    await checkout.cancel({
      provider,
      orderId: '1234',
    });

    expect(cancel).toBeCalledTimes(1);
    expect(cancel).toBeCalledWith(
      checkout.config,
      provider,
      '1234',
    );
  });

  it('should throw error for cancel function if is production', async () => {
    const provider = new Web3Provider(providerMock, ChainId.SEPOLIA);
    (validateProvider as jest.Mock).mockResolvedValue(provider);

    const checkout = new Checkout({
      baseConfig: { environment: Environment.PRODUCTION },
    });

    await expect(checkout.cancel({
      provider,
      orderId: '1234',
      signActions: true,
    })).rejects.toThrow('This endpoint is not currently available.');

    expect(cancel).toBeCalledTimes(0);
  });

  it('should call smartCheckout function', async () => {
    const provider = new Web3Provider(providerMock, ChainId.SEPOLIA);
    const smartCheckoutResult = {};

    (validateProvider as jest.Mock).mockResolvedValue(provider);
    (smartCheckout as jest.Mock).mockResolvedValue(smartCheckoutResult);

    const checkout = new Checkout({
      baseConfig: { environment: Environment.SANDBOX },
    });

    const params: SmartCheckoutParams = {
      provider,
      itemRequirements: [],
      transactionOrGasAmount: {
        type: TransactionOrGasType.GAS,
        gasToken: {
          type: GasTokenType.NATIVE,
          limit: BigNumber.from('1'),
        },
      },
    };
    await checkout.smartCheckout(params);

    expect(smartCheckout).toBeCalledTimes(1);
    expect(smartCheckout).toBeCalledWith(
      checkout.config,
      params.provider,
      params.itemRequirements,
      params.transactionOrGasAmount,
    );
  });

  it('should throw error for smartCheckout function if is production', async () => {
    const provider = new Web3Provider(providerMock, ChainId.SEPOLIA);
    const smartCheckoutResult = {};

    (validateProvider as jest.Mock).mockResolvedValue(provider);
    (smartCheckout as jest.Mock).mockResolvedValue(smartCheckoutResult);

    const checkout = new Checkout({
      baseConfig: { environment: Environment.PRODUCTION },
    });

    const params: SmartCheckoutParams = {
      provider,
      itemRequirements: [],
      transactionOrGasAmount: {
        type: TransactionOrGasType.GAS,
        gasToken: {
          type: GasTokenType.NATIVE,
          limit: BigNumber.from('1'),
        },
      },
    };

    await expect(checkout.smartCheckout(params)).rejects.toThrow('This endpoint is not currently available.');

    expect(smartCheckout).toBeCalledTimes(0);
  });

  it('should call isWeb3Provider', async () => {
    (isWeb3Provider as jest.Mock).mockResolvedValue(true);
    const result = await Checkout.isWeb3Provider(new Web3Provider(providerMock, ChainId.ETHEREUM));
    expect(result).toBeTruthy();
  });

  describe('createFiatRampUrl', () => {
    let createWidgetUrlMock: jest.Mock;
    let checkout: Checkout;
    let mockProvider: Web3Provider;
    let networkInfoResult: NetworkInfo;
    let getTokenAllowListResult: GetTokenAllowListResult;

    const defaultWidgetUrl = 'https://global-stg.transak.com?apiKey=41ad2da7-ed5a-4d89-a90b-c751865effc2'
      + '&network=immutablezkevm&defaultPaymentMethod=credit_debit_card&disablePaymentMethods='
      + 'sepa_bank_transfer,gbp_bank_transfer,pm_cash_app,pm_jwire,pm_paymaya,pm_bpi,pm_ubp,pm_grabpay,'
      + 'pm_shopeepay,pm_gcash,pm_pix,pm_astropay,pm_pse,inr_bank_transfer&productsAvailed=buy'
      + '&exchangeScreenTitle=Buy&themeColor=0D0D0D';

    beforeEach(() => {
      createWidgetUrlMock = jest.fn().mockResolvedValue(defaultWidgetUrl);
      (FiatRampService as jest.Mock).mockReturnValue({
        createWidgetUrl: createWidgetUrlMock,
      });

      mockProvider = {
        getSigner: jest.fn().mockReturnValue({
          getAddress: jest.fn().mockResolvedValue('0xADDRESS'),
        }),
        network: {
          chainId: ChainId.ETHEREUM,
        },
      } as unknown as Web3Provider;

      networkInfoResult = {
        name: ChainName.ETHEREUM,
        chainId: ChainId.ETHEREUM,
        nativeCurrency: {
          name: 'ETHEREUM',
          symbol: 'ETH',
          decimals: 18,
        },
        isSupported: true,
      };
      (getNetworkInfo as jest.Mock).mockResolvedValue(networkInfoResult);

      getTokenAllowListResult = {
        tokens: [],
      };
      (getTokenAllowList as jest.Mock).mockResolvedValue(getTokenAllowListResult);

      checkout = new Checkout({
        baseConfig: { environment: Environment.PRODUCTION },
      });
    });

    it(`should call FiatRampService.createWidgetUrl with correct params
      when only onRampProvider, exchangeType and web3Provider are provided`, async () => {
      const params: FiatRampParams = {
        exchangeType: ExchangeType.ONRAMP,
        web3Provider: mockProvider,
      };

      await checkout.createFiatRampUrl(params);

      expect(createWidgetUrlMock).toBeCalledTimes(1);
      expect(createWidgetUrlMock).toBeCalledWith({
        exchangeType: ExchangeType.ONRAMP,
        isPassport: false,
        walletAddress: '0xADDRESS',
        tokenAmount: undefined,
        tokenSymbol: 'IMX',
        email: undefined,
      });
    });

    it(`should call fiatRampService.createWidgetUrl with correct params
      when tokenAmount and tokenSymbol are provided`, async () => {
      getTokenAllowListResult = {
        tokens: [
          {
            name: 'Immutable X',
            address: '0xaddr',
            symbol: 'IMX',
            decimals: 18,
          } as TokenInfo,
          {
            name: 'Ethereum',
            address: '0xethAddr',
            symbol: 'ETH',
            decimals: 18,
          } as TokenInfo,
          {
            name: 'Matic',
            address: '0xmaticAddr',
            symbol: 'MATIC',
            decimals: '18',
          },
        ],
      } as GetTokenAllowListResult;
      (getTokenAllowList as jest.Mock).mockResolvedValue(getTokenAllowListResult);

      const params: FiatRampParams = {
        exchangeType: ExchangeType.ONRAMP,
        web3Provider: mockProvider,
        tokenAmount: '10',
        tokenAddress: '0xethAddr',
      };

      await checkout.createFiatRampUrl(params);

      expect(createWidgetUrlMock).toBeCalledTimes(1);
      expect(createWidgetUrlMock).toBeCalledWith({
        exchangeType: ExchangeType.ONRAMP,
        isPassport: false,
        walletAddress: '0xADDRESS',
        tokenAmount: '10',
        tokenSymbol: 'ETH',
        email: undefined,
      });
    });

    it(`should call fiatRampService.createWidgetUrl with correct params
      when passport is provided`, async () => {
      mockProvider = {
        getSigner: jest.fn().mockReturnValue({
          getAddress: jest.fn().mockResolvedValue('0xADDRESS'),
        }),
        network: {
          chainId: ChainId.IMTBL_ZKEVM_TESTNET,
        },
        provider: {
          isPassport: true,
        },
      } as unknown as Web3Provider;
      const mockUser: UserProfile = {
        sub: 'email|123',
        email: 'passport.user@immutable.com',
      };
      const mockPassport = {
        getUserInfo: jest.fn().mockResolvedValue(mockUser),
      } as unknown as Passport;

      const params: FiatRampParams = {
        exchangeType: ExchangeType.ONRAMP,
        web3Provider: mockProvider,
        passport: mockPassport,
      };

      await checkout.createFiatRampUrl(params);

      expect(createWidgetUrlMock).toBeCalledTimes(1);
      expect(createWidgetUrlMock).toBeCalledWith({
        exchangeType: ExchangeType.ONRAMP,
        isPassport: true,
        walletAddress: '0xADDRESS',
        tokenAmount: undefined,
        tokenSymbol: 'IMX',
        email: mockUser.email,
      });
    });
  });

  describe('getExchangeFeeEstimate', () => {
    let feeEstimateMock: jest.Mock;
    let checkout: Checkout;

    const feeEstimate = {
      minPercentage: '3.5',
      maxPercentage: '5.5',
      feePercentage: undefined,
    };

    beforeEach(() => {
      feeEstimateMock = jest.fn().mockResolvedValue(feeEstimate);
      (FiatRampService as jest.Mock).mockReturnValue({
        feeEstimate: feeEstimateMock,
      });

      checkout = new Checkout({
        baseConfig: { environment: Environment.PRODUCTION },
      });
    });

    it('should call fiatRampService.getExchangeFeeEstimate', async () => {
      await checkout.getExchangeFeeEstimate();

      expect(feeEstimateMock).toBeCalledTimes(1);
    });
  });
});<|MERGE_RESOLUTION|>--- conflicted
+++ resolved
@@ -39,12 +39,9 @@
 import { buy } from './smartCheckout/buy';
 import { sell } from './smartCheckout/sell';
 import { smartCheckout } from './smartCheckout';
-<<<<<<< HEAD
+import { cancel } from './smartCheckout/cancel';
 import { FiatRampService } from './fiatRamp';
 import { FiatRampParams, ExchangeType } from './types/fiatRamp';
-=======
-import { cancel } from './smartCheckout/cancel';
->>>>>>> 0716419e
 
 jest.mock('./connect');
 jest.mock('./network');
