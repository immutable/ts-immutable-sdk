--- conflicted
+++ resolved
@@ -1,9 +1,6 @@
 import { ethers } from 'ethers';
-<<<<<<< HEAD
 import { BridgeConfiguration, TokenBridge } from '@imtbl/bridge-sdk';
 import { ImmutableConfiguration } from '@imtbl/config';
-=======
->>>>>>> 3a7a36d1
 import * as balances from './balances';
 import * as tokens from './tokens';
 import * as connect from './connect';
@@ -35,12 +32,9 @@
   SendTransactionResult,
   SwitchNetworkParams,
   SwitchNetworkResult,
-  GetReadOnlyProvidersResult,
 } from './types';
 import { CheckoutError, CheckoutErrorType } from './errors';
 import { CheckoutConfiguration } from './config';
-<<<<<<< HEAD
-import { setReadOnlyProviders } from './readOnlyProviders/readOnlyProvider';
 import {
   getBridgeFeeEstimate,
   getBridgeGasEstimate,
@@ -49,8 +43,7 @@
   GetBridgeGasEstimateParams,
   GetBridgeGasEstimateResult,
 } from './types/gasEstimates';
-=======
->>>>>>> 3a7a36d1
+import { createReadOnlyProviders } from './readOnlyProviders/readOnlyProvider';
 
 export class Checkout {
   readonly config: CheckoutConfiguration;
@@ -226,12 +219,6 @@
     return await network.getNetworkInfo(this.config, params.provider);
   }
 
-  public getReadOnlyProviders(): GetReadOnlyProvidersResult {
-    return {
-      providers: this.readOnlyProviders,
-    };
-  }
-
   public async getBridgeGasEstimate(
     params: GetBridgeGasEstimateParams,
   ): Promise<GetBridgeGasEstimateResult> {
@@ -267,7 +254,7 @@
     fromChainId: ChainId,
     toChainId: ChainId,
   ): Promise<TokenBridge> {
-    this.readOnlyProviders = await setReadOnlyProviders(this.config);
+    this.readOnlyProviders = await createReadOnlyProviders(this.config);
 
     const rootChainProvider = this.readOnlyProviders.get(fromChainId);
     const childChainProvider = this.readOnlyProviders.get(toChainId);
