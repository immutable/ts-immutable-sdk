--- conflicted
+++ resolved
@@ -44,11 +44,7 @@
         }) as Widget<WidgetType.CONNECT> as Widget<T>;
       }
       case WidgetType.BRIDGE: {
-<<<<<<< HEAD
-        return new XBridge(this.sdk, {
-=======
         return new Bridge(this.sdk, {
->>>>>>> ff12430b
           config: { ...this.widgetConfig, ...(config) },
           provider,
         }) as Widget<WidgetType.BRIDGE> as Widget<T>;
