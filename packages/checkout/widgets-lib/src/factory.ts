import { Web3Provider } from '@ethersproject/providers';
import {
  Checkout,
  IWidgetsFactory,
  Widget,
  WidgetConfiguration,
  WidgetConfigurations,
  WidgetProperties,
  WidgetType,
} from '@imtbl/checkout-sdk';
import './i18n';
import {
  addProviderListenersForWidgetRoot,
  DEFAULT_THEME,
  sendProviderUpdatedEvent,
} from './lib';
import { WalletConnectManager } from './lib/walletConnect';
<<<<<<< HEAD
import { AddFunds } from './widgets/add-funds/AddFundsRoot';
import { Bridge } from './widgets/bridge/BridgeWidgetRoot';
import { CheckoutWidgetRoot } from './widgets/checkout/CheckoutWidgetRoot';
=======
import { AddTokens } from './widgets/add-tokens/AddTokensRoot';
import { Bridge } from './widgets/bridge/BridgeWidgetRoot';
import { CommerceWidgetRoot } from './widgets/immutable-commerce/CommerceWidgetRoot';
>>>>>>> 31cd0f25
import { Connect } from './widgets/connect/ConnectWidgetRoot';
import { OnRamp } from './widgets/on-ramp/OnRampWidgetRoot';
import { Sale } from './widgets/sale/SaleWidgetRoot';
import { Swap } from './widgets/swap/SwapWidgetRoot';
import { Wallet } from './widgets/wallet/WalletWidgetRoot';

export class WidgetsFactory implements IWidgetsFactory {
  private sdk: Checkout;

  private widgetConfig: WidgetConfiguration;

  constructor(sdk: Checkout, widgetConfig: WidgetConfiguration) {
    this.sdk = sdk;
    this.widgetConfig = widgetConfig;
    if (!this.widgetConfig.theme) this.widgetConfig.theme = DEFAULT_THEME;
    if (widgetConfig.walletConnect) {
      try {
        WalletConnectManager.getInstance().initialise(
          sdk.config.environment,
          widgetConfig.walletConnect,
          this.widgetConfig.theme,
          sdk.config.remote.getConfig('connect') as Promise<any>,
        );
      } catch (err) {
        // eslint-disable-next-line no-console
        console.warn('WalletConnect has not been set up correctly');
      }
    }
  }

  updateProvider(provider: Web3Provider) {
    addProviderListenersForWidgetRoot(provider);
    sendProviderUpdatedEvent({ provider });
  }

  create<T extends WidgetType>(type: T, props?: WidgetProperties<T>): Widget<T> {
    const { provider } = props ?? {};
    const config = props?.config as WidgetConfigurations[T] || {};

    switch (type) {
      case WidgetType.CONNECT: {
        return new Connect(this.sdk, {
          config: { ...this.widgetConfig, ...(config) },
          provider,
        }) as Widget<WidgetType.CONNECT> as Widget<T>;
      }
      case WidgetType.BRIDGE: {
        return new Bridge(this.sdk, {
          config: { ...this.widgetConfig, ...(config) },
          provider,
        }) as Widget<WidgetType.BRIDGE> as Widget<T>;
      }
      case WidgetType.WALLET: {
        return new Wallet(this.sdk, {
          config: { ...this.widgetConfig, ...(config) },
          provider,
        }) as Widget<WidgetType.WALLET> as Widget<T>;
      }
      case WidgetType.SWAP: {
        return new Swap(this.sdk, {
          config: { ...this.widgetConfig, ...(config) },
          provider,
        }) as Widget<WidgetType.SWAP> as Widget<T>;
      }
      case WidgetType.ONRAMP: {
        return new OnRamp(this.sdk, {
          config: { ...this.widgetConfig, ...(config) },
          provider,
        }) as Widget<WidgetType.ONRAMP> as Widget<T>;
      }
      case WidgetType.SALE: {
        return new Sale(this.sdk, {
          config: { ...this.widgetConfig, ...(config) },
          provider,
        }) as Widget<WidgetType.SALE> as Widget<T>;
      }
<<<<<<< HEAD
      case WidgetType.CHECKOUT: {
        return new CheckoutWidgetRoot(this.sdk, {
=======
      case WidgetType.IMMUTABLE_COMMERCE: {
        return new CommerceWidgetRoot(this.sdk, {
>>>>>>> 31cd0f25
          config: { ...this.widgetConfig, ...(config) },
          provider,
        }) as Widget<WidgetType.IMMUTABLE_COMMERCE> as Widget<T>;
      }
      case WidgetType.ADD_TOKENS: {
        return new AddTokens(this.sdk, {
          config: { ...this.widgetConfig, ...(config) },
          provider,
        }) as Widget<WidgetType.ADD_TOKENS> as Widget<T>;
      }
      default:
        throw new Error('widget type not supported');
    }
  }
}<|MERGE_RESOLUTION|>--- conflicted
+++ resolved
@@ -15,16 +15,10 @@
   sendProviderUpdatedEvent,
 } from './lib';
 import { WalletConnectManager } from './lib/walletConnect';
-<<<<<<< HEAD
-import { AddFunds } from './widgets/add-funds/AddFundsRoot';
-import { Bridge } from './widgets/bridge/BridgeWidgetRoot';
-import { CheckoutWidgetRoot } from './widgets/checkout/CheckoutWidgetRoot';
-=======
 import { AddTokens } from './widgets/add-tokens/AddTokensRoot';
 import { Bridge } from './widgets/bridge/BridgeWidgetRoot';
+import { Connect } from './widgets/connect/ConnectWidgetRoot';
 import { CommerceWidgetRoot } from './widgets/immutable-commerce/CommerceWidgetRoot';
->>>>>>> 31cd0f25
-import { Connect } from './widgets/connect/ConnectWidgetRoot';
 import { OnRamp } from './widgets/on-ramp/OnRampWidgetRoot';
 import { Sale } from './widgets/sale/SaleWidgetRoot';
 import { Swap } from './widgets/swap/SwapWidgetRoot';
@@ -100,13 +94,8 @@
           provider,
         }) as Widget<WidgetType.SALE> as Widget<T>;
       }
-<<<<<<< HEAD
-      case WidgetType.CHECKOUT: {
-        return new CheckoutWidgetRoot(this.sdk, {
-=======
       case WidgetType.IMMUTABLE_COMMERCE: {
         return new CommerceWidgetRoot(this.sdk, {
->>>>>>> 31cd0f25
           config: { ...this.widgetConfig, ...(config) },
           provider,
         }) as Widget<WidgetType.IMMUTABLE_COMMERCE> as Widget<T>;
