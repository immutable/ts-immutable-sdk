/* eslint-disable @typescript-eslint/no-unused-vars */
/* eslint-disable max-len */
import {
  Widget,
  Checkout,
  WidgetType,
  WidgetConfiguration,
  IWidgetsFactory,
  WidgetParameters,
} from '@imtbl/checkout-sdk';
import { Bridge } from 'widgets/bridge/BridgeWidgetRoot';
import { Connect } from 'widgets/connect/ConnectWidgetRoot';
<<<<<<< HEAD
import { OnRamp } from 'widgets/on-ramp/OnRampWidgetRoot';
=======
import { Swap } from 'widgets/swap/SwapWidgetRoot';
>>>>>>> a66f9027
import { Wallet } from 'widgets/wallet/WalletWidgetRoot';

export class WidgetsFactory implements IWidgetsFactory {
  private sdk: Checkout;

  private widgetConfig: WidgetConfiguration;

  constructor(sdk: Checkout, widgetConfig: WidgetConfiguration) {
    this.sdk = sdk;
    this.widgetConfig = widgetConfig;
  }

  create<T extends WidgetType>(type: T, params: WidgetParameters[T]): Widget<T> {
    switch (type) {
      case WidgetType.CONNECT: {
        return new Connect(this.sdk, {
          config: this.widgetConfig,
          params,
        }) as Widget<WidgetType.CONNECT> as Widget<T>;
      }
      case WidgetType.BRIDGE: {
        return new Bridge(this.sdk, {
          config: this.widgetConfig,
          params,
        }) as Widget<WidgetType.BRIDGE> as Widget<T>;
      }
      case WidgetType.WALLET: {
        return new Wallet(this.sdk, {
          config: this.widgetConfig,
          params,
        }) as Widget<WidgetType.WALLET> as Widget<T>;
      }
<<<<<<< HEAD
      case WidgetType.ONRAMP: {
        return new OnRamp(this.sdk, {
          config: this.widgetConfig,
          params,
        }) as Widget<WidgetType.ONRAMP> as Widget<T>;
=======
      case WidgetType.SWAP: {
        return new Swap(this.sdk, {
          config: this.widgetConfig,
          params,
        }) as Widget<WidgetType.SWAP> as Widget<T>;
>>>>>>> a66f9027
      }
      default:
        throw new Error('widget type not supported');
    }
  }
}<|MERGE_RESOLUTION|>--- conflicted
+++ resolved
@@ -10,11 +10,8 @@
 } from '@imtbl/checkout-sdk';
 import { Bridge } from 'widgets/bridge/BridgeWidgetRoot';
 import { Connect } from 'widgets/connect/ConnectWidgetRoot';
-<<<<<<< HEAD
+import { Swap } from 'widgets/swap/SwapWidgetRoot';
 import { OnRamp } from 'widgets/on-ramp/OnRampWidgetRoot';
-=======
-import { Swap } from 'widgets/swap/SwapWidgetRoot';
->>>>>>> a66f9027
 import { Wallet } from 'widgets/wallet/WalletWidgetRoot';
 
 export class WidgetsFactory implements IWidgetsFactory {
@@ -47,19 +44,17 @@
           params,
         }) as Widget<WidgetType.WALLET> as Widget<T>;
       }
-<<<<<<< HEAD
+      case WidgetType.SWAP: {
+        return new Swap(this.sdk, {
+          config: this.widgetConfig,
+          params,
+        }) as Widget<WidgetType.SWAP> as Widget<T>;
+      }
       case WidgetType.ONRAMP: {
         return new OnRamp(this.sdk, {
           config: this.widgetConfig,
           params,
         }) as Widget<WidgetType.ONRAMP> as Widget<T>;
-=======
-      case WidgetType.SWAP: {
-        return new Swap(this.sdk, {
-          config: this.widgetConfig,
-          params,
-        }) as Widget<WidgetType.SWAP> as Widget<T>;
->>>>>>> a66f9027
       }
       default:
         throw new Error('widget type not supported');
