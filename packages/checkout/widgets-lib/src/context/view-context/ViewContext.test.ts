import { describe, expect } from '@jest/globals';
import { ConnectWidgetViews } from './ConnectViewContextTypes';
import {
  ViewActions,
  viewReducer,
  initialViewState,
  UpdateViewPayload,
  SharedViews,
} from './ViewContext';
import { BridgeWidgetViews } from './BridgeViewContextTypes';

describe('view-context', () => {
  describe('UPDATE_VIEW', () => {
    it('should update view and history with correct view when reducer called with UPDATE_VIEW action', () => {
      const updateViewPayload: UpdateViewPayload = {
        type: ViewActions.UPDATE_VIEW,
        view: {
          type: ConnectWidgetViews.READY_TO_CONNECT,
        },
      };

      expect(initialViewState).toEqual({
        view: {
          type: SharedViews.LOADING_VIEW,
        },
        history: [],
      });

      const state = viewReducer(initialViewState, { payload: updateViewPayload });
      expect(state).toEqual({
        view: {
          type: ConnectWidgetViews.READY_TO_CONNECT,
        },
        history: [{ type: ConnectWidgetViews.READY_TO_CONNECT }],
      });
    });

    it('should not add view to history if view is the current view when reducer called with UPDATE_VIEW action', () => {
      const state = viewReducer(
        {
          view: {
            type: ConnectWidgetViews.CONNECT_WALLET,
          },
          history: [{ type: ConnectWidgetViews.CONNECT_WALLET }],
        },
        {
          payload: {
            type: ViewActions.UPDATE_VIEW,
            view: {
              type: ConnectWidgetViews.CONNECT_WALLET,
            },
          },
        },
      );

      expect(state).toEqual({
        view: {
          type: ConnectWidgetViews.CONNECT_WALLET,
        },
        history: [
          {
            type: ConnectWidgetViews.CONNECT_WALLET,
          },
        ],
      });
    });

    it('should add view to history if view is not the current view when reducer called with UPDATE_VIEW action', () => {
      const state = viewReducer(
        {
          view: {
            type: ConnectWidgetViews.CONNECT_WALLET,
          },
          history: [{ type: ConnectWidgetViews.CONNECT_WALLET }],
        },
        {
          payload: {
            type: ViewActions.UPDATE_VIEW,
            view: {
              type: ConnectWidgetViews.READY_TO_CONNECT,
            },
          },
        },
      );

      expect(state).toEqual({
        view: {
          type: ConnectWidgetViews.READY_TO_CONNECT,
        },
        history: [
          { type: ConnectWidgetViews.CONNECT_WALLET },
          { type: ConnectWidgetViews.READY_TO_CONNECT },
        ],
      });
    });
    it('should add currentViewData to the existing view before pushing a new view', () => {
      const state = viewReducer(
        {
          view: {
            type: ConnectWidgetViews.CONNECT_WALLET,
          },
          history: [{ type: ConnectWidgetViews.CONNECT_WALLET }],
        },
        {
          payload: {
            type: ViewActions.UPDATE_VIEW,
            view: {
              type: ConnectWidgetViews.READY_TO_CONNECT,
            },
            currentViewData: {
              tokenAddress: '0xsomeTestAddress',
            },
          },
        },
      );

      expect(state).toEqual({
        view: {
          type: ConnectWidgetViews.READY_TO_CONNECT,
        },
        history: [
          { type: ConnectWidgetViews.CONNECT_WALLET, data: { tokenAddress: '0xsomeTestAddress' } },
          { type: ConnectWidgetViews.READY_TO_CONNECT },
        ],
      });
    });
  });

  describe('GO_BACK', () => {
    it('should update view to previous history when reducer called with GO_BACK action', () => {
      const state = viewReducer(
        {
          view: {
            type: ConnectWidgetViews.READY_TO_CONNECT,
          },
          history: [
            { type: ConnectWidgetViews.READY_TO_CONNECT },
            { type: ConnectWidgetViews.CONNECT_WALLET },
            { type: ConnectWidgetViews.SUCCESS },
          ],
        },
        {
          payload: {
            type: ViewActions.GO_BACK,
          },
        },
      );

      expect(state).toEqual({
        view: {
          type: ConnectWidgetViews.CONNECT_WALLET,
        },
        history: [
          { type: ConnectWidgetViews.READY_TO_CONNECT },
          { type: ConnectWidgetViews.CONNECT_WALLET },
        ],
      });
    });

    it('should not change state if reducer called with GO_BACK action and only one item in history', () => {
      const state = viewReducer(
        {
          view: {
            type: ConnectWidgetViews.READY_TO_CONNECT,
          },
          history: [{ type: ConnectWidgetViews.READY_TO_CONNECT }],
        },
        { payload: { type: ViewActions.GO_BACK } },
      );

      expect(state).toEqual({
        view: {
          type: ConnectWidgetViews.READY_TO_CONNECT,
        },
        history: [
          {
            type: ConnectWidgetViews.READY_TO_CONNECT,
          },
        ],
      });
    });
  });

  describe('GO_BACK_TO', () => {
    it('should go back to the first entry in the history with the specified view type', () => {
      const state = viewReducer(
        {
          view: {
<<<<<<< HEAD
            type: XBridgeWidgetViews.BRIDGE_FAILURE,
            reason: 'Transaction failed',
          },
          history: [
            { type: XBridgeWidgetViews.WALLET_NETWORK_SELECTION },
            { type: XBridgeWidgetViews.BRIDGE_FORM },
            { type: XBridgeWidgetViews.BRIDGE_REVIEW },
            {
              type: XBridgeWidgetViews.IN_PROGRESS,
              transactionHash: '',
            },
            {
              type: XBridgeWidgetViews.BRIDGE_FAILURE,
=======
            type: BridgeWidgetViews.BRIDGE_FAILURE,
            reason: 'Transaction failed',
          },
          history: [
            { type: BridgeWidgetViews.WALLET_NETWORK_SELECTION },
            { type: BridgeWidgetViews.BRIDGE_FORM },
            { type: BridgeWidgetViews.BRIDGE_REVIEW },
            {
              type: BridgeWidgetViews.IN_PROGRESS,
              transactionHash: '',
            },
            {
              type: BridgeWidgetViews.BRIDGE_FAILURE,
>>>>>>> ff12430b
              reason: 'Transaction failed',
            },
          ],
        },
        { payload: { type: ViewActions.GO_BACK_TO, view: { type: BridgeWidgetViews.BRIDGE_REVIEW } } },
      );

      expect(state).toEqual({
        view: {
          type: BridgeWidgetViews.BRIDGE_REVIEW,
        },
        history: [
          { type: BridgeWidgetViews.WALLET_NETWORK_SELECTION },
          { type: BridgeWidgetViews.BRIDGE_FORM },
          { type: BridgeWidgetViews.BRIDGE_REVIEW },
        ],
      });
    });

    it('should go back to the first entry in history if the view appears multiple times', () => {
      const state = viewReducer(
        {
          view: {
<<<<<<< HEAD
            type: XBridgeWidgetViews.BRIDGE_FAILURE,
            reason: 'Transaction failed',
          },
          history: [
            { type: XBridgeWidgetViews.WALLET_NETWORK_SELECTION },
            { type: XBridgeWidgetViews.BRIDGE_REVIEW },
            { type: XBridgeWidgetViews.BRIDGE_FORM },
            { type: XBridgeWidgetViews.BRIDGE_REVIEW },
            {
              type: XBridgeWidgetViews.IN_PROGRESS,
              transactionHash: '',
            },
            {
              type: XBridgeWidgetViews.BRIDGE_FAILURE,
=======
            type: BridgeWidgetViews.BRIDGE_FAILURE,
            reason: 'Transaction failed',
          },
          history: [
            { type: BridgeWidgetViews.WALLET_NETWORK_SELECTION },
            { type: BridgeWidgetViews.BRIDGE_REVIEW },
            { type: BridgeWidgetViews.BRIDGE_FORM },
            { type: BridgeWidgetViews.BRIDGE_REVIEW },
            {
              type: BridgeWidgetViews.IN_PROGRESS,
              transactionHash: '',
            },
            {
              type: BridgeWidgetViews.BRIDGE_FAILURE,
>>>>>>> ff12430b
              reason: 'Transaction failed',
            },
          ],
        },
        { payload: { type: ViewActions.GO_BACK_TO, view: { type: BridgeWidgetViews.BRIDGE_REVIEW } } },
      );

      expect(state).toEqual({
        view: {
          type: BridgeWidgetViews.BRIDGE_REVIEW,
        },
        history: [
          { type: BridgeWidgetViews.WALLET_NETWORK_SELECTION },
          { type: BridgeWidgetViews.BRIDGE_REVIEW },
          { type: BridgeWidgetViews.BRIDGE_FORM },
          { type: BridgeWidgetViews.BRIDGE_REVIEW },
        ],
      });
    });

    it('should NOT go back to the entry in the history if it is not found', () => {
      const state = viewReducer(
        {
          view: {
<<<<<<< HEAD
            type: XBridgeWidgetViews.BRIDGE_FAILURE,
            reason: 'Transaction failed',
          },
          history: [
            { type: XBridgeWidgetViews.WALLET_NETWORK_SELECTION },
            { type: XBridgeWidgetViews.BRIDGE_FORM },
            { type: XBridgeWidgetViews.BRIDGE_REVIEW },
            {
              type: XBridgeWidgetViews.IN_PROGRESS,
              transactionHash: '',
            },
            {
              type: XBridgeWidgetViews.BRIDGE_FAILURE,
=======
            type: BridgeWidgetViews.BRIDGE_FAILURE,
            reason: 'Transaction failed',
          },
          history: [
            { type: BridgeWidgetViews.WALLET_NETWORK_SELECTION },
            { type: BridgeWidgetViews.BRIDGE_FORM },
            { type: BridgeWidgetViews.BRIDGE_REVIEW },
            {
              type: BridgeWidgetViews.IN_PROGRESS,
              transactionHash: '',
            },
            {
              type: BridgeWidgetViews.BRIDGE_FAILURE,
>>>>>>> ff12430b
              reason: 'Transaction failed',
            },
          ],
        },
        { payload: { type: ViewActions.GO_BACK_TO, view: { type: SharedViews.LOADING_VIEW } } },
      );

      expect(state).toEqual({
        view: {
<<<<<<< HEAD
          type: XBridgeWidgetViews.BRIDGE_FAILURE,
          reason: 'Transaction failed',
        },
        history: [
          { type: XBridgeWidgetViews.WALLET_NETWORK_SELECTION },
          { type: XBridgeWidgetViews.BRIDGE_FORM },
          { type: XBridgeWidgetViews.BRIDGE_REVIEW },
          {
            type: XBridgeWidgetViews.IN_PROGRESS,
            transactionHash: '',
          },
          {
            type: XBridgeWidgetViews.BRIDGE_FAILURE,
=======
          type: BridgeWidgetViews.BRIDGE_FAILURE,
          reason: 'Transaction failed',
        },
        history: [
          { type: BridgeWidgetViews.WALLET_NETWORK_SELECTION },
          { type: BridgeWidgetViews.BRIDGE_FORM },
          { type: BridgeWidgetViews.BRIDGE_REVIEW },
          {
            type: BridgeWidgetViews.IN_PROGRESS,
            transactionHash: '',
          },
          {
            type: BridgeWidgetViews.BRIDGE_FAILURE,
>>>>>>> ff12430b
            reason: 'Transaction failed',
          },
        ],
      });
    });
  });
});<|MERGE_RESOLUTION|>--- conflicted
+++ resolved
@@ -186,21 +186,6 @@
       const state = viewReducer(
         {
           view: {
-<<<<<<< HEAD
-            type: XBridgeWidgetViews.BRIDGE_FAILURE,
-            reason: 'Transaction failed',
-          },
-          history: [
-            { type: XBridgeWidgetViews.WALLET_NETWORK_SELECTION },
-            { type: XBridgeWidgetViews.BRIDGE_FORM },
-            { type: XBridgeWidgetViews.BRIDGE_REVIEW },
-            {
-              type: XBridgeWidgetViews.IN_PROGRESS,
-              transactionHash: '',
-            },
-            {
-              type: XBridgeWidgetViews.BRIDGE_FAILURE,
-=======
             type: BridgeWidgetViews.BRIDGE_FAILURE,
             reason: 'Transaction failed',
           },
@@ -214,7 +199,6 @@
             },
             {
               type: BridgeWidgetViews.BRIDGE_FAILURE,
->>>>>>> ff12430b
               reason: 'Transaction failed',
             },
           ],
@@ -238,22 +222,6 @@
       const state = viewReducer(
         {
           view: {
-<<<<<<< HEAD
-            type: XBridgeWidgetViews.BRIDGE_FAILURE,
-            reason: 'Transaction failed',
-          },
-          history: [
-            { type: XBridgeWidgetViews.WALLET_NETWORK_SELECTION },
-            { type: XBridgeWidgetViews.BRIDGE_REVIEW },
-            { type: XBridgeWidgetViews.BRIDGE_FORM },
-            { type: XBridgeWidgetViews.BRIDGE_REVIEW },
-            {
-              type: XBridgeWidgetViews.IN_PROGRESS,
-              transactionHash: '',
-            },
-            {
-              type: XBridgeWidgetViews.BRIDGE_FAILURE,
-=======
             type: BridgeWidgetViews.BRIDGE_FAILURE,
             reason: 'Transaction failed',
           },
@@ -268,7 +236,6 @@
             },
             {
               type: BridgeWidgetViews.BRIDGE_FAILURE,
->>>>>>> ff12430b
               reason: 'Transaction failed',
             },
           ],
@@ -293,21 +260,6 @@
       const state = viewReducer(
         {
           view: {
-<<<<<<< HEAD
-            type: XBridgeWidgetViews.BRIDGE_FAILURE,
-            reason: 'Transaction failed',
-          },
-          history: [
-            { type: XBridgeWidgetViews.WALLET_NETWORK_SELECTION },
-            { type: XBridgeWidgetViews.BRIDGE_FORM },
-            { type: XBridgeWidgetViews.BRIDGE_REVIEW },
-            {
-              type: XBridgeWidgetViews.IN_PROGRESS,
-              transactionHash: '',
-            },
-            {
-              type: XBridgeWidgetViews.BRIDGE_FAILURE,
-=======
             type: BridgeWidgetViews.BRIDGE_FAILURE,
             reason: 'Transaction failed',
           },
@@ -321,7 +273,6 @@
             },
             {
               type: BridgeWidgetViews.BRIDGE_FAILURE,
->>>>>>> ff12430b
               reason: 'Transaction failed',
             },
           ],
@@ -331,21 +282,6 @@
 
       expect(state).toEqual({
         view: {
-<<<<<<< HEAD
-          type: XBridgeWidgetViews.BRIDGE_FAILURE,
-          reason: 'Transaction failed',
-        },
-        history: [
-          { type: XBridgeWidgetViews.WALLET_NETWORK_SELECTION },
-          { type: XBridgeWidgetViews.BRIDGE_FORM },
-          { type: XBridgeWidgetViews.BRIDGE_REVIEW },
-          {
-            type: XBridgeWidgetViews.IN_PROGRESS,
-            transactionHash: '',
-          },
-          {
-            type: XBridgeWidgetViews.BRIDGE_FAILURE,
-=======
           type: BridgeWidgetViews.BRIDGE_FAILURE,
           reason: 'Transaction failed',
         },
@@ -359,7 +295,6 @@
           },
           {
             type: BridgeWidgetViews.BRIDGE_FAILURE,
->>>>>>> ff12430b
             reason: 'Transaction failed',
           },
         ],
