import { ViewType } from './ViewType';

export enum PrimaryRevenueWidgetViews {
  PAYMENT_METHODS = 'PAYMENT_METHODS',
  PAY_WITH_COINS = 'PAY_WITH_COINS',
  PAY_WITH_CARD = 'PAY_WITH_CARD',
  FUND_WITH_SMART_CHECKOUT = 'FUND_WITH_SMART_CHECKOUT',
  MINT_SUCCESS = 'MINT_SUCCESS',
  MINT_FAIL = 'MINT_FAIL',
}

export type PrimaryRevenueWidgetView =
  | PrimaryRevenueMethodsView
  | PrimaryRevenueWithCoinsView
  | PrimaryRevenueWithCardView
  | PrimaryRevenueSmartCheckoutView
  | PrimaryRevenueSuccessView
  | PrimaryRevenueFailView;

interface PrimaryRevenueMethodsView extends ViewType {
  type: PrimaryRevenueWidgetViews.PAYMENT_METHODS;
}
interface PrimaryRevenueWithCoinsView extends ViewType {
  type: PrimaryRevenueWidgetViews.PAY_WITH_COINS;
}
interface PrimaryRevenueWithCardView extends ViewType {
  type: PrimaryRevenueWidgetViews.PAY_WITH_CARD;
}
interface PrimaryRevenueSmartCheckoutView extends ViewType {
  type: PrimaryRevenueWidgetViews.FUND_WITH_SMART_CHECKOUT;
  subView: FundWithSmartCheckoutSubViews;
}
interface PrimaryRevenueSuccessView extends ViewType {
  type: PrimaryRevenueWidgetViews.MINT_SUCCESS;
}
interface PrimaryRevenueFailView extends ViewType {
  type: PrimaryRevenueWidgetViews.MINT_FAIL;
  reason?: string;
}

export enum FundWithSmartCheckoutSubViews {
  INIT = 'INIT',
  LOADING = 'LOADING',
  FUNDING_ROUTE_SELECT = 'FUNDING_ROUTE_SELECT',
  FUNDING_ROUTE_EXECUTE = 'FUNDING_ROUTE_EXECUTE',
<<<<<<< HEAD
  DONE = 'DONE', // todo remove once we have a success view
=======
>>>>>>> e3462337
}<|MERGE_RESOLUTION|>--- conflicted
+++ resolved
@@ -43,8 +43,5 @@
   LOADING = 'LOADING',
   FUNDING_ROUTE_SELECT = 'FUNDING_ROUTE_SELECT',
   FUNDING_ROUTE_EXECUTE = 'FUNDING_ROUTE_EXECUTE',
-<<<<<<< HEAD
   DONE = 'DONE', // todo remove once we have a success view
-=======
->>>>>>> e3462337
 }