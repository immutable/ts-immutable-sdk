--- conflicted
+++ resolved
@@ -1,9 +1,6 @@
 import { ApproveBridgeResponse, BridgeTxResponse } from '@imtbl/bridge-sdk';
-<<<<<<< HEAD
 import { TransactionResponse } from '@ethersproject/providers';
-=======
 import { Transaction } from 'lib/clients';
->>>>>>> ad7267ec
 import { ViewType } from './ViewType';
 
 export enum BridgeWidgetViews {
@@ -14,13 +11,10 @@
   BRIDGE_FAILURE = 'BRIDGE_FAILURE',
   APPROVE_TRANSACTION = 'APPROVE_TRANSACTION',
   TRANSACTIONS = 'TRANSACTIONS',
-<<<<<<< HEAD
+  CLAIM_WITHDRAWAL = 'CLAIM_WITHDRAWAL',
   CLAIM_WITHDRAWAL_IN_PROGRESS = 'CLAIM_WITHDRAWAL_IN_PROGRESS',
   CLAIM_WITHDRAWAL_SUCCESS = 'CLAIM_WITHDRAWAL_SUCCESS',
   CLAIM_WITHDRAWAL_FAILURE = 'CLAIM_WITHDRAWAL_FAILURE',
-=======
-  CLAIM_WITHDRAWAL = 'CLAIM_WITHDRAWAL',
->>>>>>> ad7267ec
 }
 
 export type BridgeWidgetView =
@@ -31,13 +25,10 @@
   | BridgeFailure
   | BridgeApproveTransaction
   | BridgeTransactions
-<<<<<<< HEAD
-  | ClaimWithdrawalInProgress
-  | ClaimWithdrawalSuccess
-  | ClaimWithdrawalFailure;
-=======
-  | BridgeClaimWithdrawal;
->>>>>>> ad7267ec
+  | BridgeClaimWithdrawal
+  | BridgeClaimWithdrawalInProgress
+  | BridgeClaimWithdrawalSuccess
+  | BridgeClaimWithdrawalFailure;
 
 interface BridgeCrossWalletSelection extends ViewType {
   type: BridgeWidgetViews.WALLET_NETWORK_SELECTION,
@@ -71,25 +62,24 @@
   type: BridgeWidgetViews.TRANSACTIONS,
 }
 
-<<<<<<< HEAD
-interface ClaimWithdrawalInProgress extends ViewType {
+interface BridgeClaimWithdrawal extends ViewType {
+  type: BridgeWidgetViews.CLAIM_WITHDRAWAL,
+  transaction: Transaction
+}
+
+interface BridgeClaimWithdrawalInProgress extends ViewType {
   type: BridgeWidgetViews.CLAIM_WITHDRAWAL_IN_PROGRESS,
   data: {
     transactionResponse: TransactionResponse;
   }
 }
 
-export interface ClaimWithdrawalSuccess extends ViewType {
+export interface BridgeClaimWithdrawalSuccess extends ViewType {
   type: BridgeWidgetViews.CLAIM_WITHDRAWAL_SUCCESS,
   transactionHash: string;
 }
 
-interface ClaimWithdrawalFailure extends ViewType {
+interface BridgeClaimWithdrawalFailure extends ViewType {
   type: BridgeWidgetViews.CLAIM_WITHDRAWAL_FAILURE,
   reason: string;
-=======
-interface BridgeClaimWithdrawal extends ViewType {
-  type: BridgeWidgetViews.CLAIM_WITHDRAWAL,
-  transaction: Transaction
->>>>>>> ad7267ec
 }