--- conflicted
+++ resolved
@@ -27,32 +27,16 @@
   data?: PrefilledBridgeForm;
 }
 
-<<<<<<< HEAD
-export interface BridgeSuccessView extends ViewType {
-  type: BridgeWidgetViews.SUCCESS,
-=======
-export interface PrefilledBridgeForm {
-  fromAmount: string;
-  fromContractAddress: string;
-}
-
 export interface BridgeSuccessView {
   type: BridgeWidgetViews.SUCCESS;
->>>>>>> 2e2dc0d6
   data: {
     transactionHash: string;
   };
 }
 
-<<<<<<< HEAD
 interface BridgeApproveERC20View extends ViewType {
-  type: BridgeWidgetViews.APPROVE_ERC20,
-  data: ApproveERC20BridgeData
-=======
-interface BridgeApproveERC20View {
   type: BridgeWidgetViews.APPROVE_ERC20;
   data: ApproveERC20BridgeData;
->>>>>>> 2e2dc0d6
 }
 
 interface BridgeFailView extends ViewType {
@@ -77,6 +61,6 @@
 }
 
 export interface PrefilledBridgeForm {
-  amount: string;
-  tokenAddress: string;
+  fromAmount: string;
+  fromContractAddress: string;
 }