--- conflicted
+++ resolved
@@ -5,11 +5,8 @@
 import { BridgeWidgetView, PrefilledBridgeForm } from './BridgeViewContextTypes';
 import { PrimaryRevenueWidgetView } from './PrimaryRevenueViewContextTypes';
 import { ViewType } from './ViewType';
-<<<<<<< HEAD
 import { SmartWidgetView } from './SmartViewContextType';
-=======
 import { OnRampWidgetView } from './OnRampViewContextTypes';
->>>>>>> c8ac992d
 
 export enum SharedViews {
   LOADING_VIEW = 'LOADING_VIEW',
@@ -44,12 +41,9 @@
   | WalletWidgetView
   | SwapWidgetView
   | BridgeWidgetView
-<<<<<<< HEAD
-  | SmartWidgetView;
-=======
+  | SmartWidgetView
   | OnRampWidgetView
   | PrimaryRevenueWidgetView;
->>>>>>> c8ac992d
 
 export interface ViewState {
   view: View;
