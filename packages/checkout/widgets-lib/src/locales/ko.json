--- conflicted
+++ resolved
@@ -495,20 +495,6 @@
       }
     },
     "CLAIM_WITHDRAWAL": {
-<<<<<<< HEAD
-      "IN_PROGRESS": {
-        "loading": {
-          "text": "처리 중"
-        },
-        "success": {
-          "text": "성공",
-          "actionText": "완료"
-        },
-        "failure": {
-          "text": "거래 실패",
-          "actionText": "다시 시도"
-        }
-=======
       "content": {
         "heading": "코인을 받으려면 프롬프트에 따라 진행하십시오",
         "body": "출금을 청구하려면 소액의 가스 수수료를 지불해야 합니다.",
@@ -517,7 +503,19 @@
       "footer": {
         "buttonText": "계속",
         "retryText": "다시 시도"
->>>>>>> ad7267ec
+      },
+      "IN_PROGRESS": {
+        "loading": {
+          "text": "처리 중"
+        },
+        "success": {
+          "text": "성공",
+          "actionText": "완료"
+        },
+        "failure": {
+          "text": "거래 실패",
+          "actionText": "다시 시도"
+        }
       }
     }
   },
