--- conflicted
+++ resolved
@@ -283,14 +283,8 @@
         "captionCTA": "코인 추가"
       },
       "loading": {
-<<<<<<< HEAD
         "ready": ["주문 수집 중", "지갑과 대화 중", "자산 준비 중"],
         "processing": ["결제 초기화 중", "자산 보호 중", "결제 완료 중"]
-=======
-        "ready": "구매 준비 완료",
-        "confirm": "지갑에서 확인하세요",
-        "processing": "구매 처리 중"
->>>>>>> 91f8726f
       }
     },
     "PAY_WITH_COINS": {
