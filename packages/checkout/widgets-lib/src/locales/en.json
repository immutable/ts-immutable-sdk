{
  "views": {
    "CONNECT_WALLET": {
      "body": {
        "heading": "Connect a wallet",
        "content": "You'll need to connect or create a digital wallet to buy, sell, trade and store your coins and collectibles."
      }
    },
    "CONNECT_SUCCESS": {
      "status": "Connection secure",
      "action": "Continue"
    },
    "READY_TO_CONNECT": {
      "header": {
        "title": "Connect"
      },
      "metamask": {
        "body": {
          "heading": "Check for the pop-up from MetaMask",
          "content": "Follow the prompts in the MetaMask popup to connect"
        },
        "footer": {
          "buttonText1": "Ready to connect",
          "buttonText2": "Try again"
        }
      },
      "passport": {
        "body": {
          "heading": "Connect with Immutable Passport",
          "content": "Follow the prompts to connect with Immutable Passport"
        },
        "footer": {
          "buttonText1": "Continue",
          "buttonText2": "Try again"
        }
      }
    },
    "SWITCH_NETWORK": {
      "eth": {
        "heading": "To move your coins, you'll need to switch to the Sepolia network",
        "body": "You'll be prompted to switch networks in MetaMask. You'll be able to switch back when needed.",
        "button": {
          "text": "Ready to Switch",
          "retryText": "Try Again"
        }
      },
      "zkEVM": {
        "heading": "You’ll be asked to switch to the Immutable zkEVM network",
        "body": "Check for the pop-up from MetaMask and 'Approve' to switch. If this is the first time, MetaMask will also ask you to add the network.",
        "button": {
          "text": "Ready to Switch",
          "retryText": "Try Again"
        }
      }
    },
    "ERROR_VIEW": {
      "heading": "Something's gone wrong",
      "body": [
        "You can try again or contact",
        "support",
        "for help."
      ],
      "actionText": "Try again"
    },
    "SERVICE_UNAVAILABLE_ERROR_VIEW": {
      "heading": {
        "swap": "Swapping is not available in your region"
      },
      "body": "We’re sorry we cannot provide this service in your region."
    },
    "LOADING_VIEW": {
      "text": "Loading"
    },
    "WALLET_BALANCES": {
      "header": {
        "title": "Wallet"
      },
      "networkStatus": {
        "heading": "Network"
      },
      "totalTokenBalance": {
        "heading": "Coins",
        "totalHeading": "Value"
      },
      "tokenBalancesList": {
        "noTokensFound": "No tokens found"
      },
      "addCoins": "Add coins"
    },
    "SETTINGS": {
      "header": {
        "title": "Settings"
      },
      "disconnectButton": {
        "label": "Disconnect Wallet"
      }
    },
    "COIN_INFO": {
      "metamask": {
        "heading": "Coins and collectibles are native to networks",
        "body": "You can switch networks to add coins or move them from one network to another"
      },
      "passport": {
        "heading": "Coins and collectibles are native to networks",
        "body1": "This network is called Immutable zkEVM. If you have other coins in your Passport and can’t see them here, they might be on another network. ",
        "body2": " for more info.",
        "linkText": "Visit our FAQs"
      }
    },
    "SWAP": {
      "header": {
        "title": "Swap coins"
      },
      "content": {
        "title": "What would you like to swap?",
        "fiatPricePrefix": "Approx USD",
        "availableBalancePrefix": "Available"
      },
      "swapForm": {
        "from": {
          "label": "From",
          "inputPlaceholder": "0",
          "selectorTitle": "What would you like to swap from?"
        },
        "to": {
          "label": "To",
          "inputPlaceholder": "0",
          "selectorTitle": "What would you like to swap to?"
        },
        "buttonText": "Swap"
      },
      "fees": {
        "title": "Fees total"
      },
      "validation": {
        "noAmountInputted": "Please input amount",
        "insufficientBalance": "Insufficient balance",
        "noFromTokenSelected": "Select a coin to swap",
        "noToTokenSelected": "Select a coin to receive"
      },
      "success": {
        "text": "Success",
        "actionText": "Continue"
      },
      "failed": {
        "text": "Transaction rejected",
        "actionText": "Try again"
      },
      "rejected": {
        "text": "Price surge",
        "actionText": "Review & try again"
      },
      "IN_PROGRESS": {
        "loading": {
          "text": "Swap in progress"
        }
      }
    },
    "APPROVE_ERC20": {
      "approveSwap": {
        "content": {
          "heading": "Now you'll just need to confirm the transaction",
          "body": "Follow the prompts in your wallet."
        },
        "footer": {
          "buttonText": "Okay",
          "retryText": "Try again"
        }
      },
      "approveSpending": {
        "content": {
          "metamask": {
            "heading": "You'll be asked to set a spending cap for this transaction",
            "body": "Input at least {{amount}} for this transaction and future transactions, then follow the prompts."
          },
          "passport": {
            "heading": "You'll be asked to approve a spending cap for this transaction",
            "body": "Follow the prompts in your wallet to approve the spending cap."
          }
        },
        "footer": {
          "buttonText": "Got it",
          "retryText": "Try again"
        },
        "loading": {
          "text": "Approving spending cap"
        }
      }
    },
    "ONRAMP": {
      "header": {
        "title": "Add coins"
      },
      "initialLoadingText": "Taking you to Transak",
      "IN_PROGRESS_LOADING": {
        "loading": {
          "text": "Transak is processing your order"
        }
      },
      "IN_PROGRESS": {
        "content": {
          "heading": "Order in progress",
          "body1": "You’ll receive an email from Transak when complete. This can take up to 3 mins.",
          "body2": "You can close this window, the transaction will be reflected in your wallet once complete."
        }
      },
      "SUCCESS": {
        "text": "Coins are on the way",
        "actionText": "Done"
      },
      "FAIL": {
        "text": "Transaction failed",
        "actionText": "Try again"
      }
    },
    "TOP_UP_VIEW": {
      "header": {
        "title": "How would you like to add coins?"
      },
      "topUpOptions": {
        "onramp": {
          "heading": "Buy with card",
          "caption": "Google pay & Apple pay available. Minimum $5.",
          "subcaption": "Fees",
          "disabledCaption": ""
        },
        "swap": {
          "heading": "Swap my coins",
          "caption": "Using the coins I have on the same network",
          "subcaption": "Fees",
          "disabledCaption": "Not available in your region"
        },
        "bridge": {
          "heading": "Move my coins",
          "caption": "From the coins I have on a different network",
          "subcaption": "Fees ",
          "disabledCaption": ""
        }
      }
    },
    "FUND_WITH_SMART_CHECKOUT": {
      "loading": {
        "checkingBalances": "Crunching numbers"
      },
      "currency": {
        "usdEstimate": "≈ USD $",
        "fees": "Fees"
      },
      "fundingRouteDrawer": {
        "header": "Available balance"
      },
      "fundingRouteSelect": {
        "heading": "Pay with your",
        "noRoutesAvailable": "Insufficient coin balance. Please proceed with card instead.",
        "continue": "Continue",
        "payWithCardInstead": "No thanks, I'll pay with card",
        "payWithCard": "Pay with card"
      }
    },
    "PAYMENT_METHODS": {
      "header": {
        "heading": "How would you like to pay?"
      },
      "options": {
        "crypto": {
          "heading": "Coins",
          "caption": "Using the coins balance in your wallet",
          "disabledCaption": "We can't see enough coins in your balance"
        },
        "fiat": {
          "heading": "Card",
          "caption": "GooglePay also available with Transak",
          "disabledCaption": null
        }
      },
      "insufficientCoinsBanner": {
        "caption": "Insufficient coin balance. Pay with card to proceed, or",
        "captionEnd": "and try again.",
        "captionCTA": "add coins"
      },
      "loading": {
        "ready": "Ready to purchase",
        "confirm": "Confirm in your wallet",
        "processing": "Processing purchase"
      }
    },
    "PAY_WITH_COINS": {
      "header": {
        "heading": "Pay with your",
        "caption": "Using the coins balance in your wallet"
      },
      "button": {
        "buyNow": "Buy now"
      }
    },
    "PAY_WITH_CARD": {
      "screenTitle": "Pay with card",
      "loading": "Taking you to Transak"
    },
    "SALE_FAIL": {
      "errors": {
        "TRANSACTION_FAILED": {
          "description": "Transaction failed",
          "primaryAction": "Try again",
          "secondaryAction": "View details"
        },
        "SERVICE_BREAKDOWN": {
          "description": "Sorry, we're unable to process your payment right now. Please try again in a few minutes.",
          "secondaryAction": "Dismiss"
        },
        "PRODUCT_NOT_FOUND": {
          "description": "Sorry, this item is no longer available",
          "secondaryAction": "Dismiss"
        },
        "INSUFFICIENT_STOCK": {
          "description": "Sorry, the requested quantity is not in stock. Consider buying a smaller quantity.",
          "secondaryAction": "Dismiss"
        },
        "TRANSAK_FAILED": {
          "description": "Sorry, something went wrong. Please try again.",
          "primaryAction": "Try again",
          "secondaryAction": "Dismiss"
        },
        "WALLET_FAILED": {
          "description": "Sorry, we're unable to process this right now.",
          "primaryAction": "Go back",
          "secondaryAction": "Dismiss"
        },
        "WALLET_REJECTED_NO_FUNDS": {
          "description": "Sorry, something went wrong. Please try again.",
          "primaryAction": "Go back",
          "secondaryAction": "Dismiss"
        },
        "WALLET_REJECTED": {
          "description": "You'll need to approve the transaction in your wallet to proceed.",
          "primaryAction": "Try again",
          "secondaryAction": "Cancel"
        },
        "SMART_CHECKOUT_ERROR": {
          "description": "Unable to check your wallets balance. Please try again.",
          "primaryAction": "Try again",
          "secondaryAction": "Cancel"
        },
        "SMART_CHECKOUT_EXECUTE_ERROR": {
          "description": "Sorry, something went wrong while moving funds. Please try again.",
          "primaryAction": "Try again",
          "secondaryAction": "Cancel"
        },
        "DEFAULT_ERROR": {
          "description": "Sorry, something went wrong. Please try again.",
          "primaryAction": "Try again",
          "secondaryAction": "Dismiss"
        },
        "INVALID_PARAMETERS": {
          "description": "Sorry, we're unable to process your order. Missing information from client",
          "secondaryAction": "Dismiss"
        }
      }
    },
    "SALE_SUCCESS": {
      "text": "Order completed",
      "actionText": "Continue"
    },
    "WALLET_NETWORK_SELECTION": {
      "layoutHeading": "Move",
      "heading": "Where would you like to move funds between?",
      "fromFormInput": {
        "heading": "From",
        "selectDefaultText": "Select wallet and network",
        "walletSelectorHeading": "From wallet",
        "networkSelectorHeading": "From network"
      },
      "toFormInput": {
        "heading": "To",
        "selectDefaultText": "Select wallet and network",
        "walletSelectorHeading": "To wallet"
      },
      "submitButton": {
        "text": "Next"
      }
    },
    "BRIDGE_FORM": {
      "header": {
        "title": "Move coins"
      },
      "fees": {
        "title": "Gas Fee",
        "fiatPricePrefix": "~ USD $"
      },
      "content": {
        "title": "How much would you like to move?",
        "fiatPricePrefix": "Approx USD",
        "availableBalancePrefix": "Available"
      },
      "bridgeForm": {
        "from": {
          "inputPlaceholder": "0",
          "selectorTitle": "What would you like to move?"
        },
        "buttonText": "Review"
      },
      "validation": {
        "noAmountInputted": "Please input amount",
        "insufficientBalance": "Insufficient balance",
        "noTokenSelected": "Select a coin to move"
      }
    },
    "BRIDGE_REVIEW": {
      "layoutHeading": "Move",
      "heading": "Ok, how does this look?",
      "fromLabel": {
        "amountHeading": "Moving",
        "heading": "From"
      },
      "toLabel": {
        "heading": "To"
      },
      "fees": {
        "heading": "Gas fee"
      },
      "submitButton": {
        "buttonText": "Confirm move"
      },
      "fiatPricePrefix": "~ USD $"
    },
    "BRIDGE_FAILURE": {
      "bridgeFailureText": {
        "statusText": "Transaction failed",
        "actionText": "Review & Try again"
      }
    },
    "APPROVE_TRANSACTION": {
      "content": {
        "heading": "Approve the transaction in your wallet",
        "body": "Follow the prompts in your wallet popup to confirm."
      },
      "footer": {
        "buttonText": "Okay",
        "retryText": "Try again"
      },
      "loadingView": {
        "text": "Initiating move"
      }
    },
    "IN_PROGRESS": {
      "heading": "Move in progress",
<<<<<<< HEAD
      "body1": "Less than 3 mins until your ${symbol} lands on zkEVM.",
      "body2": "You can close this window, the transaction will be reflected in your wallet once complete."
    },
    "CLAIM_WITHDRAWAL": {
      "content": {
        "heading": "Follow the prompts to receive your coins on ",
        "body": "You’ll be asked to pay a small gas fee",
        "body2": "Destination Wallet address: "
      },
      "footer": {
        "buttonText": "Continue",
        "retryText": "Try again"
      },
      "loadingView": {
        "text": "Initiating move"
=======
      "body1": "Your funds have been sent, with less than 20 mins remaining until they're received. You can return and view progress by clicking on the rocket icon.",
      "body2": "You can close this window."
    },
    "TRANSACTIONS": {
      "layoutHeading": "In progress",
      "passportDashboard": "View the full transaction history in your",
      "status": {
        "withdrawalPending": {
          "actionButtonText": "Proceed",
          "withdrawalDelayText": "This move has been paused, please return ",
          "withdrawalReadyText": "Action required to receive your coins",
          "caption": "Paused"
        },
        "inProgress": {
          "heading": "In Progress",
          "txnEstimate": "Usually takes 20 mins",
          "stepInfo": "View Details"
        },
        "emptyState": {
          "notConnected": {
            "body": "Connect your wallet to view the transactions",
            "buttonText": "Connect"
          }
        },
        "noTransactions": {
          "body": "You're all done here.",
          "passport": {
            "body": "View your completed transactions in ",
            "link": "Passport"
          }
        }
      },
      "fiatPricePrefix": "≈ USD $",
      "support": {
        "body1": "Need help?",
        "body2": " Contact ",
        "body3": "support",
        "supportLink": "https://support.immutable.com/en/",
        "passport": {
          "body1": "Or view completed transactions in your ",
          "body2": "Passport"
        }
      },
      "walletSelection": {
        "heading": "Choose a wallet to view"
>>>>>>> 72dee6e5
      }
    }
  },
  "footers": {
    "quickswapFooter": {
      "disclaimerText": "Quickswap is a third party app. Immutable neither builds, owns, operates or deploys Quickswap. For further info, refer to Quickswap’s website."
    }
  },
  "wallets": {
    "passport": {
      "heading": "Immutable Passport",
      "accentText": "Recommended",
      "description": "digital wallet and identity"
    },
    "metamask": {
      "heading": "MetaMask",
      "description": "Digital wallet for accessing blockchain applications and web3"
    }
  },
  "drawers": {
    "feesBreakdown": {
      "heading": "Fee breakdown",
      "total": "Fees total",
      "fees": {
        "gas": {
          "label": "Gas fee"
        }
      }
    },
    "transactionFailed": {
      "content": {
        "heading1": "We’ll need you to confirm in your",
        "heading2": "wallet before proceeding",
        "body1": "When the MetaMask pop up appears, be sure to",
        "body2": "sign the transaction"
      },
      "buttons": {
        "retry": "Got it",
        "cancel": "Dismiss"
      }
    },
    "coinSelector": {
      "option": {
        "fiatPricePrefix": "Approx USD $"
      },
      "noCoins": "You have no available coins to select in your wallet."
    },
    "notEnoughGas": {
      "content": {
        "heading": "Balance too low",
        "body": "You're ETH balance is too low to cover the gas fee on this move. You could transfer more ETH into your wallet using MetaMask directly."
      },
      "buttons": {
        "adjustAmount": "Adjust amount",
        "copyAddress": "Copy wallet address",
        "cancel": "Dismiss"
      }
    },
    "notEnoughImx": {
      "content": {
        "noImx": {
          "heading": "You'll need IMX coins to swap",
          "body": "Swap fees are paid in IMX coins, so you'll need to add this before you can swap"
        },
        "insufficientImx": {
          "heading": "You'll need more IMX coins",
          "body": "In order to cover the fees for the amount specified, you'll need to add more IMX coins"
        }
      },
      "buttons": {
        "adjustAmount": "Adjust amount",
        "addMoreImx": "Add IMX coins",
        "cancel": "Dismiss"
      }
    },
    "unableToSwap": {
      "heading": "Unable to swap this coin",
      "body": "This coin pairing isn't available to swap right now. Try another selection.",
      "buttons": {
        "cancel": "Dismiss"
      }
    }
  }
}<|MERGE_RESOLUTION|>--- conflicted
+++ resolved
@@ -444,9 +444,8 @@
     },
     "IN_PROGRESS": {
       "heading": "Move in progress",
-<<<<<<< HEAD
-      "body1": "Less than 3 mins until your ${symbol} lands on zkEVM.",
-      "body2": "You can close this window, the transaction will be reflected in your wallet once complete."
+      "body1": "Your funds have been sent, with less than 20 mins remaining until they're received. You can return and view progress by clicking on the rocket icon.",
+      "body2": "You can close this window."
     },
     "CLAIM_WITHDRAWAL": {
       "content": {
@@ -460,134 +459,130 @@
       },
       "loadingView": {
         "text": "Initiating move"
-=======
-      "body1": "Your funds have been sent, with less than 20 mins remaining until they're received. You can return and view progress by clicking on the rocket icon.",
-      "body2": "You can close this window."
-    },
-    "TRANSACTIONS": {
-      "layoutHeading": "In progress",
-      "passportDashboard": "View the full transaction history in your",
-      "status": {
-        "withdrawalPending": {
-          "actionButtonText": "Proceed",
-          "withdrawalDelayText": "This move has been paused, please return ",
-          "withdrawalReadyText": "Action required to receive your coins",
-          "caption": "Paused"
-        },
-        "inProgress": {
-          "heading": "In Progress",
-          "txnEstimate": "Usually takes 20 mins",
-          "stepInfo": "View Details"
-        },
-        "emptyState": {
-          "notConnected": {
-            "body": "Connect your wallet to view the transactions",
-            "buttonText": "Connect"
+      },
+      "TRANSACTIONS": {
+        "layoutHeading": "In progress",
+        "passportDashboard": "View the full transaction history in your",
+        "status": {
+          "withdrawalPending": {
+            "actionButtonText": "Proceed",
+            "withdrawalDelayText": "This move has been paused, please return ",
+            "withdrawalReadyText": "Action required to receive your coins",
+            "caption": "Paused"
+          },
+          "inProgress": {
+            "heading": "In Progress",
+            "txnEstimate": "Usually takes 20 mins",
+            "stepInfo": "View Details"
+          },
+          "emptyState": {
+            "notConnected": {
+              "body": "Connect your wallet to view the transactions",
+              "buttonText": "Connect"
+            }
+          },
+          "noTransactions": {
+            "body": "You're all done here.",
+            "passport": {
+              "body": "View your completed transactions in ",
+              "link": "Passport"
+            }
           }
         },
-        "noTransactions": {
-          "body": "You're all done here.",
+        "fiatPricePrefix": "≈ USD $",
+        "support": {
+          "body1": "Need help?",
+          "body2": " Contact ",
+          "body3": "support",
+          "supportLink": "https://support.immutable.com/en/",
           "passport": {
-            "body": "View your completed transactions in ",
-            "link": "Passport"
+            "body1": "Or view completed transactions in your ",
+            "body2": "Passport"
           }
-        }
-      },
-      "fiatPricePrefix": "≈ USD $",
-      "support": {
-        "body1": "Need help?",
-        "body2": " Contact ",
-        "body3": "support",
-        "supportLink": "https://support.immutable.com/en/",
-        "passport": {
-          "body1": "Or view completed transactions in your ",
-          "body2": "Passport"
-        }
-      },
-      "walletSelection": {
-        "heading": "Choose a wallet to view"
->>>>>>> 72dee6e5
+        },
+        "walletSelection": {
+          "heading": "Choose a wallet to view"
+        }
+      }
+    },
+    "footers": {
+      "quickswapFooter": {
+        "disclaimerText": "Quickswap is a third party app. Immutable neither builds, owns, operates or deploys Quickswap. For further info, refer to Quickswap’s website."
+      }
+    },
+    "wallets": {
+      "passport": {
+        "heading": "Immutable Passport",
+        "accentText": "Recommended",
+        "description": "digital wallet and identity"
+      },
+      "metamask": {
+        "heading": "MetaMask",
+        "description": "Digital wallet for accessing blockchain applications and web3"
+      }
+    },
+    "drawers": {
+      "feesBreakdown": {
+        "heading": "Fee breakdown",
+        "total": "Fees total",
+        "fees": {
+          "gas": {
+            "label": "Gas fee"
+          }
+        }
+      },
+      "transactionFailed": {
+        "content": {
+          "heading1": "We’ll need you to confirm in your",
+          "heading2": "wallet before proceeding",
+          "body1": "When the MetaMask pop up appears, be sure to",
+          "body2": "sign the transaction"
+        },
+        "buttons": {
+          "retry": "Got it",
+          "cancel": "Dismiss"
+        }
+      },
+      "coinSelector": {
+        "option": {
+          "fiatPricePrefix": "Approx USD $"
+        },
+        "noCoins": "You have no available coins to select in your wallet."
+      },
+      "notEnoughGas": {
+        "content": {
+          "heading": "Balance too low",
+          "body": "You're ETH balance is too low to cover the gas fee on this move. You could transfer more ETH into your wallet using MetaMask directly."
+        },
+        "buttons": {
+          "adjustAmount": "Adjust amount",
+          "copyAddress": "Copy wallet address",
+          "cancel": "Dismiss"
+        }
+      },
+      "notEnoughImx": {
+        "content": {
+          "noImx": {
+            "heading": "You'll need IMX coins to swap",
+            "body": "Swap fees are paid in IMX coins, so you'll need to add this before you can swap"
+          },
+          "insufficientImx": {
+            "heading": "You'll need more IMX coins",
+            "body": "In order to cover the fees for the amount specified, you'll need to add more IMX coins"
+          }
+        },
+        "buttons": {
+          "adjustAmount": "Adjust amount",
+          "addMoreImx": "Add IMX coins",
+          "cancel": "Dismiss"
+        }
+      },
+      "unableToSwap": {
+        "heading": "Unable to swap this coin",
+        "body": "This coin pairing isn't available to swap right now. Try another selection.",
+        "buttons": {
+          "cancel": "Dismiss"
+        }
       }
     }
-  },
-  "footers": {
-    "quickswapFooter": {
-      "disclaimerText": "Quickswap is a third party app. Immutable neither builds, owns, operates or deploys Quickswap. For further info, refer to Quickswap’s website."
-    }
-  },
-  "wallets": {
-    "passport": {
-      "heading": "Immutable Passport",
-      "accentText": "Recommended",
-      "description": "digital wallet and identity"
-    },
-    "metamask": {
-      "heading": "MetaMask",
-      "description": "Digital wallet for accessing blockchain applications and web3"
-    }
-  },
-  "drawers": {
-    "feesBreakdown": {
-      "heading": "Fee breakdown",
-      "total": "Fees total",
-      "fees": {
-        "gas": {
-          "label": "Gas fee"
-        }
-      }
-    },
-    "transactionFailed": {
-      "content": {
-        "heading1": "We’ll need you to confirm in your",
-        "heading2": "wallet before proceeding",
-        "body1": "When the MetaMask pop up appears, be sure to",
-        "body2": "sign the transaction"
-      },
-      "buttons": {
-        "retry": "Got it",
-        "cancel": "Dismiss"
-      }
-    },
-    "coinSelector": {
-      "option": {
-        "fiatPricePrefix": "Approx USD $"
-      },
-      "noCoins": "You have no available coins to select in your wallet."
-    },
-    "notEnoughGas": {
-      "content": {
-        "heading": "Balance too low",
-        "body": "You're ETH balance is too low to cover the gas fee on this move. You could transfer more ETH into your wallet using MetaMask directly."
-      },
-      "buttons": {
-        "adjustAmount": "Adjust amount",
-        "copyAddress": "Copy wallet address",
-        "cancel": "Dismiss"
-      }
-    },
-    "notEnoughImx": {
-      "content": {
-        "noImx": {
-          "heading": "You'll need IMX coins to swap",
-          "body": "Swap fees are paid in IMX coins, so you'll need to add this before you can swap"
-        },
-        "insufficientImx": {
-          "heading": "You'll need more IMX coins",
-          "body": "In order to cover the fees for the amount specified, you'll need to add more IMX coins"
-        }
-      },
-      "buttons": {
-        "adjustAmount": "Adjust amount",
-        "addMoreImx": "Add IMX coins",
-        "cancel": "Dismiss"
-      }
-    },
-    "unableToSwap": {
-      "heading": "Unable to swap this coin",
-      "body": "This coin pairing isn't available to swap right now. Try another selection.",
-      "buttons": {
-        "cancel": "Dismiss"
-      }
-    }
-  }
-}+  }