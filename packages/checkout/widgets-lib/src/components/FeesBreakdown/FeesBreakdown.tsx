import {
  Drawer, Box, Divider, MenuItem,
} from '@biom3/react';
import { formatZeroAmount, tokenValueFormat } from 'lib/utils';
import { useTranslation } from 'react-i18next';
import { TokenInfo } from '@imtbl/checkout-sdk';
import { feeItemContainerStyles, feeItemLoadingStyles, feesBreakdownContentStyles } from './FeesBreakdownStyles';
import { FeeItem } from './FeeItem';
import { FooterLogo } from '../Footer/FooterLogo';
<<<<<<< HEAD

export type FeesBreakdownItem = {
  label: string;
  amount: string;
  fiatAmount: string;
  prefix?: string;
  token?: TokenInfo;
};

type FeesBreakdownProps = {
  onCloseDrawer?: () => void;
  fees: FeesBreakdownItem[];
=======
import { FormattedFee } from '../../widgets/swap/functions/swapFees';

type FeesBreakdownProps = {
  onCloseDrawer?: () => void;
  fees: FormattedFee[];
>>>>>>> 42eced84
  children?: any;
  visible?: boolean;
  totalFiatAmount?: string;
  totalAmount?: string;
  tokenSymbol: string;
  loading?: boolean;
};

export function FeesBreakdown({
  fees,
  children,
  visible,
  onCloseDrawer,
  totalFiatAmount,
  totalAmount,
  tokenSymbol,
  loading = false,
}: FeesBreakdownProps) {
  const { t } = useTranslation();
  return (
    <Drawer
      headerBarTitle={t('drawers.feesBreakdown.heading')}
      size="threeQuarter"
      onCloseDrawer={onCloseDrawer}
      visible={visible}
    >
      <Drawer.Target>
        {children}
      </Drawer.Target>
      <Drawer.Content testId="fees-breakdown-content" sx={feesBreakdownContentStyles}>
        <Box sx={feeItemContainerStyles}>
          {
            loading && (
              <Box sx={feeItemLoadingStyles}>
                <MenuItem shimmer emphasized testId="balance-item-shimmer--1" />
                <MenuItem shimmer emphasized testId="balance-item-shimmer--2" />
              </Box>
            )
          }
          {
            !loading && fees.map(({
              label,
              amount,
              fiatAmount,
              prefix,
              token,
            }) => (
              <FeeItem
                key={label}
                label={label}
                amount={amount}
                fiatAmount={fiatAmount}
<<<<<<< HEAD
                tokenSymbol={token?.symbol || tokenSymbol}
=======
                tokenSymbol={token.symbol ?? ''}
>>>>>>> 42eced84
                prefix={prefix}
              />
            ))
          }
          {totalAmount && (
            <>
              <Divider size="xSmall" />
              <FeeItem
                key={t('drawers.feesBreakdown.total')}
                label={t('drawers.feesBreakdown.total')}
                amount={tokenValueFormat(totalAmount)}
                fiatAmount={totalFiatAmount
                  ? `≈ ${t('drawers.feesBreakdown.fees.fiatPricePrefix')}${totalFiatAmount}`
                  : formatZeroAmount('0')}
                tokenSymbol={tokenSymbol}
                boldLabel
              />
            </>
          )}
        </Box>
        <FooterLogo />
      </Drawer.Content>
    </Drawer>
  );
}<|MERGE_RESOLUTION|>--- conflicted
+++ resolved
@@ -3,30 +3,14 @@
 } from '@biom3/react';
 import { formatZeroAmount, tokenValueFormat } from 'lib/utils';
 import { useTranslation } from 'react-i18next';
-import { TokenInfo } from '@imtbl/checkout-sdk';
+import { FormattedFee } from 'widgets/swap/functions/swapFees';
 import { feeItemContainerStyles, feeItemLoadingStyles, feesBreakdownContentStyles } from './FeesBreakdownStyles';
 import { FeeItem } from './FeeItem';
 import { FooterLogo } from '../Footer/FooterLogo';
-<<<<<<< HEAD
-
-export type FeesBreakdownItem = {
-  label: string;
-  amount: string;
-  fiatAmount: string;
-  prefix?: string;
-  token?: TokenInfo;
-};
-
-type FeesBreakdownProps = {
-  onCloseDrawer?: () => void;
-  fees: FeesBreakdownItem[];
-=======
-import { FormattedFee } from '../../widgets/swap/functions/swapFees';
 
 type FeesBreakdownProps = {
   onCloseDrawer?: () => void;
   fees: FormattedFee[];
->>>>>>> 42eced84
   children?: any;
   visible?: boolean;
   totalFiatAmount?: string;
@@ -79,11 +63,7 @@
                 label={label}
                 amount={amount}
                 fiatAmount={fiatAmount}
-<<<<<<< HEAD
-                tokenSymbol={token?.symbol || tokenSymbol}
-=======
-                tokenSymbol={token.symbol ?? ''}
->>>>>>> 42eced84
+                tokenSymbol={token.symbol ?? tokenSymbol}
                 prefix={prefix}
               />
             ))
