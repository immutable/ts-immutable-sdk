--- conflicted
+++ resolved
@@ -8,15 +8,7 @@
   useEffect,
   useState,
 } from 'react';
-<<<<<<< HEAD
-import { formatUnits } from 'ethers/lib/utils';
-=======
-import { AXELAR_SCAN_URL } from 'lib';
-import { Transaction, TransactionStatus } from 'lib/clients';
-import { CryptoFiatContext } from 'context/crypto-fiat-context/CryptoFiatContext';
-import { calculateCryptoToFiat, getTokenImageByAddress, isNativeToken } from 'lib/utils';
 import { utils } from 'ethers';
->>>>>>> 42ee80ec
 import { useTranslation } from 'react-i18next';
 import { AXELAR_SCAN_URL } from '../../lib';
 import { Transaction, TransactionStatus } from '../../lib/clients';
