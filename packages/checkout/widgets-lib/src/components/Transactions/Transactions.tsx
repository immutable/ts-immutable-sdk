--- conflicted
+++ resolved
@@ -38,16 +38,11 @@
 import { TransactionList } from './TransactionList';
 import { NoTransactions } from './NoTransactions';
 
-<<<<<<< HEAD
 type TransactionsProps = {
-  checkout: Checkout
   onBackButtonClick: () => void;
 };
 
-export function Transactions({ checkout, onBackButtonClick }: TransactionsProps) {
-=======
-export function Transactions() {
->>>>>>> ad7267ec
+export function Transactions({ onBackButtonClick }: TransactionsProps) {
   const { eventTargetState: { eventTarget } } = useContext(EventTargetContext);
 
   const { cryptoFiatDispatch } = useContext(CryptoFiatContext);
