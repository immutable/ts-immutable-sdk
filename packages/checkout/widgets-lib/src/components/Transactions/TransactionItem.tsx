import {
  Accordion,
  Box,
  Divider,
  MenuItem,
  Link,
} from '@biom3/react';
import { UserJourney, useAnalytics } from 'context/analytics-provider/SegmentAnalyticsProvider';
import { Transaction } from 'lib/clients/checkoutApiType';
<<<<<<< HEAD
import { MouseEvent, useMemo } from 'react';
import { TokenImage } from 'components/TokenImage/TokenImage';
=======
import { MouseEvent, useMemo, useState } from 'react';
import { Environment } from '@imtbl/config';
>>>>>>> 5f8de5b2
import { containerStyles } from './transactionItemStyles';
import { TransactionDetails } from './TransactionDetails';

type TransactionItemProps = {
  label: string
  details: {
    text: string,
    link: string,
    hash: string,
  },
  transaction: Transaction,
  fiatAmount: string,
  amount: string,
  icon: string,
  defaultTokenImage: string,
  environment: Environment,
};

export function TransactionItem({
  label,
  details,
  transaction,
  fiatAmount,
  amount,
  icon,
  defaultTokenImage,
  environment,
}: TransactionItemProps) {
  const { track } = useAnalytics();
  const txnDetailsLink = useMemo(() => `${details.link}${details.hash}`, [details]);

  const handleDetailsLinkClick = (
    event: MouseEvent<HTMLAnchorElement>,
    linkDetail: { text: string, link: string, hash: string },
  ) => {
    event.stopPropagation(); // prevent expanding accordian

    track({
      userJourney: UserJourney.BRIDGE,
      screen: 'TransactionItem',
      control: 'Details',
      controlType: 'Link',
      extras: {
        linkDetail,
      },
    });
  };

  return (
    <Box testId={`transaction-item-${transaction.blockchain_metadata.transaction_hash}`} sx={containerStyles}>
      <Accordion
        chevronSide="right"
        sx={{
          button: {
            p: 'base.spacing.x1',
          },
          article: {
            pr: 'base.spacing.x10',
          },
        }}
        onExpandChange={
          (expanded) => expanded
            && track({
              userJourney: UserJourney.BRIDGE,
              screen: 'TransactionItem',
              control: 'Accordion',
              controlType: 'Button',
            })
        }
      >
        <Accordion.TargetLeftSlot sx={{ pr: 'base.spacing.x2' }}>
          <MenuItem size="xSmall">
            <MenuItem.FramedImage
              circularFrame
              use={(
                <TokenImage
                  src={icon}
                  name={label}
                  defaultImage={defaultTokenImage}
                />
              )}
            />
            <MenuItem.Label>
              {label}
            </MenuItem.Label>
            <MenuItem.Caption>
              <Link
                size="xSmall"
                rc={(
                  <a
                    target="_blank"
                    href={txnDetailsLink}
                    rel="noreferrer"
                    onClick={(e) => handleDetailsLinkClick(e, details)}
                  />
                )}
              >
                {details.text}
              </Link>
            </MenuItem.Caption>
            <MenuItem.PriceDisplay
              fiatAmount={fiatAmount}
              price={amount}
            />
          </MenuItem>
        </Accordion.TargetLeftSlot>
        <Accordion.ExpandedContent sx={{
          pr: '0',
          pl: '0',
          mb: 'base.spacing.x3',
          gap: '0',
        }}
        >
          <Divider
            size="xSmall"
            sx={{
              px: 'base.spacing.x2',
            }}
          />
          <TransactionDetails transaction={transaction} environment={environment} />
        </Accordion.ExpandedContent>
      </Accordion>
    </Box>
  );
}<|MERGE_RESOLUTION|>--- conflicted
+++ resolved
@@ -7,13 +7,9 @@
 } from '@biom3/react';
 import { UserJourney, useAnalytics } from 'context/analytics-provider/SegmentAnalyticsProvider';
 import { Transaction } from 'lib/clients/checkoutApiType';
-<<<<<<< HEAD
 import { MouseEvent, useMemo } from 'react';
 import { TokenImage } from 'components/TokenImage/TokenImage';
-=======
-import { MouseEvent, useMemo, useState } from 'react';
 import { Environment } from '@imtbl/config';
->>>>>>> 5f8de5b2
 import { containerStyles } from './transactionItemStyles';
 import { TransactionDetails } from './TransactionDetails';
 
