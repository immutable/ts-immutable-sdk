<<<<<<< HEAD
import { Box, BoxProps } from '@biom3/react';
=======
import { Box, BoxProps, DeeplyNestedSx } from '@biom3/react';
>>>>>>> 8d5d626f
import { merge } from 'ts-deepmerge';
import {
  simpleLayoutStyle,
  headerStyle,
  footerStyle,
  bodyStyle,
  contentStyle,
  heroContentStyle,
  responsiveStyles,
} from './SimpleLayoutStyles';

export interface SimpleLayoutProps {
  header?: React.ReactNode;
  footer?: React.ReactNode;
  children?: React.ReactNode;
  heroContent?: React.ReactNode;
  testId?: string;
  floatHeader?: boolean;
  footerBackgroundColor?: string;
  bodyStyleOverrides?: BoxProps['sx'];
  containerSx?: BoxProps['sx'];
}

export function SimpleLayout({
  header,
  footer,
  children,
  heroContent,
  testId = 'container',
  floatHeader = false,
  footerBackgroundColor,
  bodyStyleOverrides,
  containerSx = {},
}: SimpleLayoutProps) {
  return (
    <Box sx={responsiveStyles} testId="simpleLayout">
      <Box testId={testId} sx={merge(simpleLayoutStyle, containerSx) as DeeplyNestedSx}>
        {header && (
          <Box sx={headerStyle(floatHeader)} testId="header">
            {header}
          </Box>
        )}
        <Box sx={contentStyle} testId="main">
          {heroContent && (
            <Box sx={heroContentStyle}>
              {heroContent}
            </Box>
          )}
          {children && (
            <Box sx={{ ...bodyStyle, ...bodyStyleOverrides }} testId="children">
              {children}
            </Box>
          )}
        </Box>
        {footer && (
          <Box sx={footerStyle(footerBackgroundColor)} testId="footer">
            {footer}
          </Box>
        )}
      </Box>
    </Box>
  );
}<|MERGE_RESOLUTION|>--- conflicted
+++ resolved
@@ -1,8 +1,4 @@
-<<<<<<< HEAD
-import { Box, BoxProps } from '@biom3/react';
-=======
 import { Box, BoxProps, DeeplyNestedSx } from '@biom3/react';
->>>>>>> 8d5d626f
 import { merge } from 'ts-deepmerge';
 import {
   simpleLayoutStyle,
