--- conflicted
+++ resolved
@@ -35,11 +35,7 @@
 }: SimpleLayoutProps) {
   return (
     <Box sx={responsiveStyles} testId="simpleLayout">
-<<<<<<< HEAD
-      <Box testId={testId} sx={simpleLayoutStyle}>
-=======
       <Box testId={testId} sx={merge(simpleLayoutStyle, containerSx)}>
->>>>>>> 18c88407
         {header && (
           <Box sx={headerStyle(floatHeader)} testId="header">
             {header}
@@ -52,11 +48,7 @@
             </Box>
           )}
           {children && (
-<<<<<<< HEAD
-            <Box sx={{ ...bodyStyle, ...bodyStyleOverrides, overflowY: 'auto' }} testId="children">
-=======
             <Box sx={{ ...bodyStyle, ...bodyStyleOverrides }} testId="children">
->>>>>>> 18c88407
               {children}
             </Box>
           )}
