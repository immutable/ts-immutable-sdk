--- conflicted
+++ resolved
@@ -1,12 +1,7 @@
-<<<<<<< HEAD
 import {
   Drawer, MenuItem, MenuItemProps, Select,
 } from '@biom3/react';
 import { ReactNode, useState } from 'react';
-=======
-import { Drawer, MenuItemProps, Select } from '@biom3/react';
-import { useState } from 'react';
->>>>>>> f7113e38
 import { motion } from 'framer-motion';
 import { EIP1193Provider, EIP6963ProviderDetail } from '@imtbl/checkout-sdk';
 import { FormControlWrapper } from '../FormComponents/FormControlWrapper/FormControlWrapper';
@@ -15,7 +10,10 @@
 import { WalletConnectItem } from './WalletConnectItem';
 import { useWalletConnect } from '../../lib/hooks/useWalletConnect';
 import { WalletChangeEvent } from './WalletDrawerEvents';
-import { listItemVariants, listVariants } from '../../lib/animation/listAnimation';
+import {
+  listItemVariants,
+  listVariants,
+} from '../../lib/animation/listAnimation';
 import { walletConnectProviderInfo } from '../../lib/walletConnect';
 
 interface WalletDrawerProps {
@@ -23,7 +21,7 @@
   drawerText: {
     heading: string;
     defaultText?: string;
-  },
+  };
   showWalletConnect?: boolean;
   showWalletSelectorTarget?: boolean;
   walletOptions: EIP6963ProviderDetail[];
@@ -31,14 +29,11 @@
   setShowDrawer: (show: boolean) => void;
   onWalletChange: (event: WalletChangeEvent) => Promise<void>;
   menuItemSize?: MenuItemProps['size'];
-<<<<<<< HEAD
   bottomSlot?: ReactNode;
   disabledOptions?: {
     label: string;
     rdns: string;
   }[];
-=======
->>>>>>> f7113e38
 }
 export function WalletDrawer({
   testId,
@@ -50,17 +45,16 @@
   setShowDrawer,
   onWalletChange,
   menuItemSize,
-<<<<<<< HEAD
   bottomSlot,
   disabledOptions,
-=======
->>>>>>> f7113e38
 }: WalletDrawerProps) {
   const { isWalletConnectEnabled, openWalletConnectModal } = useWalletConnect();
   const [walletItemLoading, setWalletItemLoading] = useState(false);
   const { heading, defaultText } = drawerText;
 
-  const handleWalletItemClick = async (providerDetail: EIP6963ProviderDetail) => {
+  const handleWalletItemClick = async (
+    providerDetail: EIP6963ProviderDetail,
+  ) => {
     setWalletItemLoading(true);
     try {
       await onWalletChange({
@@ -110,33 +104,27 @@
       }}
       visible={showDrawer}
     >
-      {showWalletSelectorTarget
-        && (
-          <Drawer.Target>
-            <FormControlWrapper
-              testId={`${testId}-wallet-form-control`}
-              textAlign="left"
-            >
-              <Select
-                testId={`${testId}-wallet-select`}
-                defaultLabel={defaultText ?? ''}
-                size="large"
-                targetClickOveride={() => setShowDrawer(true)}
-              />
-            </FormControlWrapper>
-          </Drawer.Target>
-        )}
+      {showWalletSelectorTarget && (
+        <Drawer.Target>
+          <FormControlWrapper
+            testId={`${testId}-wallet-form-control`}
+            textAlign="left"
+          >
+            <Select
+              testId={`${testId}-wallet-select`}
+              defaultLabel={defaultText ?? ''}
+              size="large"
+              targetClickOveride={() => setShowDrawer(true)}
+            />
+          </FormControlWrapper>
+        </Drawer.Target>
+      )}
       <Drawer.Content
         sx={walletItemListStyles}
-        rc={(
-          <motion.div
-            variants={listVariants}
-            initial="hidden"
-            animate="show"
-          />
-        )}
+        rc={
+          <motion.div variants={listVariants} initial="hidden" animate="show" />
+        }
       >
-<<<<<<< HEAD
         {walletOptions.map((providerDetail, index) => {
           const unavailableIndex = disabledOptions?.findIndex(
             ({ rdns }) => rdns === providerDetail.info.rdns,
@@ -144,14 +132,14 @@
 
           const unavalable = unavailableIndex > -1;
 
-          const badge = unavalable
-            ? (
-              <MenuItem.Badge
-                variant="dark"
-                badgeContent={disabledOptions?.[unavailableIndex]?.label ?? 'no funds'}
-              />
-            )
-            : undefined;
+          const badge = unavalable ? (
+            <MenuItem.Badge
+              variant="dark"
+              badgeContent={
+                disabledOptions?.[unavailableIndex]?.label ?? 'no funds'
+              }
+            />
+          ) : undefined;
 
           return (
             <WalletItem
@@ -160,30 +148,13 @@
               loading={walletItemLoading}
               providerInfo={providerDetail.info}
               onWalletItemClick={() => handleWalletItemClick(providerDetail)}
-              rc={(
-                <motion.div variants={listItemVariants} custom={index} />
-              )}
+              rc={<motion.div variants={listItemVariants} custom={index} />}
               size={menuItemSize}
               badge={badge}
               disabled={unavalable}
             />
           );
         })}
-=======
-        {walletOptions.map((providerDetail, index) => (
-          <WalletItem
-            key={providerDetail.info.rdns}
-            testId={testId}
-            loading={walletItemLoading}
-            providerInfo={providerDetail.info}
-            onWalletItemClick={() => handleWalletItemClick(providerDetail)}
-            rc={(
-              <motion.div variants={listItemVariants} custom={index} />
-            )}
-            size={menuItemSize}
-          />
-        ))}
->>>>>>> f7113e38
         {isWalletConnectEnabled && showWalletConnect && (
           <motion.div
             variants={listItemVariants}
