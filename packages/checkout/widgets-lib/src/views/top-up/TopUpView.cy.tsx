--- conflicted
+++ resolved
@@ -16,14 +16,7 @@
 import { cyIntercept, cySmartGet } from '../../lib/testUtils';
 import { orchestrationEvents } from '../../lib/orchestrationEvents';
 import { WalletWidgetTestComponent } from '../../widgets/wallet/test-components/WalletWidgetTestComponent';
-<<<<<<< HEAD
 import { WalletState } from '../../widgets/wallet/context/WalletContext';
-=======
-import {
-  TopUpFeature,
-  WalletState,
-} from '../../widgets/wallet/context/WalletContext';
->>>>>>> 8fcd1508
 import { ConnectionStatus } from '../../context/connect-loader-context/ConnectLoaderContext';
 import {
   ConnectLoaderTestComponent,
@@ -200,20 +193,7 @@
     });
 
     it('should fire swap event with swap data on event when swap clicked', () => {
-<<<<<<< HEAD
       cy.stub(orchestrationEvents, 'sendRequestSwapEvent').as('sendRequestSwapEventStub');
-=======
-      const supportedTopUps: TopUpFeature = {
-        isOnRampEnabled: true,
-        isSwapEnabled: true,
-        isBridgeEnabled: true,
-        isSwapAvailable: true,
-      };
-
-      cy.stub(orchestrationEvents, 'sendRequestSwapEvent').as(
-        'sendRequestSwapEventStub',
-      );
->>>>>>> 8fcd1508
 
       mount(
         <BiomeCombinedProviders>
@@ -281,14 +261,8 @@
         cy.stub(Checkout.prototype, 'isSwapAvailable').as('isSwapAvailableStub').returns(false);
       });
 
-<<<<<<< HEAD
       it('should not fire swap event', () => {
         cy.stub(orchestrationEvents, 'sendRequestSwapEvent').as('sendRequestSwapEventStub');
-=======
-        cy.stub(orchestrationEvents, 'sendRequestSwapEvent').as(
-          'sendRequestSwapEventStub',
-        );
->>>>>>> 8fcd1508
 
         mount(
           <BiomeCombinedProviders>
@@ -308,16 +282,9 @@
           </BiomeCombinedProviders>,
         );
 
-<<<<<<< HEAD
         cySmartGet('loading-view').should('be.visible');
         cy.wait(1000);
         cySmartGet('menu-item-caption-swap').should('have.text', 'Not available in your region ');
-=======
-        cySmartGet('menu-item-caption-swap').should(
-          'have.text',
-          'Not available in your region ',
-        );
->>>>>>> 8fcd1508
         cySmartGet('menu-item-swap').click();
         cy.get('@sendRequestSwapEventStub').should('not.have.been.called');
       });
@@ -476,7 +443,6 @@
               showBridgeOption
               widgetEvent={IMTBLWidgetEvents.IMTBL_WALLET_WIDGET_EVENT}
               onCloseButtonClick={() => {}}
-              supportedTopUps={baseWalletState.supportedTopUps}
             />
           </WalletWidgetTestComponent>
         </ConnectLoaderTestComponent>,
