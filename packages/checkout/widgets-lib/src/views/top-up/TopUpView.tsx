--- conflicted
+++ resolved
@@ -11,12 +11,8 @@
   IMTBLWidgetEvents,
 } from '@imtbl/checkout-sdk';
 import { DEFAULT_TOKEN_SYMBOLS } from 'context/crypto-fiat-context/CryptoFiatProvider';
-<<<<<<< HEAD
-import { XBridgeWidgetViews } from 'context/view-context/XBridgeViewContextTypes';
-=======
 import { BridgeWidgetViews } from 'context/view-context/BridgeViewContextTypes';
 import { Web3Provider } from '@ethersproject/providers';
->>>>>>> ff12430b
 import { FooterLogo } from '../../components/Footer/FooterLogo';
 import { HeaderNavigation } from '../../components/Header/HeaderNavigation';
 import { SimpleLayout } from '../../components/SimpleLayout/SimpleLayout';
@@ -187,11 +183,7 @@
         payload: {
           type: ViewActions.UPDATE_VIEW,
           view: {
-<<<<<<< HEAD
-            type: XBridgeWidgetViews.WALLET_NETWORK_SELECTION,
-=======
             type: BridgeWidgetViews.WALLET_NETWORK_SELECTION,
->>>>>>> ff12430b
             data,
           },
         },
