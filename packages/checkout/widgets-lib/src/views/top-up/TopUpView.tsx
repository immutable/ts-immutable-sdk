import { Body, Box, Heading } from '@biom3/react';
import { IMTBLWidgetEvents } from '@imtbl/checkout-widgets';
import {
  ReactNode, useContext, useEffect, useState,
} from 'react';
import {
  GasEstimateBridgeToL2Result,
  GasEstimateSwapResult,
  GasEstimateType,
  OnRampProviderFees,
} from '@imtbl/checkout-sdk';
import { FooterLogo } from '../../components/Footer/FooterLogo';
import { HeaderNavigation } from '../../components/Header/HeaderNavigation';
import { SimpleLayout } from '../../components/SimpleLayout/SimpleLayout';
import {
  SharedViews,
  ViewActions,
  ViewContext,
} from '../../context/view-context/ViewContext';
import { text } from '../../resources/text/textConfig';
import { orchestrationEvents } from '../../lib/orchestrationEvents';
import { SwapWidgetViews } from '../../context/view-context/SwapViewContextTypes';
import { BridgeWidgetViews } from '../../context/view-context/BridgeViewContextTypes';
import {
  getBridgeFeeEstimation,
  getOnRampFeeEstimation,
  getSwapFeeEstimation,
} from '../../lib/feeEstimation';
import {
  CryptoFiatActions,
  CryptoFiatContext,
} from '../../context/crypto-fiat-context/CryptoFiatContext';
import { useInterval } from '../../lib/hooks/useInterval';
import { DEFAULT_TOKEN_SYMBOLS } from '../../context/crypto-fiat-context/CryptoFiatProvider';
import { ConnectLoaderContext } from '../../context/connect-loader-context/ConnectLoaderContext';
import { isPassportProvider } from '../../lib/providerUtils';
import { OnRampWidgetViews } from '../../context/view-context/OnRampViewContextTypes';
import { EventTargetContext } from '../../context/event-target-context/EventTargetContext';
import { TopUpMenuItem } from './TopUpMenuItem';
import { LoadingView } from '../loading/LoadingView';

interface TopUpViewProps {
<<<<<<< HEAD
  widgetEvent: IMTBLWidgetEvents,
  showOnrampOption: boolean,
  showSwapOption: boolean,
  showBridgeOption: boolean,
  tokenAddress?: string,
  amount?: string,
  onCloseButtonClick: () => void,
  onBackButtonClick?: () => void,
=======
  widgetEvent: IMTBLWidgetEvents;
  showOnrampOption: boolean;
  showSwapOption: boolean;
  showBridgeOption: boolean;
  tokenAddress?: string;
  amount?: string;
  onCloseButtonClick: () => void;
  onBackButtonClick?: () => void;
  supportedTopUps?: TopUpFeature | null;
>>>>>>> 8fcd1508
}

const DEFAULT_FEE_REFRESH_INTERVAL = 30000;

export function TopUpView({
  widgetEvent,
  showOnrampOption,
  showSwapOption,
  showBridgeOption,
  tokenAddress,
  amount,
  onCloseButtonClick,
  onBackButtonClick,
}: TopUpViewProps) {
  const { connectLoaderState } = useContext(ConnectLoaderContext);
  const { checkout, provider } = connectLoaderState;
  const { header, topUpOptions } = text.views[SharedViews.TOP_UP_VIEW];
  const { onramp, swap, bridge } = topUpOptions;
  const { viewDispatch } = useContext(ViewContext);
  const { cryptoFiatState, cryptoFiatDispatch } = useContext(CryptoFiatContext);
  const { conversions, fiatSymbol } = cryptoFiatState;
  const { eventTargetState: { eventTarget } } = useContext(EventTargetContext);
  const loadingText = text.views[SharedViews.LOADING_VIEW].text;

  const [onRampFeesPercentage, setOnRampFeesPercentage] = useState('-.--');
  const [swapFeesInFiat, setSwapFeesInFiat] = useState('-.--');
  const [bridgeFeesInFiat, setBridgeFeesInFiat] = useState('-.--');
  const [loadingOnRampFees, setLoadingOnRampFees] = useState(false);
  const [loadingSwapFees, setLoadingSwapFees] = useState(false);
  const [loadingBridgeFees, setLoadingBridgeFees] = useState(false);
  const [isSwapAvailable, setIsSwapAvailable] = useState(true);
  const [loadingSwapAvailability, setLoadingSwapAvailability] = useState(true);

  const isPassport = isPassportProvider(provider);

  useEffect(() => {
    (async () => {
      if (!checkout) return;
      setIsSwapAvailable(await checkout.isSwapAvailable());
      setLoadingSwapAvailability(false);

      if (!cryptoFiatDispatch) return;
      cryptoFiatDispatch({
        payload: {
          type: CryptoFiatActions.SET_TOKEN_SYMBOLS,
          tokenSymbols: DEFAULT_TOKEN_SYMBOLS,
        },
      });
    })();
  }, [checkout, cryptoFiatDispatch]);

  const refreshFees = async (silent: boolean = false) => {
    if (!checkout) return;

    if (!silent) {
      setLoadingOnRampFees(true);
      setLoadingSwapFees(true);
      setLoadingBridgeFees(true);
    }

    try {
      await Promise.all([
        (async (): Promise<any> => {
          if (showSwapOption && supportedTopUps?.isSwapAvailable) {
            const swapEstimate = await checkout.gasEstimate({
              gasEstimateType: GasEstimateType.SWAP,
            });
            const swapFeeInFiat = getSwapFeeEstimation(
              swapEstimate as GasEstimateSwapResult,
              conversions,
            );
            setSwapFeesInFiat(swapFeeInFiat);
            setLoadingSwapFees(false);
          }
          return undefined;
        })(),
        (async (): Promise<any> => {
          if (showBridgeOption) {
            const bridgeEstimate = await checkout.gasEstimate({
              gasEstimateType: GasEstimateType.BRIDGE_TO_L2,
              isSpendingCapApprovalRequired: true,
            });
            const bridgeFeeInFiat = getBridgeFeeEstimation(
              bridgeEstimate as GasEstimateBridgeToL2Result,
              conversions,
            );
            setBridgeFeesInFiat(bridgeFeeInFiat);
            setLoadingBridgeFees(false);
          }
          return undefined;
        })(),
        (async (): Promise<any> => {
          if (showOnrampOption) {
            const onRampFeesEstimate = await checkout.getExchangeFeeEstimate();
            const onRampFees = getOnRampFeeEstimation(
              onRampFeesEstimate as OnRampProviderFees,
            );
            setOnRampFeesPercentage(onRampFees);
            setLoadingOnRampFees(false);
          }
          return undefined;
        })(),
      ]);
    } catch {
      setOnRampFeesPercentage('-.--');
      setSwapFeesInFiat('-.--');
      setBridgeFeesInFiat('-.--');
    } finally {
      setLoadingBridgeFees(false);
      setLoadingSwapFees(false);
      setLoadingOnRampFees(false);
    }
  };

  // Silently refresh the quote
  useInterval(() => refreshFees(true), DEFAULT_FEE_REFRESH_INTERVAL);

  useEffect(() => {
    if (!checkout) return;
    if (conversions.size === 0) return;
    refreshFees();
  }, [checkout, conversions.size === 0]);

  const onClickSwap = () => {
    if (widgetEvent === IMTBLWidgetEvents.IMTBL_SWAP_WIDGET_EVENT) {
      viewDispatch({
        payload: {
          type: ViewActions.UPDATE_VIEW,
          view: {
            type: SwapWidgetViews.SWAP,
            data: {
              toContractAddress: '',
              fromAmount: '',
              fromContractAddress: '',
            },
          },
        },
      });
      return;
    }
    orchestrationEvents.sendRequestSwapEvent(eventTarget, widgetEvent, {
      fromTokenAddress: '',
      toTokenAddress: tokenAddress ?? '',
      amount: '',
    });
  };

  const onClickBridge = () => {
    if (widgetEvent === IMTBLWidgetEvents.IMTBL_BRIDGE_WIDGET_EVENT) {
      viewDispatch({
        payload: {
          type: ViewActions.UPDATE_VIEW,
          view: {
            type: BridgeWidgetViews.BRIDGE,
            data: {
              fromContractAddress: '',
              fromAmount: '',
            },
          },
        },
      });
      return;
    }
    orchestrationEvents.sendRequestBridgeEvent(eventTarget, widgetEvent, {
      tokenAddress: '',
      amount: '',
    });
  };

  const onClickOnRamp = () => {
    if (widgetEvent === IMTBLWidgetEvents.IMTBL_ONRAMP_WIDGET_EVENT) {
      viewDispatch({
        payload: {
          type: ViewActions.UPDATE_VIEW,
          view: {
            type: OnRampWidgetViews.ONRAMP,
            data: {
              contractAddress: '',
              amount: '',
            },
          },
        },
      });
      return;
    }
    orchestrationEvents.sendRequestOnrampEvent(eventTarget, widgetEvent, {
      tokenAddress: tokenAddress ?? '',
      amount: amount ?? '',
    });
  };

  const renderFees = (fees: string, feesLoading: boolean): ReactNode => {
    if (feesLoading) {
      return (
        <Body size="xSmall" shimmer={1} testId="fees-shimmer" />
      );
    }
    return ` ≈ $${fees} ${fiatSymbol.toLocaleUpperCase()}`;
  };

  const renderFeePercentage = (fees: string, feesLoading: boolean): ReactNode => {
    if (feesLoading) {
      return (
        <Body size="xSmall" shimmer={1} testId="fee-percentage-shimmer" />
      );
    }
    return ` ≈ ${fees}%`;
  };

  const topUpFeatures = [
    {
      testId: 'onramp',
      icon: 'Wallet',
      textConfig: onramp,
      onClickEvent: onClickOnRamp,
      fee: () => renderFeePercentage(onRampFeesPercentage, loadingOnRampFees),
      isAvailable: true,
      isEnabled: showOnrampOption,
    }, {
      testId: 'swap',
      icon: 'Coins',
      textConfig: swap,
      onClickEvent: onClickSwap,
      fee: () => renderFees(swapFeesInFiat, loadingSwapFees),
      isAvailable: isSwapAvailable,
      isEnabled: showSwapOption,
    },
    {
      testId: 'bridge',
      icon: 'Minting',
      textConfig: bridge,
      onClickEvent: onClickBridge,
      fee: () => renderFees(bridgeFeesInFiat, loadingBridgeFees),
      isAvailable: true,
      isEnabled: showBridgeOption && !isPassport,
    },
  ];

  return (
    <>
      {loadingSwapAvailability && (
        <LoadingView loadingText={loadingText} showFooterLogo />
      )}
<<<<<<< HEAD
      {!loadingSwapAvailability && (
        <SimpleLayout
          header={(
            <HeaderNavigation
              onBackButtonClick={onBackButtonClick}
              onCloseButtonClick={onCloseButtonClick}
              showBack
=======
      footer={(
        <FooterLogo />
      )}
    >
      <Box sx={{ paddingX: 'base.spacing.x4', paddingY: 'base.spacing.x4' }}>
        <Heading size="small">{header.title}</Heading>
        <Box sx={{ paddingY: 'base.spacing.x4' }}>
          {topUpFeatures
            .sort((a, b) => Number(b.isAvailable) - Number(a.isAvailable))
            .map((element) => element.isEnabled && (
            <TopUpMenuItem
              testId={element.testId}
              key={element.testId}
              icon={element.icon as 'Wallet' | 'Coins' | 'Minting'}
              heading={element.textConfig.heading}
              caption={!element.isAvailable ? element.textConfig.disabledCaption : element.textConfig.caption}
              subcaption={element.textConfig.subcaption}
              onClick={element.onClickEvent}
              renderFeeFunction={element.fee}
              isDisabled={!element.isAvailable}
>>>>>>> 8fcd1508
            />
        )}
          footer={(
            <FooterLogo />
        )}
        >
          <Box sx={{ paddingX: 'base.spacing.x4', paddingY: 'base.spacing.x4' }}>
            <Heading size="small">{header.title}</Heading>
            <Box sx={{ paddingY: 'base.spacing.x4' }}>
              {topUpFeatures
                .sort((a, b) => Number(b.isAvailable) - Number(a.isAvailable))
                .map((element) => element.isEnabled && (
                <TopUpMenuItem
                  testId={element.testId}
                  icon={element.icon as 'Wallet' | 'Coins' | 'Minting'}
                  heading={element.textConfig.heading}
                  caption={element.textConfig.caption}
                  subcaption={element.textConfig.subcaption}
                  disabledCaption={element.textConfig.disabledCaption}
                  onClick={element.onClickEvent}
                  renderFeeFunction={element.fee}
                  isDisabled={!element.isAvailable}
                />
                ))}
            </Box>
          </Box>
        </SimpleLayout>
      )}
    </>
  );
}<|MERGE_RESOLUTION|>--- conflicted
+++ resolved
@@ -40,7 +40,6 @@
 import { LoadingView } from '../loading/LoadingView';
 
 interface TopUpViewProps {
-<<<<<<< HEAD
   widgetEvent: IMTBLWidgetEvents,
   showOnrampOption: boolean,
   showSwapOption: boolean,
@@ -49,17 +48,6 @@
   amount?: string,
   onCloseButtonClick: () => void,
   onBackButtonClick?: () => void,
-=======
-  widgetEvent: IMTBLWidgetEvents;
-  showOnrampOption: boolean;
-  showSwapOption: boolean;
-  showBridgeOption: boolean;
-  tokenAddress?: string;
-  amount?: string;
-  onCloseButtonClick: () => void;
-  onBackButtonClick?: () => void;
-  supportedTopUps?: TopUpFeature | null;
->>>>>>> 8fcd1508
 }
 
 const DEFAULT_FEE_REFRESH_INTERVAL = 30000;
@@ -123,7 +111,7 @@
     try {
       await Promise.all([
         (async (): Promise<any> => {
-          if (showSwapOption && supportedTopUps?.isSwapAvailable) {
+          if (showSwapOption && isSwapAvailable) {
             const swapEstimate = await checkout.gasEstimate({
               gasEstimateType: GasEstimateType.SWAP,
             });
@@ -303,7 +291,6 @@
       {loadingSwapAvailability && (
         <LoadingView loadingText={loadingText} showFooterLogo />
       )}
-<<<<<<< HEAD
       {!loadingSwapAvailability && (
         <SimpleLayout
           header={(
@@ -311,33 +298,11 @@
               onBackButtonClick={onBackButtonClick}
               onCloseButtonClick={onCloseButtonClick}
               showBack
-=======
-      footer={(
-        <FooterLogo />
-      )}
-    >
-      <Box sx={{ paddingX: 'base.spacing.x4', paddingY: 'base.spacing.x4' }}>
-        <Heading size="small">{header.title}</Heading>
-        <Box sx={{ paddingY: 'base.spacing.x4' }}>
-          {topUpFeatures
-            .sort((a, b) => Number(b.isAvailable) - Number(a.isAvailable))
-            .map((element) => element.isEnabled && (
-            <TopUpMenuItem
-              testId={element.testId}
-              key={element.testId}
-              icon={element.icon as 'Wallet' | 'Coins' | 'Minting'}
-              heading={element.textConfig.heading}
-              caption={!element.isAvailable ? element.textConfig.disabledCaption : element.textConfig.caption}
-              subcaption={element.textConfig.subcaption}
-              onClick={element.onClickEvent}
-              renderFeeFunction={element.fee}
-              isDisabled={!element.isAvailable}
->>>>>>> 8fcd1508
             />
         )}
           footer={(
             <FooterLogo />
-        )}
+            )}
         >
           <Box sx={{ paddingX: 'base.spacing.x4', paddingY: 'base.spacing.x4' }}>
             <Heading size="small">{header.title}</Heading>
@@ -345,17 +310,16 @@
               {topUpFeatures
                 .sort((a, b) => Number(b.isAvailable) - Number(a.isAvailable))
                 .map((element) => element.isEnabled && (
-                <TopUpMenuItem
-                  testId={element.testId}
-                  icon={element.icon as 'Wallet' | 'Coins' | 'Minting'}
-                  heading={element.textConfig.heading}
-                  caption={element.textConfig.caption}
-                  subcaption={element.textConfig.subcaption}
-                  disabledCaption={element.textConfig.disabledCaption}
-                  onClick={element.onClickEvent}
-                  renderFeeFunction={element.fee}
-                  isDisabled={!element.isAvailable}
-                />
+                  <TopUpMenuItem
+                    testId={element.testId}
+                    icon={element.icon as 'Wallet' | 'Coins' | 'Minting'}
+                    heading={element.textConfig.heading}
+                    caption={!element.isAvailable ? element.textConfig.disabledCaption : element.textConfig.caption}
+                    subcaption={element.textConfig.subcaption}
+                    onClick={element.onClickEvent}
+                    renderFeeFunction={element.fee}
+                    isDisabled={!element.isAvailable}
+                  />
                 ))}
             </Box>
           </Box>
