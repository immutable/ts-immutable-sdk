/* eslint-disable @typescript-eslint/naming-convention */
import { useCallback, useState } from 'react';
import { SaleItem } from '@imtbl/checkout-sdk';

import { ChainType, EvmContractCall, SquidCallType } from '@0xsquid/squid-types';
import { ethers } from 'ethers';
import {
  SignResponse,
  SignOrderInput,
  SignedOrderProduct,
  SignOrderError,
  ExecuteOrderResponse,
  ExecutedTransaction,
  SaleErrorTypes,
  SignPaymentTypes,
  SignedTransaction,
  ExecuteTransactionStep,
  PRIMARY_SALES_API_BASE_URL,
  SignApiProduct,
  SignApiResponse,
  SignApiRequest,
  SignApiError,
  SignCurrencyFilter,
  SquidPostHookCall,
} from '../primary-sales';
import { filterAllowedTransactions, hexToText } from '../utils';

const toSignedProduct = (
  product: SignApiProduct,
  currency: string,
  item?: SaleItem,
): SignedOrderProduct => ({
  productId: product.product_id,
  image: item?.image || '',
  qty: item?.qty || 1,
  name: item?.name || '',
  description: item?.description || '',
  currency,
  contractType: product.contract_type,
  collectionAddress: product.collection_address,
  amount: product.detail.map(({ amount }) => amount),
  tokenId: product.detail.map(({ token_id: tokenId }) => tokenId),
});

const toSignResponse = (
  signApiResponse: SignApiResponse,
  items: SaleItem[],
): SignResponse => {
  const { order, transactions } = signApiResponse;

  return {
    order: {
      currency: {
        name: order.currency.name,
        erc20Address: order.currency.erc20_address,
      },
      products: order.products
        .map((product) => toSignedProduct(
          product,
          order.currency.name,
          items.find((item) => item.productId === product.product_id),
        ))
        .reduce((acc, product) => {
          const index = acc.findIndex((n) => n.name === product.name);

          if (index === -1) {
            acc.push({ ...product });
          }

          if (index > -1) {
            acc[index].amount = [...acc[index].amount, ...product.amount];
            acc[index].tokenId = [...acc[index].tokenId, ...product.tokenId];
          }

          return acc;
        }, [] as SignedOrderProduct[]),
      totalAmount: Number(order.total_amount),
      recipientAddress: order.recipient_address,
    },
    transactions: transactions.map((transaction) => ({
      tokenAddress: transaction.contract_address,
      gasEstimate: transaction.gas_estimate,
      methodCall: transaction.method_call,
      params: {
        reference: transaction.params.reference || '',
        amount: transaction.params.amount || 0,
        spender: transaction.params.spender || '',
      },
      rawData: transaction.raw_data,
    })),
    transactionId: hexToText(
      transactions.find((txn) => txn.method_call.startsWith('execute'))?.params
        .reference || '',
    ),
  };
};

export const useSignOrder = (input: SignOrderInput) => {
  const {
    provider,
    items,
    environment,
    environmentId,
    waitFulfillmentSettlements,
    customOrderData,
  } = input;
  const [signError, setSignError] = useState<SignOrderError | undefined>(
    undefined,
  );
  const [signResponse, setSignResponse] = useState<SignResponse | undefined>(
    undefined,
  );
  const [, setPostHooks] = useState<EvmContractCall[] | undefined>(
    undefined,
  );
  const [executeResponse, setExecuteResponse] = useState<ExecuteOrderResponse>({
    done: false,
    transactions: [],
  });
  const [tokenIds, setTokenIds] = useState<string[]>([]);
  const [currentTransactionIndex, setCurrentTransactionIndex] = useState<number>(0);
  const [filteredTransactions, setFilteredTransactions] = useState<
  SignedTransaction[]
  >([]);

  const setExecuteTransactions = (transaction: ExecutedTransaction) => {
    setExecuteResponse((prev) => ({
      ...prev,
      transactions: [...prev.transactions, transaction],
    }));
  };

  const setExecuteDone = () => setExecuteResponse((prev) => ({ ...prev, done: true }));

  const setTransactionIndex = () => setCurrentTransactionIndex((prev) => prev + 1);

  const setExecuteFailed = () => setExecuteResponse({
    done: false,
    transactions: [],
  });

  const sendTransaction = useCallback(
    async (
      to: string,
      data: string,
      gasLimit: number,
    ): Promise<[hash: string | undefined, error?: SignOrderError]> => {
      try {
        const signer = provider?.getSigner();
        const gasPrice = await provider?.getGasPrice();
        const txnResponse = await signer?.sendTransaction({
          to,
          data,
          gasPrice,
          gasLimit,
        });

        if (waitFulfillmentSettlements) {
          await txnResponse?.wait();
        }

        const transactionHash = txnResponse?.hash;
        if (!transactionHash) {
          throw new Error('Transaction hash is undefined');
        }
        return [transactionHash, undefined];
      } catch (err) {
        const reason = `${
          (err as any)?.reason || (err as any)?.message || ''
        }`.toLowerCase();

        let errorType = SaleErrorTypes.WALLET_FAILED;

        if (reason.includes('failed') && reason.includes('open confirmation')) {
          errorType = SaleErrorTypes.WALLET_POPUP_BLOCKED;
        }

        if (reason.includes('rejected') && reason.includes('user')) {
          errorType = SaleErrorTypes.WALLET_REJECTED;
        }

        if (
          reason.includes('failed to submit')
          && reason.includes('highest gas limit')
        ) {
          errorType = SaleErrorTypes.WALLET_REJECTED_NO_FUNDS;
        }

        if (
          reason.includes('status failed')
          || reason.includes('transaction failed')
        ) {
          errorType = SaleErrorTypes.TRANSACTION_FAILED;
        }
        const error: SignOrderError = {
          type: errorType,
          data: { error: err },
        };
        setSignError(error);
        return [undefined, error];
      }
    },
    [provider, waitFulfillmentSettlements],
  );

  const signAPI = useCallback(async (
    baseUrl: string,
    data: SignApiRequest,
  ): Promise<SignApiResponse> => {
    const response = await fetch(baseUrl, {
      method: 'POST',
      headers: {
        'Content-Type': 'application/json',
      },
      body: JSON.stringify(data),
    });

    if (!response.ok) {
      const { code } = (await response.json()) as SignApiError;
      let errorType: SaleErrorTypes;
      switch (response.status) {
        case 400:
          errorType = SaleErrorTypes.SERVICE_BREAKDOWN;
          break;
        case 404:
          if (code === 'insufficient_stock') {
            errorType = SaleErrorTypes.INSUFFICIENT_STOCK;
          } else {
            errorType = SaleErrorTypes.PRODUCT_NOT_FOUND;
          }
          break;
        case 429:
        case 500:
          errorType = SaleErrorTypes.DEFAULT;
          break;
        default:
          throw new Error('Unknown error');
      }

      throw new Error(errorType);
    }

    return response.json();
  }, []);

  const sign = useCallback(
    async (
      paymentType: SignPaymentTypes,
      fromTokenAddress: string,
      spenderAddress: string,
      recipientAddress: string,
    ): Promise<SignResponse | undefined> => {
      try {
        const data: SignApiRequest = {
          spender_address: spenderAddress,
          recipient_address: recipientAddress,
          payment_type: paymentType,
          currency_filter: SignCurrencyFilter.CONTRACT_ADDRESS,
          currency_value: fromTokenAddress,
          products: items.map((item) => ({
            product_id: item.productId,
            quantity: item.qty,
          })),
          custom_data: customOrderData,
        };

        const baseUrl = `${PRIMARY_SALES_API_BASE_URL[environment]}/${environmentId}/order/sign`;
        const apiResponse = await signAPI(baseUrl, data);

        const apiTokenIds = apiResponse.order.products
          .map((product) => product.detail.map(({ token_id }) => token_id))
          .flat();

        const responseData = toSignResponse(apiResponse, items);

        setTokenIds(apiTokenIds);
        setSignResponse(responseData);

        if (provider) {
          const filterTransactions = await filterAllowedTransactions(
            responseData.transactions,
            provider,
          );
          setFilteredTransactions(filterTransactions);
        }

        return responseData;
      } catch (e: any) {
        setSignError({ type: SaleErrorTypes.DEFAULT, data: { error: e } });
      }
      return undefined;
    },
    [items, environmentId, environment, provider],
  );

  const getPostHooks = (signApiResponse: SignResponse): SquidPostHookCall[] => {
    const approvalTxn = signApiResponse.transactions.find((txn) => txn.methodCall.startsWith('approve'));
    const transferTxn = signApiResponse.transactions.find((txn) => txn.methodCall.startsWith('execute'));
    const postHookCalls: SquidPostHookCall[] = [];

    if (approvalTxn) {
      postHookCalls.push({
        chainType: ChainType.EVM,
        callType: SquidCallType.FULL_TOKEN_BALANCE,
        target: approvalTxn.tokenAddress,
        value: '0',
        callData: approvalTxn.rawData,
        payload: {
          tokenAddress: approvalTxn.tokenAddress,
          inputPos: 1,
        },
        estimatedGas: approvalTxn.gasEstimate.toString(),
      });
    }

    if (transferTxn) {
      postHookCalls.push({
        chainType: ChainType.EVM,
        callType: SquidCallType.DEFAULT,
        value: '0',
        payload: {
          tokenAddress: transferTxn.tokenAddress,
          inputPos: 0,
        },
        target: transferTxn.tokenAddress,
        callData: transferTxn.rawData,
        estimatedGas: transferTxn.gasEstimate.toString(),
      });
    }

    if (approvalTxn) {
      const erc20Interface = new ethers.utils.Interface(['function transfer(address to, uint256 amount)']);
      const transferPendingTokensTx = erc20Interface.encodeFunctionData(
        'transfer',
        [signApiResponse.order.recipientAddress, 0],
      );

      postHookCalls.push({
        chainType: ChainType.EVM,
        callType: SquidCallType.FULL_TOKEN_BALANCE,
        target: approvalTxn.tokenAddress,
        value: '0',
        callData: transferPendingTokensTx,
        payload: {
          tokenAddress: approvalTxn.tokenAddress,
          inputPos: 1,
        },
        estimatedGas: '50000',
      });
    }

    return postHookCalls;
  };

  const signWithPostHooks = useCallback(
    async (
      paymentType: SignPaymentTypes,
      fromTokenAddress: string,
      spenderAddress: string,
      recipientAddress: string,
    ): Promise<{ signResponse: SignResponse; postHooks: SquidPostHookCall[] } | undefined> => {
      try {
        const data: SignApiRequest = {
          spender_address: spenderAddress,
          recipient_address: recipientAddress,
          payment_type: paymentType,
          currency_filter: SignCurrencyFilter.CONTRACT_ADDRESS,
          currency_value: fromTokenAddress,
          products: items.map((item) => ({
            product_id: item.productId,
            quantity: item.qty,
          })),
          custom_data: customOrderData,
        };

<<<<<<< HEAD
=======
        // eslint-disable-next-line no-console
>>>>>>> fcedd20b
        console.log('data', data);

        const baseUrl = `${PRIMARY_SALES_API_BASE_URL[environment]}/${environmentId}/order/sign`;
        const apiResponse = await signAPI(baseUrl, data);

        const apiTokenIds = apiResponse.order.products
          .map((product) => product.detail.map(({ token_id }) => token_id))
          .flat();

        const responseData = toSignResponse(apiResponse, items);
        const squidPostHooks = getPostHooks(responseData);

        setPostHooks(squidPostHooks);
        setTokenIds(apiTokenIds);
        setSignResponse(responseData);

        return { signResponse: responseData, postHooks: squidPostHooks };
      } catch (e: any) {
        setSignError({ type: SaleErrorTypes.DEFAULT, data: { error: e } });
      }
      return undefined;
    },
    [items, environmentId, environment, provider, getPostHooks],
  );

  const executeTransaction = async (
    transaction: SignedTransaction,
    onTxnSuccess: (txn: ExecutedTransaction) => void,
    onTxnError: (error: any, txns: ExecutedTransaction[]) => void,
  ) => {
    if (!transaction) {
      return false;
    }

    const {
      tokenAddress: to,
      rawData: data,
      methodCall: method,
      gasEstimate,
    } = transaction;

    const [hash, txnError] = await sendTransaction(to, data, gasEstimate);

    if (txnError || !hash) {
      onTxnError(txnError, executeResponse.transactions);
      return false;
    }

    const execTransaction = { method, hash };
    setExecuteTransactions(execTransaction);
    onTxnSuccess(execTransaction);

    return true;
  };

  const executeAll = useCallback(
    async (
      signData: SignResponse | undefined,
      onTxnSuccess: (txn: ExecutedTransaction) => void,
      onTxnError: (error: any, txns: ExecutedTransaction[]) => void,
      onTxnStep?: (method: string, step: ExecuteTransactionStep) => void,
    ): Promise<ExecutedTransaction[]> => {
      if (!signData || !provider) {
        setSignError({
          type: SaleErrorTypes.DEFAULT,
          data: { reason: 'No sign data' },
        });

        return [];
      }

      const transactions = await filterAllowedTransactions(
        signData.transactions,
        provider,
      );

      let successful = true;
      for (const transaction of transactions) {
        if (onTxnStep) {
          onTxnStep(transaction.methodCall, ExecuteTransactionStep.BEFORE);
        }

        // eslint-disable-next-line no-await-in-loop
        const success = await executeTransaction(
          transaction,
          onTxnSuccess,
          onTxnError,
        );

        if (!success) {
          successful = false;
          break;
        }

        if (onTxnStep) {
          onTxnStep(transaction.methodCall, ExecuteTransactionStep.AFTER);
        }
      }
      (successful ? setExecuteDone : setExecuteFailed)();

      return executeResponse.transactions;
    },
    [
      provider,
      executeTransaction,
      setExecuteDone,
      setExecuteFailed,
      filterAllowedTransactions,
      sendTransaction,
    ],
  );

  const executeNextTransaction = useCallback(
    async (
      onTxnSuccess: (txn: ExecutedTransaction) => void,
      onTxnError: (error: any, txns: ExecutedTransaction[]) => void,
      onTxnStep?: (method: string, step: ExecuteTransactionStep) => void,
    ): Promise<boolean> => {
      if (!filteredTransactions || executeResponse.done || !provider) return false;

      const transaction = filteredTransactions[currentTransactionIndex];

      if (onTxnStep) {
        onTxnStep(transaction.methodCall, ExecuteTransactionStep.BEFORE);
      }

      const success = await executeTransaction(
        transaction,
        onTxnSuccess,
        onTxnError,
      );

      if (success) {
        setTransactionIndex();

        if (currentTransactionIndex === filteredTransactions.length - 1) {
          setExecuteDone();
        }

        if (onTxnStep) {
          onTxnStep(transaction.methodCall, ExecuteTransactionStep.AFTER);
        }
      }

      return success;
    },
    [currentTransactionIndex, provider, filteredTransactions],
  );

  return {
    sign,
    signWithPostHooks,
    signResponse,
    signError,
    filteredTransactions,
    currentTransactionIndex,
    executeAll,
    executeResponse,
    tokenIds,
    executeNextTransaction,
    getPostHooks,
  };
};<|MERGE_RESOLUTION|>--- conflicted
+++ resolved
@@ -373,10 +373,7 @@
           custom_data: customOrderData,
         };
 
-<<<<<<< HEAD
-=======
         // eslint-disable-next-line no-console
->>>>>>> fcedd20b
         console.log('data', data);
 
         const baseUrl = `${PRIMARY_SALES_API_BASE_URL[environment]}/${environmentId}/order/sign`;
