import { TokenBalance } from '@0xsquid/sdk/dist/types';
import { RouteResponse, ActionType } from '@0xsquid/squid-types';
import { Squid } from '@0xsquid/sdk';
import { BigNumber, utils } from 'ethers';
import { useContext, useRef } from 'react';
import { delay } from '../../../functions/delay';
import { sortRoutesByFastestTime } from '../functions/sortRoutesByFastestTime';
import { AddTokensActions, AddTokensContext } from '../../../widgets/add-tokens/context/AddTokensContext';
import { retry } from '../../retry';
import { useAnalytics, UserJourney } from '../../../context/analytics-provider/SegmentAnalyticsProvider';
import { useProvidersContext } from '../../../context/providers-context/ProvidersContext';
import { isPassportProvider } from '../../provider';
import {
  AmountData, RouteData, RouteResponseData, Token,
} from '../types';
import { SquidPostHook } from '../../primary-sales';
import { SQUID_NATIVE_TOKEN } from '../config';

<<<<<<< HEAD
const BASE_SLIPPAGE = 0.02;
const MIN_BALANCE_FOR_ROUTES = 1;
=======
const BASE_SLIPPAGE_HIGH_TIER = 0.005;
const BASE_SLIPPAGE_MEDIUM_TIER = 0.01;
const BASE_SLIPPAGE_LOW_TIER = 0.015;

const SLIPPAGE_TIERS = {
  high: {
    threshold: 999,
    value: BASE_SLIPPAGE_HIGH_TIER,
  },
  medium: {
    threshold: 99,
    value: BASE_SLIPPAGE_MEDIUM_TIER,
  },
  low: {
    threshold: 0,
    value: BASE_SLIPPAGE_LOW_TIER,
  },
} as const;

const getSlippageTier = (usdAmount: number): number => {
  if (usdAmount >= SLIPPAGE_TIERS.high.threshold) {
    return SLIPPAGE_TIERS.high.value;
  }
  if (usdAmount >= SLIPPAGE_TIERS.medium.threshold) {
    return SLIPPAGE_TIERS.medium.value;
  }
  return SLIPPAGE_TIERS.low.value;
};
>>>>>>> 488df36d

export const useRoutes = () => {
  const latestRequestIdRef = useRef<number>(0);

  const { addTokensState: { id }, addTokensDispatch } = useContext(AddTokensContext);

  const {
    providersState: {
      toProvider,
    },
  } = useProvidersContext();

  const { track } = useAnalytics();

  const setRoutes = (routes: RouteData[]) => {
    addTokensDispatch({
      payload: {
        type: AddTokensActions.SET_ROUTES,
        routes,
      },
    });
  };

  const resetRoutes = () => {
    setRoutes([]);
  };

  const findToken = (
    tokens: Token[],
    address: string,
    chainId: string,
  ): Token | undefined => tokens.find(
    (value) => value.address.toLowerCase() === address.toLowerCase()
        && value.chainId === chainId,
  );

  const calculateFromAmount = (
    fromToken: Token,
    toToken: Token,
    toAmount: string,
    additionalBuffer: number = 0,
  ) => {
    const toAmountNumber = parseFloat(toAmount);
    // Calculate the USD value of the toAmount
    const toAmountInUsd = toAmountNumber * toToken.usdPrice;
    // Calculate the amount of fromToken needed to match this USD value
    const baseFromAmount = toAmountInUsd / fromToken.usdPrice;
    // Add a buffer for price fluctuations and fees
    const fromAmountWithBuffer = baseFromAmount * (1 + getSlippageTier(toAmountInUsd) + additionalBuffer);

    return fromAmountWithBuffer.toString();
  };

  const calculateFromAmountFromRoute = (
    exchangeRate: string,
    toAmount: string,
    toAmountUSD?: string,
  ) => {
    const toAmountUSDNumber = toAmountUSD ? parseFloat(toAmountUSD) : 0;
    const fromAmount = parseFloat(toAmount) / parseFloat(exchangeRate);
    const fromAmountWithBuffer = fromAmount * (1 + getSlippageTier(toAmountUSDNumber));
    return fromAmountWithBuffer.toString();
  };

  const getAmountData = (
    tokens: Token[],
    balance: TokenBalance,
    toAmount: string,
    toChainId: string,
    toTokenAddress: string,
    additionalBuffer: number = 0,
  ): AmountData | undefined => {
    const fromToken = findToken(
      tokens,
      balance.address,
      balance.chainId.toString(),
    );
    const toToken = findToken(tokens, toTokenAddress, toChainId);

    if (!fromToken || !toToken) {
      return undefined;
    }

    return {
      fromToken,
      fromAmount: calculateFromAmount(
        fromToken,
        toToken,
        toAmount,
        additionalBuffer,
      ),
      toToken,
      toAmount,
      balance,
      additionalBuffer,
      isInsufficientBalance: false,
      isInsufficientGas: false,
    };
  };

  const getFromAmounts = (
    tokens: Token[],
    balances: TokenBalance[],
    toChainId: string,
    toTokenAddress: string,
    toAmount: string,
  ): AmountData[] => {
    const filteredBalances = balances.filter(
      (balance) => !(
        balance.address.toLowerCase() === toTokenAddress.toLowerCase()
        && balance.chainId === toChainId
      ),
    );

    return filteredBalances
      .map((balance) => {
        const amountData = getAmountData(tokens, balance, toAmount, toChainId, toTokenAddress);
        if (!amountData) return null;

        const formattedBalance = parseFloat(
          utils.formatUnits(balance.balance, balance.decimals),
        );

        return {
          ...amountData,
          isInsufficientBalance: formattedBalance < parseFloat(amountData.fromAmount),
        };
      })
      .filter((data) => data !== null);
  };

  const convertToFormattedAmount = (amount: string, decimals: number) => {
    const parsedFromAmount = parseFloat(amount).toFixed(decimals);
    const formattedFromAmount = utils.parseUnits(parsedFromAmount, decimals);
    return formattedFromAmount.toString();
  };

  const getRouteWithRetry = async (
    squid: Squid,
    fromToken: Token,
    toToken: Token,
    toAddress: string,
    fromAmount: string,
    fromAddress?: string,
    quoteOnly = true,
    postHook?: SquidPostHook,
  ): Promise<RouteResponse | undefined> => {
    try {
      return await retry(
        () => squid.getRoute({
          fromChain: fromToken.chainId,
          fromToken: fromToken.address,
          fromAmount: convertToFormattedAmount(fromAmount, fromToken.decimals),
          toChain: toToken.chainId,
          toToken: toToken.address,
          fromAddress,
          toAddress,
          quoteOnly,
          enableBoost: true,
          receiveGasOnDestination: !isPassportProvider(toProvider),
          postHook,
        }),
        {
          retryIntervalMs: 1000,
          retries: 5,
          nonRetryable: (err: any) => err.response?.status !== 429,
        },
      );
    } catch (error: any) {
      track({
        userJourney: UserJourney.ADD_TOKENS,
        screen: 'Routes',
        action: 'Failed',
        extras: {
          contextId: id,
          fromToken: fromToken.symbol,
          toToken: toToken.symbol,
          fromChain: fromToken.chainId,
          toChain: toToken.chainId,
          errorStatus: error.response?.status,
          errorMessage: error.response?.data?.message,
          errorStack: error.stack,
        },
      });
      throw error;
    }
  };

  const isRouteToAmountGreaterThanToAmount = (
    routeResponse: RouteResponse,
    toAmount: string,
  ) => {
    if (!routeResponse?.route?.estimate?.toAmount || !routeResponse?.route?.estimate?.toToken?.decimals) {
      throw new Error('Invalid route response or token decimals');
    }
    const toAmountInBaseUnits = utils.parseUnits(toAmount, routeResponse?.route.estimate.toToken.decimals);
    const routeToAmountInBaseUnits = BigNumber.from(routeResponse.route.estimate.toAmount);
    return routeToAmountInBaseUnits.gt(toAmountInBaseUnits);
  };

  const getRoute = async (
    squid: Squid,
    fromToken: Token,
    toToken: Token,
    toAddress: string,
    fromAmount: string,
    toAmount: string,
    fromAddress?: string,
    quoteOnly = true,
    postHook?: SquidPostHook,
  ): Promise<RouteResponseData> => {
    try {
      const routeResponse = await getRouteWithRetry(
        squid,
        fromToken,
        toToken,
        toAddress,
        fromAmount,
        fromAddress,
        quoteOnly,
        postHook,
      );

      if (!routeResponse?.route) {
        return {};
      }

      if (isRouteToAmountGreaterThanToAmount(routeResponse, toAmount)) {
        return { route: routeResponse };
      }

      const newFromAmount = calculateFromAmountFromRoute(
        routeResponse.route.estimate.exchangeRate,
        toAmount,
        routeResponse.route.estimate.toAmountUSD,
      );

      const newRoute = await getRouteWithRetry(
        squid,
        fromToken,
        toToken,
        toAddress,
        newFromAmount,
        fromAddress,
        quoteOnly,
        postHook,
      );

      if (!newRoute?.route) {
        return {};
      }

      if (isRouteToAmountGreaterThanToAmount(newRoute, toAmount)) {
        return { route: newRoute };
      }

      track({
        userJourney: UserJourney.ADD_TOKENS,
        screen: 'Routes',
        action: 'Failed',
        extras: {
          contextId: id,
          fromToken: fromToken.symbol,
          toToken: toToken.symbol,
          fromChain: fromToken.chainId,
          toChain: toToken.chainId,
          initialRoute: {
            fromAmount,
            toAmount,
            exchangeRate: routeResponse.route.estimate.exchangeRate,
            routeFromAmount: routeResponse.route.estimate.fromAmount,
            routeToAmount: routeResponse.route.estimate.toAmount,
          },
          newRoute: {
            fromAmount: newFromAmount,
            toAmount,
            exchangeRate: newRoute.route.estimate.exchangeRate,
            routeFromAmount: newRoute.route.estimate.fromAmount,
            routeToAmount: newRoute.route.estimate.toAmount,
          },
        },
      });
      return {};
    } catch (error) {
      return {};
    }
  };

  const getRoutesWithFeesValidation = async (
    squid: Squid,
    toTokenAddress: string,
    balances: TokenBalance[],
    fromAmountArray: AmountData[],
    postHook?: SquidPostHook,
  ): Promise<RouteData[]> => {
    const getGasCost = (
      route: RouteResponseData,
      chainId: string | number,
    ) => (route.route?.route.estimate.gasCosts || [])
      .filter((gasCost) => gasCost.token.chainId === chainId.toString())
      .reduce(
        (sum, gasCost) => sum + parseFloat(utils.formatUnits(gasCost.amount, gasCost.token.decimals)),
        0,
      );

    const getTotalFees = (
      route: RouteResponseData,
      chainId: string | number,
    ) => (route.route?.route.estimate.feeCosts || [])
      .filter((fee) => fee.token.chainId === chainId.toString())
      .reduce(
        (sum, fee) => sum + parseFloat(utils.formatUnits(fee.amount, fee.token.decimals)),
        0,
      );

    const findUserGasBalance = (chainId: string | number) => balances.find(
      (balance: TokenBalance) => balance.address.toLowerCase() === SQUID_NATIVE_TOKEN.toLowerCase()
        && balance.chainId.toString() === chainId.toString(),
    );

    const hasSufficientNativeTokenBalance = (
      userGasBalance: TokenBalance | undefined,
      fromAmount: string,
      fromToken: Token,
      totalGasCost: number,
      totalFeeCost: number,
    ) => {
      if (!userGasBalance) return false;

      const userBalance = parseFloat(
        utils.formatUnits(userGasBalance.balance, userGasBalance.decimals),
      );

      // If the fromToken is the native token, validate balance for both fromAmount and gas + fee costs
      // Otherwise, only validate balance for gas + fee costs
      const requiredAmount = fromToken.address.toLowerCase() === SQUID_NATIVE_TOKEN.toLowerCase()
        ? parseFloat(fromAmount) + totalGasCost + totalFeeCost
        : totalGasCost + totalFeeCost;

      return userBalance >= requiredAmount;
    };

    const routePromises = fromAmountArray.map(async (data: AmountData) => {
      try {
        const routeResponse = await getRoute(
          squid,
          data.fromToken,
          data.toToken,
          toTokenAddress,
          data.fromAmount,
          data.toAmount,
          undefined,
          true,
          postHook,
        );

        if (!routeResponse?.route) return null;

        const gasCost = getGasCost(routeResponse, data.balance.chainId);
        const feeCost = getTotalFees(routeResponse, data.balance.chainId);
        const userGasBalance = findUserGasBalance(data.balance.chainId);

        const isInsufficientGas = !data.isInsufficientBalance
          && !hasSufficientNativeTokenBalance(
            userGasBalance,
            data.fromAmount,
            data.fromToken,
            gasCost,
            feeCost,
          );

        return {
          amountData: data,
          route: routeResponse.route,
          isInsufficientGas,
          isInsufficientBalance: data.isInsufficientBalance,
        } as RouteData;
      } catch (error) {
        return null;
      }
    });

    const routesData = (await Promise.all(routePromises)).filter(
      (route): route is RouteData => route !== null,
    );

    return routesData;
  };

  const fetchRoutesWithRateLimit = async (
    squid: Squid,
    tokens: Token[],
    balances: TokenBalance[],
    toChanId: string,
    toTokenAddress: string,
    toAmount: string,
    bulkNumber = 5,
    delayMs = 1000,
    isSwapAllowed = true,
  ): Promise<RouteData[]> => {
    const currentRequestId = ++latestRequestIdRef.current;

    let fromAmountDataArray = getFromAmounts(
      tokens,
      balances,
      toChanId,
      toTokenAddress,
      toAmount,
    );

    if (!isSwapAllowed) {
      fromAmountDataArray = fromAmountDataArray.filter(
        (amountData) => amountData.balance.chainId !== toChanId,
      );
    }

    let allRoutes: RouteData[] = [];
    await Promise.all(
      fromAmountDataArray
        .reduce((acc, _, i) => {
          if (i % bulkNumber === 0) {
            acc.push(fromAmountDataArray.slice(i, i + bulkNumber));
          }
          return acc;
        }, [] as (typeof fromAmountDataArray)[])
        .map(async (slicedFromAmountDataArray) => {
          allRoutes.push(
            ...(await getRoutesWithFeesValidation(
              squid,
              toTokenAddress,
              balances,
              slicedFromAmountDataArray,
            )),
          );
          await delay(delayMs);
        }),
    );

    if (!isSwapAllowed) {
      allRoutes = allRoutes.filter(
        (routeData) => !routeData.route.route.estimate.actions.find(
          (action) => action.type === ActionType.SWAP,
        ),
      );
    }

    const sortedRoutes = sortRoutesByFastestTime(allRoutes);
    // Only update routes if the request is the latest one
    if (currentRequestId === latestRequestIdRef.current) {
      setRoutes(sortedRoutes);
    }

    return sortedRoutes;
  };

  const fetchRoutesForBalancesWithRateLimit = async (
    squid: Squid,
    tokens: Token[],
    balances: TokenBalance[],
    toChainId: string,
    toTokenAddress: string,
    bulkNumber = 5,
    delayMs = 1000,
    isSwapAllowed = true,
  ): Promise<RouteData[]> => {
    const currentRequestId = ++latestRequestIdRef.current;

    let fromAmountDataArray = balances
      .filter((balance) => !(
        balance.address.toLowerCase() === toTokenAddress.toLowerCase()
          && balance.chainId.toString() === toChainId
      ))
      .map((balance) => {
        const fromToken = findToken(tokens, balance.address, balance.chainId.toString());
        const toToken = findToken(tokens, toTokenAddress, toChainId);

        if (!fromToken || !toToken) return undefined;

        const fromAmount = utils.formatUnits(balance.balance, balance.decimals);
        // Skip tokens with total USD value less than $1
        const balanceUsdValue = parseFloat(fromAmount) * fromToken.usdPrice;
        if (balanceUsdValue < MIN_BALANCE_FOR_ROUTES) return undefined;

        return {
          fromToken,
          fromAmount,
          toToken,
          toAmount: '0', // This will be determined by the route
          balance,
          additionalBuffer: 0,
        } as AmountData;
      })
      .filter((data): data is AmountData => data !== undefined);

    if (!isSwapAllowed) {
      fromAmountDataArray = fromAmountDataArray.filter(
        (amountData) => amountData.balance.chainId !== toChainId,
      );
    }

    let allRoutes: RouteData[] = [];
    await Promise.all(
      fromAmountDataArray
        .reduce((acc, _, i) => {
          if (i % bulkNumber === 0) {
            acc.push(fromAmountDataArray.slice(i, i + bulkNumber));
          }
          return acc;
        }, [] as (typeof fromAmountDataArray)[])
        .map(async (slicedFromAmountDataArray) => {
          allRoutes.push(
            ...(await getRoutesWithFeesValidation(
              squid,
              toTokenAddress,
              balances,
              slicedFromAmountDataArray,
            )),
          );
          await delay(delayMs);
        }),
    );

    if (!isSwapAllowed) {
      allRoutes = allRoutes.filter(
        (routeData) => !routeData.route.route.estimate.actions.find(
          (action) => action.type === ActionType.SWAP,
        ),
      );
    }

    const sortedRoutes = sortRoutesByFastestTime(allRoutes);
    // Only update routes if the request is the latest one
    if (currentRequestId === latestRequestIdRef.current) {
      console.log('sortedRoutes', sortedRoutes);
      setRoutes(sortedRoutes);
    }

    return sortedRoutes;
  };

  return {
    fetchRoutesWithRateLimit,
    fetchRoutesForBalancesWithRateLimit,
    getAmountData,
    getRoute,
    resetRoutes,
  };
};<|MERGE_RESOLUTION|>--- conflicted
+++ resolved
@@ -16,10 +16,8 @@
 import { SquidPostHook } from '../../primary-sales';
 import { SQUID_NATIVE_TOKEN } from '../config';
 
-<<<<<<< HEAD
-const BASE_SLIPPAGE = 0.02;
 const MIN_BALANCE_FOR_ROUTES = 1;
-=======
+
 const BASE_SLIPPAGE_HIGH_TIER = 0.005;
 const BASE_SLIPPAGE_MEDIUM_TIER = 0.01;
 const BASE_SLIPPAGE_LOW_TIER = 0.015;
@@ -48,7 +46,6 @@
   }
   return SLIPPAGE_TIERS.low.value;
 };
->>>>>>> 488df36d
 
 export const useRoutes = () => {
   const latestRequestIdRef = useRef<number>(0);
@@ -82,7 +79,7 @@
     chainId: string,
   ): Token | undefined => tokens.find(
     (value) => value.address.toLowerCase() === address.toLowerCase()
-        && value.chainId === chainId,
+      && value.chainId === chainId,
   );
 
   const calculateFromAmount = (
@@ -519,7 +516,7 @@
     let fromAmountDataArray = balances
       .filter((balance) => !(
         balance.address.toLowerCase() === toTokenAddress.toLowerCase()
-          && balance.chainId.toString() === toChainId
+        && balance.chainId.toString() === toChainId
       ))
       .map((balance) => {
         const fromToken = findToken(tokens, balance.address, balance.chainId.toString());
