import { ChainId } from '@imtbl/checkout-sdk';
import { Environment } from '@imtbl/config';

/**
 * Returns the preferred L1 ChainId for the given environment.
<<<<<<< HEAD
 * @param environment
 * @returns
=======
 * @param {Environment} environment 
 * @returns {ChainId}
>>>>>>> d6aa415f
 */
export function L1Network(environment: Environment) {
  return environment === Environment.PRODUCTION
    ? ChainId.ETHEREUM
    : ChainId.GOERLI;
}

/**
 * Returns the preferred zkEVM ChainId for the given environment.
<<<<<<< HEAD
 * @param environment
 * @returns
=======
 * @param {Environment} environment
 * @returns {ChainId}
>>>>>>> d6aa415f
 */
export function zkEVMNetwork(environment: Environment) {
  return environment === Environment.PRODUCTION
    ? ChainId.IMTBL_ZKEVM_TESTNET
    : ChainId.IMTBL_ZKEVM_DEVNET;
}<|MERGE_RESOLUTION|>--- conflicted
+++ resolved
@@ -3,13 +3,8 @@
 
 /**
  * Returns the preferred L1 ChainId for the given environment.
-<<<<<<< HEAD
- * @param environment
- * @returns
-=======
- * @param {Environment} environment 
+ * @param {Environment} environment
  * @returns {ChainId}
->>>>>>> d6aa415f
  */
 export function L1Network(environment: Environment) {
   return environment === Environment.PRODUCTION
@@ -19,13 +14,8 @@
 
 /**
  * Returns the preferred zkEVM ChainId for the given environment.
-<<<<<<< HEAD
- * @param environment
- * @returns
-=======
  * @param {Environment} environment
  * @returns {ChainId}
->>>>>>> d6aa415f
  */
 export function zkEVMNetwork(environment: Environment) {
   return environment === Environment.PRODUCTION
