import ReactDOM from 'react-dom/client';
import { Web3Provider } from '@ethersproject/providers';
import { Checkout } from '@imtbl/checkout-sdk';
import { Passport } from '@imtbl/passport';
import { StrongCheckoutWidgetsConfig, withDefaultWidgetConfigs } from '../lib/withDefaultWidgetConfig';

export abstract class ImmutableWebComponent extends HTMLElement {
  reactRoot?: ReactDOM.Root;

  widgetConfig?: StrongCheckoutWidgetsConfig;

  provider: Web3Provider | undefined = undefined;

  checkout: Checkout | undefined;

  passport: Passport | undefined;

  static get observedAttributes() {
    return ['widgetconfig']; // attributes must be lowercase
  }

  setProvider(provider: Web3Provider): void {
    this.provider = provider;
    this.renderWidget();
  }

  addPassportOption(passport: Passport): void {
    this.passport = passport;
    this.renderWidget();
  }

  attributeChangedCallback(name: string, oldValue, newValue: any) {
    if (name === 'widgetconfig') {
      this.widgetConfig = this.parseWidgetConfig(newValue);
      this.updateCheckout();
    } else {
      this[name] = (newValue as string)?.toLowerCase();
    }
    this.renderWidget();
  }

  updateCheckout() {
    this.checkout = new Checkout({ baseConfig: { environment: this.widgetConfig!.environment } });
  }

  connectedCallback() {
<<<<<<< HEAD
    console.log('super connectedCallback');
    const widgetConfig = this.getAttribute('widgetConfig') || undefined;
=======
    const widgetConfig = this.getAttribute('widgetconfig') || undefined;
>>>>>>> 040f6893
    this.widgetConfig = this.parseWidgetConfig(widgetConfig);
    this.updateCheckout();
  }

  private parseWidgetConfig(widgetsConfig?: string):StrongCheckoutWidgetsConfig {
    try {
      return withDefaultWidgetConfigs(
        JSON.parse(widgetsConfig || '{}'),
      );
    } catch (e) {
      return withDefaultWidgetConfigs();
    }
  }

  abstract renderWidget(): void;
  abstract validateInputs(): void;
}<|MERGE_RESOLUTION|>--- conflicted
+++ resolved
@@ -44,12 +44,7 @@
   }
 
   connectedCallback() {
-<<<<<<< HEAD
-    console.log('super connectedCallback');
-    const widgetConfig = this.getAttribute('widgetConfig') || undefined;
-=======
     const widgetConfig = this.getAttribute('widgetconfig') || undefined;
->>>>>>> 040f6893
     this.widgetConfig = this.parseWidgetConfig(widgetConfig);
     this.updateCheckout();
   }
