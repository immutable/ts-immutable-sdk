import { TokenInfo } from '@imtbl/checkout-sdk';
import { TransactionResponse } from '@ethersproject/providers';
import { useContext, useEffect } from 'react';
<<<<<<< HEAD
=======
import { CompletionStatus, WaitForResponse } from '@imtbl/bridge-sdk';
>>>>>>> ebe10648
import { SimpleTextBody } from '../../../components/Body/SimpleTextBody';
import { HeaderNavigation } from '../../../components/Header/HeaderNavigation';
import { BridgeHero } from '../../../components/Hero/BridgeHero';
import { SimpleLayout } from '../../../components/SimpleLayout/SimpleLayout';
import { text } from '../../../resources/text/textConfig';
import { sendBridgeWidgetCloseEvent } from '../BridgeWidgetEvents';
import { FooterLogo } from '../../../components/Footer/FooterLogo';
import { BridgeWidgetViews, PrefilledBridgeForm } from '../../../context/view-context/BridgeViewContextTypes';
import { ViewActions, ViewContext } from '../../../context/view-context/ViewContext';
<<<<<<< HEAD
=======
import { BridgeContext } from '../context/BridgeContext';
>>>>>>> ebe10648

interface MoveInProgressProps {
  token: TokenInfo,
  transactionResponse: TransactionResponse,
  bridgeForm: PrefilledBridgeForm,
}

export function MoveInProgress({ token, transactionResponse, bridgeForm }: MoveInProgressProps) {
  const { viewDispatch } = useContext(ViewContext);
  const { heading, body1, body2 } = text.views[BridgeWidgetViews.IN_PROGRESS];
  const {
    bridgeState: {
      tokenBridge,
    },
  } = useContext(BridgeContext);

  useEffect(() => {
    if (!tokenBridge) return;

    (async () => {
      const receipt = await transactionResponse.wait();

      if (receipt.status === 1) {
        const bridgeResult: WaitForResponse = await tokenBridge.waitForDeposit({
          transactionHash: receipt.transactionHash,
        });

        if (bridgeResult.status === CompletionStatus.SUCCESS) {
          viewDispatch({
            payload: {
              type: ViewActions.UPDATE_VIEW,
              view: { type: BridgeWidgetViews.SUCCESS },
            },
          });
          return;
        }
      }

      viewDispatch({
        payload: {
          type: ViewActions.UPDATE_VIEW,
          view: {
            type: BridgeWidgetViews.FAIL,
            data: bridgeForm,
          },
        },
      });
    })();
  }, [transactionResponse, tokenBridge]);

  useEffect(() => {
    (async () => {
      const receipt = await transactionResponse.wait();

      if (receipt.status === 1) {
        viewDispatch({
          payload: {
            type: ViewActions.UPDATE_VIEW,
            view: { type: BridgeWidgetViews.SUCCESS },
          },
        });
        return;
      }

      viewDispatch({
        payload: {
          type: ViewActions.UPDATE_VIEW,
          view: {
            type: BridgeWidgetViews.FAIL,
            data: bridgeForm,
          },
        },
      });
    })();
  }, [transactionResponse]);

  return (
    <SimpleLayout
      testId="move-in-progress-view"
      header={(
        <HeaderNavigation
          transparent
          onCloseButtonClick={sendBridgeWidgetCloseEvent}
        />
      )}
      footer={(
        <FooterLogo />
      )}
      heroContent={<BridgeHero />}
      floatHeader
    >
      <SimpleTextBody heading={heading}>
        {body1(token.symbol)}
        <br />
        <br />
        {body2}
      </SimpleTextBody>
    </SimpleLayout>
  );
}<|MERGE_RESOLUTION|>--- conflicted
+++ resolved
@@ -1,10 +1,7 @@
 import { TokenInfo } from '@imtbl/checkout-sdk';
 import { TransactionResponse } from '@ethersproject/providers';
 import { useContext, useEffect } from 'react';
-<<<<<<< HEAD
-=======
 import { CompletionStatus, WaitForResponse } from '@imtbl/bridge-sdk';
->>>>>>> ebe10648
 import { SimpleTextBody } from '../../../components/Body/SimpleTextBody';
 import { HeaderNavigation } from '../../../components/Header/HeaderNavigation';
 import { BridgeHero } from '../../../components/Hero/BridgeHero';
@@ -14,10 +11,7 @@
 import { FooterLogo } from '../../../components/Footer/FooterLogo';
 import { BridgeWidgetViews, PrefilledBridgeForm } from '../../../context/view-context/BridgeViewContextTypes';
 import { ViewActions, ViewContext } from '../../../context/view-context/ViewContext';
-<<<<<<< HEAD
-=======
 import { BridgeContext } from '../context/BridgeContext';
->>>>>>> ebe10648
 
 interface MoveInProgressProps {
   token: TokenInfo,
@@ -68,32 +62,6 @@
     })();
   }, [transactionResponse, tokenBridge]);
 
-  useEffect(() => {
-    (async () => {
-      const receipt = await transactionResponse.wait();
-
-      if (receipt.status === 1) {
-        viewDispatch({
-          payload: {
-            type: ViewActions.UPDATE_VIEW,
-            view: { type: BridgeWidgetViews.SUCCESS },
-          },
-        });
-        return;
-      }
-
-      viewDispatch({
-        payload: {
-          type: ViewActions.UPDATE_VIEW,
-          view: {
-            type: BridgeWidgetViews.FAIL,
-            data: bridgeForm,
-          },
-        },
-      });
-    })();
-  }, [transactionResponse]);
-
   return (
     <SimpleLayout
       testId="move-in-progress-view"
