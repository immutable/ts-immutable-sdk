import { Box, Button, EllipsizedText } from '@biom3/react';
import {
  useCallback,
  useContext,
  useEffect,
  useState,
} from 'react';
import { UserJourney, useAnalytics } from 'context/analytics-provider/SegmentAnalyticsProvider';
import { useTranslation } from 'react-i18next';
import { Transaction } from 'lib/clients';
import { getChainNameById } from 'lib/chains';
import { WITHDRAWAL_CLAIM_GAS_LIMIT, getL1ChainId } from 'lib';
import { isPassportProvider } from 'lib/providerUtils';
import { WalletProviderName } from '@imtbl/checkout-sdk';
import { isNativeToken } from 'lib/utils';
import { BigNumber } from 'ethers';
import { FlowRateWithdrawResponse } from '@imtbl/bridge-sdk';
<<<<<<< HEAD
import { NotEnoughEthToWithdraw } from 'components/Transactions/NotEnoughEthToWithdraw';
import { FeeData } from '@ethersproject/providers';
=======
import { BridgeWidgetViews } from 'context/view-context/BridgeViewContextTypes';
>>>>>>> 01958451
import { SimpleLayout } from '../../../components/SimpleLayout/SimpleLayout';
import { HeaderNavigation } from '../../../components/Header/HeaderNavigation';
import { sendBridgeWidgetCloseEvent } from '../BridgeWidgetEvents';
import { SimpleTextBody } from '../../../components/Body/SimpleTextBody';
import { ViewActions, ViewContext } from '../../../context/view-context/ViewContext';
import { BridgeContext } from '../context/BridgeContext';
import { WalletApproveHero } from '../../../components/Hero/WalletApproveHero';
import { EventTargetContext } from '../../../context/event-target-context/EventTargetContext';
import { FooterLogo } from '../../../components/Footer/FooterLogo';

export interface ClaimWithdrawalProps {
  transaction: Transaction,
}
export function ClaimWithdrawal({ transaction }: ClaimWithdrawalProps) {
  const { t } = useTranslation();
  const { bridgeState: { checkout, tokenBridge, from } } = useContext(BridgeContext);
  const { viewDispatch } = useContext(ViewContext);
  const { eventTargetState: { eventTarget } } = useContext(EventTargetContext);

  const { page } = useAnalytics();

  useEffect(() => {
    page({
      userJourney: UserJourney.BRIDGE,
      screen: 'ClaimWithdrawal',
    });
  }, []);

  const [txProcessing, setTxProcessing] = useState(false);
  const [loading, setLoading] = useState(false);
  const [hasWithdrawError, setHasWithdrawError] = useState(false);
  const [withdrawalResponse, setWithdrawalResponse] = useState<FlowRateWithdrawResponse | null>();
  const [showNotEnoughEthDrawer, setShowNotEnoughEthDrawer] = useState(false);

  const goBack = useCallback(() => {
    viewDispatch({
      payload: {
        type: ViewActions.GO_BACK,
      },
    });
  }, [viewDispatch]);

  useEffect(() => {
    const getWithdrawalTxn = async () => {
      if (!tokenBridge) return;
      // get withdrawal transaction from the token bridge by receipient address and index
      setLoading(true);
      try {
        const flowRateWithdrawTxnResponse = await tokenBridge?.getFlowRateWithdrawTx({
          recipient: transaction.details.to_address,
          index: 0, // TODO: update index from transaction when it comes through from backend
        });
        setWithdrawalResponse(flowRateWithdrawTxnResponse);
      } catch (err) {
        // eslint-disable-next-line no-console
        console.log(err);
      } finally {
        setLoading(false);
      }
    };
    getWithdrawalTxn();
  }, [tokenBridge]);

  const handleWithdrawalClaimClick = useCallback(async ({ forceChangeAccount }: { forceChangeAccount: boolean }) => {
    if (!checkout || !tokenBridge || !from?.web3Provider || !withdrawalResponse) return;

    if (!withdrawalResponse.pendingWithdrawal.canWithdraw || !withdrawalResponse.unsignedTx) {
      // eslint-disable-next-line max-len, no-console
      console.log(`Unable to process withdrawal transaction as it is not ready yet. Delay timeout at ${withdrawalResponse.pendingWithdrawal.timeoutEnd} `);
      return;
    }

    let providerToUse = from?.web3Provider;
    const l1ChainId = getL1ChainId(checkout.config);

    setTxProcessing(true);

    if (isPassportProvider(from?.web3Provider) || forceChangeAccount) {
      // user should switch to MetaMask
      try {
        const createProviderResult = await checkout.createProvider({ walletProviderName: WalletProviderName.METAMASK });
        const connectResult = await checkout.connect({
          provider: createProviderResult.provider,
          requestWalletPermissions: true,
        });
        providerToUse = connectResult.provider;
        setShowNotEnoughEthDrawer(false);
      } catch (err) {
        // eslint-disable-next-line no-console
        console.log(err);
        setHasWithdrawError(true);
        setTxProcessing(false);
        return;
      }
    }

    /**
     * Gas fee estimation and balance checks are done on a best effort basis.
     * If for some reason the balance calls fail or gas fee data calls fail
     * don't block the transaction from being submitted.
     */

    let gasEstimate: BigNumber;
    let ethGasCostWei: BigNumber | null = null;
    try {
      try {
        gasEstimate = await providerToUse.estimateGas(withdrawalResponse.unsignedTx);
      } catch (err) {
        gasEstimate = BigNumber.from(WITHDRAWAL_CLAIM_GAS_LIMIT);
      }

      let feeData: FeeData | null = null;
      try {
        feeData = await providerToUse.getFeeData();
      } catch (err) {
        // eslint-disable-next-line no-console
        console.log(err);
      }

      let gasPriceInWei: BigNumber | null = null;
      if (feeData && feeData.lastBaseFeePerGas && feeData.maxPriorityFeePerGas) {
        gasPriceInWei = feeData.lastBaseFeePerGas.add(feeData.maxPriorityFeePerGas);
      } else if (feeData && feeData.gasPrice) {
        gasPriceInWei = feeData.gasPrice;
      }
      if (gasPriceInWei) {
        ethGasCostWei = gasEstimate.mul(gasPriceInWei);
      }
    } catch (err) {
      // eslint-disable-next-line no-console
      console.log(err);
    }

    // get L1 balances and do check for enough ETH to cover gas
    try {
      const balancesResult = await checkout.getAllBalances({
        provider: providerToUse,
        chainId: l1ChainId,
      });

      const ethBalance = balancesResult.balances.find((balance) => isNativeToken(balance.token.address));

      if (!ethBalance || ethBalance.balance.lt(ethGasCostWei!)) {
        setShowNotEnoughEthDrawer(true);
        setTxProcessing(false);
        return;
      }
    } catch (err) {
      // eslint-disable-next-line no-console
      console.log(err);
    }

    // check that provider is connected to L1
    const network = await providerToUse.getNetwork();

    if (network.chainId !== l1ChainId) {
      try {
        const switchNetworkResult = await checkout.switchNetwork({
          provider: providerToUse,
          chainId: l1ChainId,
        });
        providerToUse = switchNetworkResult.provider;
      } catch (err) {
        setHasWithdrawError(true);
        setLoading(false);
        // eslint-disable-next-line no-console
        console.log(err);
        return;
      }
    }

    // send transaction to wallet for signing
    try {
      const response = await checkout.sendTransaction({
        provider: providerToUse,
        transaction: withdrawalResponse.unsignedTx,
      });
<<<<<<< HEAD
      // eslint-disable-next-line no-console
      console.log(response);
=======

      viewDispatch({
        payload: {
          type: ViewActions.UPDATE_VIEW,
          view: {
            type: BridgeWidgetViews.CLAIM_WITHDRAWAL_IN_PROGRESS,
            transactionResponse: response.transactionResponse,
          },
        },
      });
>>>>>>> 01958451
    } catch (err) {
      // eslint-disable-next-line no-console
      console.log(err);
      setHasWithdrawError(true);
      setTxProcessing(false);
    } finally {
      setTxProcessing(false);
    }
  }, [tokenBridge, from, withdrawalResponse]);

  return (
    <SimpleLayout
      testId="claim-withdrawal"
      header={(
        <HeaderNavigation
          transparent
          showBack
          onCloseButtonClick={() => sendBridgeWidgetCloseEvent(eventTarget)}
          onBackButtonClick={goBack}
        />
      )}
      floatHeader
      heroContent={<WalletApproveHero />}
      footer={(
        <Box sx={{
          width: '100%',
          display: 'flex',
          flexDirection: 'column',
        }}
        >
          <Box sx={{
            pb: 'base.spacing.x5',
            px: 'base.spacing.x6',
            width: '100%',
            display: 'flex',
            flexDirection: 'column',
          }}
          >
            <Button
              testId="claim-withdrawal-continue-button"
              size="large"
              variant="primary"
              disabled={loading}
              onClick={() => ((txProcessing || loading)
                ? undefined
                : handleWithdrawalClaimClick({ forceChangeAccount: false }))}
            >
              {loading || txProcessing ? (
                <Button.Icon icon="Loading" sx={{ width: 'base.icon.size.400' }} />
              ) : t(`views.CLAIM_WITHDRAWAL.${hasWithdrawError ? 'footer.retryText' : 'footer.buttonText'}`)}
            </Button>
          </Box>
          <FooterLogo />
        </Box>
      )}
    >
      <SimpleTextBody
        heading={
          `${t('views.CLAIM_WITHDRAWAL.content.heading')} ${getChainNameById(getL1ChainId(checkout.config))}`
        }
      >
        <Box sx={{ display: 'flex', flexWrap: 'wrap', pb: 'base.spacing.x1' }}>
          {t('views.CLAIM_WITHDRAWAL.content.body')}
        </Box>
        <Box>
          {t('views.CLAIM_WITHDRAWAL.content.body2')}
          <EllipsizedText text={transaction.details.to_address.toLowerCase() ?? ''} />
        </Box>
      </SimpleTextBody>
      <NotEnoughEthToWithdraw
        visible={showNotEnoughEthDrawer}
        onClose={() => setShowNotEnoughEthDrawer(false)}
        onChangeAccount={() => handleWithdrawalClaimClick({ forceChangeAccount: true })}
      />
    </SimpleLayout>
  );
}<|MERGE_RESOLUTION|>--- conflicted
+++ resolved
@@ -15,12 +15,9 @@
 import { isNativeToken } from 'lib/utils';
 import { BigNumber } from 'ethers';
 import { FlowRateWithdrawResponse } from '@imtbl/bridge-sdk';
-<<<<<<< HEAD
 import { NotEnoughEthToWithdraw } from 'components/Transactions/NotEnoughEthToWithdraw';
 import { FeeData } from '@ethersproject/providers';
-=======
 import { BridgeWidgetViews } from 'context/view-context/BridgeViewContextTypes';
->>>>>>> 01958451
 import { SimpleLayout } from '../../../components/SimpleLayout/SimpleLayout';
 import { HeaderNavigation } from '../../../components/Header/HeaderNavigation';
 import { sendBridgeWidgetCloseEvent } from '../BridgeWidgetEvents';
@@ -198,10 +195,6 @@
         provider: providerToUse,
         transaction: withdrawalResponse.unsignedTx,
       });
-<<<<<<< HEAD
-      // eslint-disable-next-line no-console
-      console.log(response);
-=======
 
       viewDispatch({
         payload: {
@@ -212,7 +205,6 @@
           },
         },
       });
->>>>>>> 01958451
     } catch (err) {
       // eslint-disable-next-line no-console
       console.log(err);
