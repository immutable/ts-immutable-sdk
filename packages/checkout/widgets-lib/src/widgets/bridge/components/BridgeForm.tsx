--- conflicted
+++ resolved
@@ -111,7 +111,6 @@
         } as CoinSelectorOptionProps),
       );
     setTokensOptions(options);
-<<<<<<< HEAD
 
     if (!hasSetDefaultState.current) {
       hasSetDefaultState.current = true;
@@ -132,14 +131,8 @@
 
   const selectedOption = useMemo(
     () => (token && token.token.address ? formatTokenOptionsId(token.token.symbol, token.token.address) : undefined),
-=======
   }, [tokenBalances, cryptoFiatState.conversions, formatTokenOptionsId]);
 
-  const selectedOption = useMemo(
-    () => (token && token ? formatTokenOptionsId(token.token.symbol, token.token.address) : undefined),
->>>>>>> c1c58672
-    [token],
-  );
 
   const getTokenAddress = (selectedToken?: TokenInfo) => ((selectedToken?.address === ''
     || selectedToken?.address === undefined)
