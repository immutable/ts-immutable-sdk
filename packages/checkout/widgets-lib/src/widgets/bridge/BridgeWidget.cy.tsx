--- conflicted
+++ resolved
@@ -2,12 +2,7 @@
   describe, it, cy, beforeEach,
 } from 'local-cypress';
 import { mount } from 'cypress/react18';
-<<<<<<< HEAD
-import { Network, WidgetTheme } from '@imtbl/checkout-widgets';
 import { Checkout } from '@imtbl/checkout-sdk';
-=======
-import { Checkout, SwitchNetworkResult } from '@imtbl/checkout-sdk';
->>>>>>> 8ae19dcd
 import { BigNumber } from 'ethers';
 import { Environment } from '@imtbl/config';
 import { cySmartGet } from '../../lib/testUtils';
@@ -20,15 +15,10 @@
 
 // type CypressStub = Cypress.Agent<Sinon.SinonStub<any[], any>>;
 describe('Bridge Widget tests', () => {
-<<<<<<< HEAD
   beforeEach(() => {
     cy.viewport('ipad-2');
   });
 
-=======
-  let connectStub: any;
-  let switchNetworkStub: CypressStub;
->>>>>>> 8ae19dcd
   let connectStubReturnValue;
   const config: StrongCheckoutWidgetsConfig = {
     environment: Environment.PRODUCTION,
@@ -246,7 +236,6 @@
     });
   });
 
-<<<<<<< HEAD
   // describe('switch network', () => {
   //   it('should call switch network (to specified network) if provider is on the wrong network to start with', () => {
   //     const connectStubReturnWrongNetwork = {
@@ -292,9 +281,8 @@
   //     mount(
   //       <BiomeCombinedProviders theme={{ base: onDarkBase }}>
   //         <BridgeWidget
-  //           environment={Environment.PRODUCTION}
+  //           config={config}
   //           params={params}
-  //           theme={WidgetTheme.DARK}
   //         />
   //       </BiomeCombinedProviders>,
   //     );
@@ -378,9 +366,8 @@
   //     mount(
   //       <BiomeCombinedProviders theme={{ base: onDarkBase }}>
   //         <BridgeWidget
-  //           environment={Environment.PRODUCTION}
+  //           config={config}
   //           params={params}
-  //           theme={WidgetTheme.DARK}
   //         />
   //       </BiomeCombinedProviders>,
   //     );
@@ -467,9 +454,8 @@
   //     mount(
   //       <BiomeCombinedProviders theme={{ base: onDarkBase }}>
   //         <BridgeWidget
-  //           environment={Environment.PRODUCTION}
+  //           config={config}
   //           params={params}
-  //           theme={WidgetTheme.DARK}
   //         />
   //       </BiomeCombinedProviders>,
   //     );
@@ -482,346 +468,9 @@
   //     cySmartGet('@getAllBalancesStub').should('have.been.called');
   //   });
   // });
-=======
-  describe('switch network', () => {
-    it('it should call switch network when dropdown clicked and other network selected', async () => {
-      switchNetworkStub.resolves({
-        network: {
-          chainId: 13372,
-          name: 'Immutable zkEVM Testnet',
-          nativeCurrency: {
-            name: 'IMX',
-            symbol: 'IMX',
-            decimals: 18,
-          },
-        },
-      } as SwitchNetworkResult);
-      const params = {
-        providerPreference: 'metamask',
-        fromNetwork: Network.ETHEREUM.toString(),
-      } as BridgeWidgetParams;
-      mount(
-        <BiomeCombinedProviders theme={{ base: onDarkBase }}>
-          <BridgeWidget
-            config={config}
-            params={params}
-
-          />
-        </BiomeCombinedProviders>,
-      );
-
-      cySmartGet('select-network__target').should('have.text', 'Ethereum');
-      cy.wait(50);
-      cySmartGet('select-network__target').click();
-      cySmartGet('select-network-Polygon').click();
-
-      cySmartGet('@switchNetworkStub').should('have.been.calledWith', {
-        provider: connectStubReturnValue.provider,
-        chainId: 137,
-      });
-      cySmartGet('select-network__target').should('have.text', 'Polygon');
-
-      cySmartGet('bridge-to-network').should('include.text', 'Ethereum');
-    });
-
-    it('should call switch network (to specified network) if provider is on the wrong network to start with', () => {
-      const connectStubReturnWrongNetwork = {
-        provider: {
-          getSigner: () => ({
-            getAddress: () => Promise.resolve('0xwalletAddress'),
-          }),
-          getNetwork: async () => ({
-            chainId: 250,
-            name: 'Fantom',
-          }),
-          provider: {
-            request: async () => null,
-          },
-        },
-        network: {
-          chainId: 250,
-          name: 'Fantom',
-          nativeCurrency: {
-            name: 'FTM',
-            symbol: 'FTM',
-            decimals: 18,
-          },
-        },
-      };
-      connectStub.resolves(connectStubReturnWrongNetwork);
-
-      switchNetworkStub.resolves({
-        network: {
-          chainId: 13372,
-          name: 'Immutable zkEVM Testnet',
-          nativeCurrency: {
-            name: 'IMX',
-            symbol: 'IMX',
-            decimals: 18,
-          },
-        },
-      } as SwitchNetworkResult);
-
-      const params = {
-        providerPreference: 'metamask',
-        fromNetwork: Network.IMTBL_ZKEVM_TESTNET.toString(),
-      } as BridgeWidgetParams;
-      mount(
-        <BiomeCombinedProviders theme={{ base: onDarkBase }}>
-          <BridgeWidget
-            config={config}
-            params={params}
-
-          />
-        </BiomeCombinedProviders>,
-      );
-
-      cySmartGet('@switchNetworkStub').should('have.been.calledWith', {
-        provider: connectStubReturnWrongNetwork.provider,
-        chainId: 13372,
-      });
-    });
-
-    it('should call switch network (to default Ethereum) if provider is on the wrong network to start with', () => {
-      const connectStubReturnWrongNetwork = {
-        provider: {
-          getSigner: () => ({
-            getAddress: () => Promise.resolve('0xwalletAddress'),
-          }),
-          getNetwork: async () => ({
-            chainId: 250,
-            name: 'Fantom',
-          }),
-          provider: {
-            request: async () => null,
-          },
-        },
-        network: {
-          chainId: 250,
-          name: 'Fantom',
-          nativeCurrency: {
-            name: 'FTM',
-            symbol: 'FTM',
-            decimals: 18,
-          },
-        },
-      };
-
-      const connectStubCorrectNetwork = {
-        provider: {
-          getSigner: () => ({
-            getAddress: () => Promise.resolve('0xwalletAddress'),
-          }),
-          getNetwork: async () => ({
-            chainId: 1,
-            name: 'Ethereum',
-          }),
-          provider: {
-            request: async () => null,
-          },
-        },
-        network: {
-          chainId: 1,
-          name: 'Ethereum',
-          nativeCurrency: {
-            name: 'Ethereum',
-            symbol: 'ETH',
-            decimals: 18,
-          },
-        },
-      };
-
-      connectStub
-        .onFirstCall()
-        .resolves(connectStubReturnWrongNetwork)
-        .onSecondCall()
-        .resolves(connectStubCorrectNetwork);
-
-      switchNetworkStub.resolves({
-        network: {
-          chainId: 1,
-          name: 'Ethereum',
-          nativeCurrency: {
-            name: 'Ethereum',
-            symbol: 'ETH',
-            decimals: 18,
-          },
-        },
-      } as SwitchNetworkResult);
-
-      const params = {
-        providerPreference: 'metamask',
-      } as BridgeWidgetParams;
-      mount(
-        <BiomeCombinedProviders theme={{ base: onDarkBase }}>
-          <BridgeWidget
-            config={config}
-            params={params}
-
-          />
-        </BiomeCombinedProviders>,
-      );
-
-      cySmartGet('@switchNetworkStub').should('have.been.calledWith', {
-        provider: connectStubReturnWrongNetwork.provider,
-        chainId: 1,
-      });
-
-      cySmartGet('@getAllBalancesStub').should('have.been.called');
-    });
-
-    // eslint-disable-next-line max-len
-    it('should call switch network (to specified network) if provider is on the whitelisted network to start with', () => {
-      const connectStubReturnWhitelistedNetwork = {
-        provider: {
-          getSigner: () => ({
-            getAddress: () => Promise.resolve('0xwalletAddress'),
-          }),
-          getNetwork: async () => ({
-            chainId: 1,
-            name: 'Ethereum',
-          }),
-          provider: {
-            request: async () => null,
-          },
-        },
-        network: {
-          chainId: 1,
-          name: 'Ethereum',
-          nativeCurrency: {
-            name: 'ETH',
-            symbol: 'ETH',
-            decimals: 18,
-          },
-        },
-      };
-      connectStub.resolves(connectStubReturnWhitelistedNetwork);
-
-      switchNetworkStub.resolves({
-        network: {
-          chainId: 13372,
-          name: 'Immutable zkEVM Testnet',
-          nativeCurrency: {
-            name: 'IMX',
-            symbol: 'IMX',
-            decimals: 18,
-          },
-        },
-      } as SwitchNetworkResult);
-
-      const params = {
-        providerPreference: 'metamask',
-        fromNetwork: Network.IMTBL_ZKEVM_TESTNET.toString(),
-      } as BridgeWidgetParams;
-      mount(
-        <BiomeCombinedProviders theme={{ base: onDarkBase }}>
-          <BridgeWidget
-            config={config}
-            params={params}
-
-          />
-        </BiomeCombinedProviders>,
-      );
-
-      cySmartGet('@switchNetworkStub').should('have.been.calledWith', {
-        provider: connectStubReturnWhitelistedNetwork.provider,
-        chainId: 13372,
-      });
-    });
-    // eslint-disable-next-line max-len
-    it('should call switch network (to default Ethereum) if provider is on the whitelisted network to start with', () => {
-      const connectStubReturnWhitelistedNetwork = {
-        provider: {
-          getSigner: () => ({
-            getAddress: () => Promise.resolve('0xwalletAddress'),
-          }),
-          getNetwork: async () => ({
-            chainId: 13372,
-            name: 'Immutable zkEVM Testnet',
-          }),
-          provider: {
-            request: async () => null,
-          },
-        },
-        network: {
-          chainId: 13372,
-          name: 'Immutable zkEVM Testnet',
-          nativeCurrency: {
-            name: 'IMX',
-            symbol: 'IMX',
-            decimals: 18,
-          },
-        },
-      };
-
-      const connectStubCorrectNetwork = {
-        provider: {
-          getSigner: () => ({
-            getAddress: () => Promise.resolve('0xwalletAddress'),
-          }),
-          getNetwork: async () => ({
-            chainId: 1,
-            name: 'Ethereum',
-          }),
-          provider: {
-            request: async () => null,
-          },
-        },
-        network: {
-          chainId: 1,
-          name: 'Ethereum',
-          nativeCurrency: {
-            name: 'Ethereum',
-            symbol: 'ETH',
-            decimals: 18,
-          },
-        },
-      };
-
-      connectStub
-        .onFirstCall()
-        .resolves(connectStubReturnWhitelistedNetwork)
-        .onSecondCall()
-        .resolves(connectStubCorrectNetwork);
-
-      switchNetworkStub.resolves({
-        network: {
-          chainId: 1,
-          name: 'Ethereum',
-          nativeCurrency: {
-            name: 'Ethereum',
-            symbol: 'ETH',
-            decimals: 18,
-          },
-        },
-      } as SwitchNetworkResult);
-
-      const params = {
-        providerPreference: 'metamask',
-      } as BridgeWidgetParams;
-      mount(
-        <BiomeCombinedProviders theme={{ base: onDarkBase }}>
-          <BridgeWidget
-            config={config}
-            params={params}
-
-          />
-        </BiomeCombinedProviders>,
-      );
-
-      cySmartGet('@switchNetworkStub').should('have.been.calledWith', {
-        provider: connectStubReturnWhitelistedNetwork.provider,
-        chainId: 1,
-      });
-
-      cySmartGet('@getAllBalancesStub').should('have.been.called');
-    });
-  });
->>>>>>> 8ae19dcd
 
   describe('Bridge Widget button tests', () => {
 
-<<<<<<< HEAD
     // TODO: uncomment and fix when bridge form is in
 
     // it('should show success and etherscan transaction when bridge succeeds', () => {
@@ -867,9 +516,8 @@
     //   } as BridgeWidgetParams;
     //   mount(
     //     <BridgeWidget
-    //       environment={Environment.PRODUCTION}
+    //       config={config}
     //       params={params}
-    //       theme={WidgetTheme.DARK}
     //     />,
     //   );
 
@@ -898,73 +546,5 @@
   //     cySmartGet('bridge-button').should('be.visible');
   //     cySmartGet('bridge-button').should('be.disabled');
   //   });
-=======
-      const params = {
-        providerPreference: 'metamask',
-        amount: '0.1',
-        fromNetwork: Network.ETHEREUM.toString(),
-      } as BridgeWidgetParams;
-      mount(
-        <BridgeWidget
-          config={config}
-          params={params}
-
-        />,
-      );
-
-      cySmartGet('bridge-button').should('be.visible');
-      cySmartGet('bridge-button').should('be.enabled');
-      cySmartGet('bridge-button').click();
-      cySmartGet('bridge-success').should('be.visible');
-      cySmartGet('etherscan-link')
-        .invoke('attr', 'href')
-        .should('eq', 'https://etherscan.io/tx/0x123');
-      cySmartGet('bridge-button').should('not.exist');
-    });
-
-    it('should show failure when bridge fails', () => {
-      cy.stub(Checkout.prototype, 'sendTransaction')
-        .as('sendTransactionStub')
-        .rejects({});
-
-      const params = {
-        providerPreference: 'metamask',
-        amount: '0.1',
-        fromNetwork: Network.ETHEREUM.toString(),
-      } as BridgeWidgetParams;
-      mount(
-        <BridgeWidget
-          config={config}
-          params={params}
-        />,
-      );
-
-      cySmartGet('bridge-button').should('be.visible');
-      cySmartGet('bridge-button').should('be.enabled');
-      cySmartGet('bridge-button').click();
-      cySmartGet('bridge-failure').should('be.visible');
-      cySmartGet('bridge-button').should('not.exist');
-    });
-
-    it('should have disabled button when validation fails', () => {
-      mount(
-        <BiomeThemeProvider>
-          <BridgeButton
-            updateTransactionResponse={(
-              // TODO: is this for mocking purposes?
-              // eslint-disable-next-line @typescript-eslint/no-unused-vars
-              transactionResponse: TransactionResponse,
-            ) => {}}
-            // TODO: is this for mocking purposes?
-            // eslint-disable-next-line @typescript-eslint/no-unused-vars
-            updateView={(view: BridgeWidgetViews, err?: any) => {}}
-          />
-        </BiomeThemeProvider>,
-      );
-
-      cySmartGet('bridge-button').should('be.visible');
-      cySmartGet('bridge-button').should('be.disabled');
-    });
->>>>>>> 8ae19dcd
   });
 });