/* eslint-disable @typescript-eslint/naming-convention */
import {
  describe, it, cy, beforeEach,
} from 'local-cypress';
import { mount } from 'cypress/react18';
import { Checkout, CheckoutErrorType } from '@imtbl/checkout-sdk';
import { BigNumber } from 'ethers';
import { Environment } from '@imtbl/config';
<<<<<<< HEAD
import { TokenBridge } from '@imtbl/bridge-sdk';
=======
import { CompletionStatus, TokenBridge } from '@imtbl/bridge-sdk';
>>>>>>> ebe10648
import { BiomeCombinedProviders } from '@biom3/react';
import { cySmartGet } from '../../lib/testUtils';
import {
  BridgeWidget,
  BridgeWidgetParams,
} from './BridgeWidget';
import { StrongCheckoutWidgetsConfig } from '../../lib/withDefaultWidgetConfig';
import { WidgetTheme } from '../../lib';
import { text } from '../../resources/text/textConfig';
import { BridgeWidgetViews } from '../../context/view-context/BridgeViewContextTypes';

describe('Bridge Widget tests', () => {
  const { header, content } = text.views[BridgeWidgetViews.BRIDGE];
  beforeEach(() => {
    cy.viewport('ipad-2');
  });

  let connectStubReturnValue;
  const config: StrongCheckoutWidgetsConfig = {
    environment: Environment.SANDBOX,
    theme: WidgetTheme.DARK,
    isBridgeEnabled: true,
    isSwapEnabled: true,
    isOnRampEnabled: true,
  };

  beforeEach(() => {
    connectStubReturnValue = {
      provider: {
        getSigner: () => ({
          getAddress: () => Promise.resolve('0xwalletAddress'),
        }),
        getNetwork: async () => ({
          chainId: 1,
          name: 'Ethereum',
        }),
        provider: {
          request: async () => null,
        },
      },
      network: {
        chainId: 1,
        name: 'Ethereum',
        nativeCurrency: {
          name: 'ETH',
          symbol: 'ETH',
          decimals: 18,
          address: '',
        },
      },
    };

    cy
      .stub(Checkout.prototype, 'connect')
      .as('connectStub')
      .resolves(connectStubReturnValue);

    cy.stub(Checkout.prototype, 'getAllBalances')
      .as('getAllBalancesStub')
      .resolves({
        balances: [
          {
            balance: BigNumber.from('1000000000000000000'),
            formattedBalance: '0.1',
            token: {
              name: 'ETH',
              symbol: 'ETH',
              decimals: 18,
              address: '',
              icon: '123',
            },
          },
          {
            balance: BigNumber.from('10000000000000'),
            formattedBalance: '0.1',
            token: {
              name: 'ImmutableX',
              symbol: 'IMX',
              decimals: 18,
              address: '0xF57e7e7C23978C3cAEC3C3548E3D615c346e79fF',
              icon: '123',
            },
          },
        ],
      });

    cy
      .stub(Checkout.prototype, 'switchNetwork')
      .as('switchNetworkStub')
      .resolves(connectStubReturnValue);

    cy.stub(Checkout.prototype, 'getTokenAllowList')
      .as('getTokenAllowListStub')
      .resolves({
        tokens: [
          {
            name: 'Ethereum',
            symbol: 'ETH',
            decimals: 18,
            address: '',
          },
          {
            name: 'ImmutableX',
            symbol: 'IMX',
            decimals: 18,
            address: '0xF57e7e7C23978C3cAEC3C3548E3D615c346e79fF',
          },
        ],
      });

    cy.stub(Checkout.prototype, 'getNetworkAllowList')
      .as('getNetworkAllowListStub')
      .resolves({
        networks: [
          {
            chainId: 1,
            name: 'Ethereum',
            nativeCurrency: {
              name: 'ETH',
              symbol: 'ETH',
              decimals: 18,
            },
          },
          {
            chainId: 137,
            name: 'Immutable zkEVM Testnet',
            nativeCurrency: {
              name: 'ImmutableX',
              symbol: 'IMX',
              decimals: 18,
            },
          },
        ],
      });

    const fiatPricingValue = {
      ethereum: { usd: 2000.0 },
      'usd-coin': { usd: 1.0 },
      'immutable-x': { usd: 1.5 },
    };

    const coinList = [
      {
        id: 'ethereum',
        symbol: 'eth',
        name: 'Etherum',
      },
    ];

    cy.intercept(
      {
        method: 'GET',
        path: '/api/v3/coins/list*',
      },
      coinList,
    ).as('coinListStub');

    cy.intercept(
      {
        method: 'GET',
        path: '/api/v3/simple/price*',
      },
      fiatPricingValue,
    ).as('cryptoFiatStub');
  });

  describe('Bridge Widget render', () => {
    it('should show bridge widget on mount', () => {
      const params = {
        providerPreference: 'metamask',
      } as BridgeWidgetParams;
      mount(
        <BridgeWidget
          config={config}
          params={params}
        />,
      );
      cySmartGet('bridge-view').should('exist');
      cySmartGet('bridge-form').should('be.visible');
      cySmartGet('header-title').should('have.text', header.title);
      cySmartGet('bridge-form-content-heading').should('have.text', content.title);
      cySmartGet('close-button').should('be.visible');

      cySmartGet('bridge-token-select__target').should('have.text', 'ETH');
      cySmartGet('bridge-amount-text__input').should('have.value', '');
    });

    it('should set up bridge widget on mount', () => {
      const params = {
        providerPreference: 'metamask',
      } as BridgeWidgetParams;
      mount(
        <BridgeWidget
          config={config}
          params={params}
        />,
      );
      cySmartGet('@connectStub').should('have.been.called');
      cySmartGet('@getAllBalancesStub').should('have.been.called');
      cySmartGet('@getTokenAllowListStub').should('have.been.called');
    });
  });

  describe('Bridge Submit', () => {
    beforeEach(() => {
      cy.stub(TokenBridge.prototype, 'getUnsignedApproveBridgeTx').as('getUnsignedApproveBridgeTxStub')
        .resolves({
          required: true,
          unsignedTx: {},
        });

      cy.stub(TokenBridge.prototype, 'getUnsignedDepositTx').as('getUnsignedDepositTxStub')
        .resolves({
          unsignedTx: {},
        });
    });

    it('should submit the bridge and show success when status is 1', () => {
      const params = {
        providerPreference: 'metamask',
      } as BridgeWidgetParams;

      cy.stub(Checkout.prototype, 'sendTransaction').as('sendTransactionStub')
        .onFirstCall()
        .resolves({
          transactionResponse: {
            wait: () => ({
              status: 1,
            }),
          },
        })
        .onSecondCall()
        .resolves({
          transactionResponse: {
            wait: () => new Promise((resolve) => {
              setTimeout(() => {
                resolve({
                  status: 1,
                });
              }, 1000);
            }),
          },
        });

<<<<<<< HEAD
=======
      cy.stub(TokenBridge.prototype, 'waitForDeposit').as('waitForDepositStub')
        .resolves({
          status: CompletionStatus.SUCCESS,
        });

>>>>>>> ebe10648
      mount(
        <BiomeCombinedProviders>
          <BridgeWidget
            config={{
              environment: Environment.SANDBOX,
              theme: WidgetTheme.DARK,
              isBridgeEnabled: true,
              isSwapEnabled: true,
              isOnRampEnabled: true,
            }}
            params={params}
          />
        </BiomeCombinedProviders>,
      );

      cySmartGet('bridge-token-select__target').click();
      cySmartGet('bridge-token-coin-selector__option-ETH-ETH').click();

      cySmartGet('bridge-amount-text__input').type('0.1');
      cySmartGet('bridge-form-button').click();

      cySmartGet('@getUnsignedApproveBridgeTxStub').should('have.been.calledOnce');
      cySmartGet('@getUnsignedDepositTxStub').should('have.been.calledOnce');
      cySmartGet('@sendTransactionStub').should('have.been.calledTwice');

      cySmartGet('move-in-progress-view').should('be.visible');
      cy.wait(1000);
      cySmartGet('success-box').should('be.visible');
    });

<<<<<<< HEAD
=======
    it('should submit the bridge and show fail screen if wait for deposit does not return success', () => {
      const params = {
        providerPreference: 'metamask',
      } as BridgeWidgetParams;

      cy.stub(Checkout.prototype, 'sendTransaction').as('sendTransactionStub')
        .onFirstCall()
        .resolves({
          transactionResponse: {
            wait: () => ({
              status: 1,
            }),
          },
        })
        .onSecondCall()
        .resolves({
          transactionResponse: {
            wait: () => new Promise((resolve) => {
              setTimeout(() => {
                resolve({
                  status: 1,
                });
              }, 1000);
            }),
          },
        });

      cy.stub(TokenBridge.prototype, 'waitForDeposit').as('waitForDepositStub')
        .resolves({
          status: CompletionStatus.FAILED,
        });

      mount(
        <BiomeCombinedProviders>
          <BridgeWidget
            config={{
              environment: Environment.SANDBOX,
              theme: WidgetTheme.DARK,
              isBridgeEnabled: true,
              isSwapEnabled: true,
              isOnRampEnabled: true,
            }}
            params={params}
          />
        </BiomeCombinedProviders>,
      );

      cySmartGet('bridge-token-select__target').click();
      cySmartGet('bridge-token-coin-selector__option-ETH-ETH').click();

      cySmartGet('bridge-amount-text__input').type('0.1');
      cySmartGet('bridge-form-button').click();

      cySmartGet('@getUnsignedApproveBridgeTxStub').should('have.been.calledOnce');
      cySmartGet('@getUnsignedDepositTxStub').should('have.been.calledOnce');
      cySmartGet('@sendTransactionStub').should('have.been.calledTwice');

      cySmartGet('move-in-progress-view').should('be.visible');
      cy.wait(1000);
      cySmartGet('failure-box').should('be.visible');
    });

>>>>>>> ebe10648
    it('should submit the bridge and show fail when status is not 1 when submitting approval transaction', () => {
      const params = {
        providerPreference: 'metamask',
      } as BridgeWidgetParams;

      cy.stub(Checkout.prototype, 'sendTransaction').as('sendTransactionStub')
        .resolves({
          transactionResponse: {
            wait: () => ({
              status: 0,
            }),
          },
        });

      mount(
        <BiomeCombinedProviders>
          <BridgeWidget
            config={{
              environment: Environment.SANDBOX,
              theme: WidgetTheme.DARK,
              isBridgeEnabled: true,
              isSwapEnabled: true,
              isOnRampEnabled: true,
            }}
            params={params}
          />
        </BiomeCombinedProviders>,
      );

      cySmartGet('bridge-token-select__target').click();
      cySmartGet('bridge-token-coin-selector__option-ETH-ETH').click();

      cySmartGet('bridge-amount-text__input').type('0.1');
      cySmartGet('bridge-form-button').click();

      cySmartGet('@getUnsignedApproveBridgeTxStub').should('have.been.calledOnce');
      cySmartGet('@getUnsignedDepositTxStub').should('not.have.been.called');
      cySmartGet('@sendTransactionStub').should('have.been.calledOnce');

      cySmartGet('failure-box').should('be.visible');
    });

    it('should submit the bridge and show fail when status is not 1 when submitting the transaction', () => {
      const params = {
        providerPreference: 'metamask',
      } as BridgeWidgetParams;

      cy.stub(Checkout.prototype, 'sendTransaction').as('sendTransactionStub')
        .onFirstCall()
        .resolves({
          transactionResponse: {
            wait: () => ({
              status: 1,
            }),
          },
        })
        .onSecondCall()
        .resolves({
          transactionResponse: {
            wait: () => ({
              status: 0,
            }),
          },
        });

      mount(
        <BiomeCombinedProviders>
          <BridgeWidget
            config={{
              environment: Environment.SANDBOX,
              theme: WidgetTheme.DARK,
              isBridgeEnabled: true,
              isSwapEnabled: true,
              isOnRampEnabled: true,
            }}
            params={params}
          />
        </BiomeCombinedProviders>,
      );

      cySmartGet('bridge-token-select__target').click();
      cySmartGet('bridge-token-coin-selector__option-ETH-ETH').click();

      cySmartGet('bridge-amount-text__input').type('0.1');
      cySmartGet('bridge-form-button').click();

      cySmartGet('@getUnsignedApproveBridgeTxStub').should('have.been.calledOnce');
      cySmartGet('@getUnsignedDepositTxStub').should('have.been.calledOnce');
      cySmartGet('@sendTransactionStub').should('have.been.calledTwice');

      cySmartGet('failure-box').should('be.visible');
    });

    it('should submit the bridge and show fail when recoverable error and refill form when retry', () => {
      const params = {
        providerPreference: 'metamask',
      } as BridgeWidgetParams;

      cy.stub(Checkout.prototype, 'sendTransaction').as('sendTransactionStub')
        .onFirstCall()
        .resolves({
          transactionResponse: {
            wait: () => ({
              status: 1,
            }),
          },
        })
        .onSecondCall()
        .rejects({
          type: CheckoutErrorType.INSUFFICIENT_FUNDS,
        });

      mount(
        <BiomeCombinedProviders>
          <BridgeWidget
            config={{
              environment: Environment.SANDBOX,
              theme: WidgetTheme.DARK,
              isBridgeEnabled: true,
              isSwapEnabled: true,
              isOnRampEnabled: true,
            }}
            params={params}
          />
        </BiomeCombinedProviders>,
      );

      cySmartGet('bridge-token-select__target').click();
      cySmartGet('bridge-token-coin-selector__option-ETH-ETH').click();

      cySmartGet('bridge-amount-text__input').type('0.1');
      cySmartGet('bridge-form-button').click();

      cySmartGet('@getUnsignedApproveBridgeTxStub').should('have.been.calledOnce');
      cySmartGet('@getUnsignedDepositTxStub').should('have.been.calledOnce');
      cySmartGet('@sendTransactionStub').should('have.been.calledTwice');

      cySmartGet('failure-box').should('be.visible');
      cySmartGet('status-action-button').click();

      cySmartGet('bridge-token-select__target').should('have.text', 'ETH');
      cySmartGet('bridge-amount-text__input').should('have.value', '0.1');
    });

    it('should submit the bridge and show shared error screen when unknown error', () => {
      const params = {
        providerPreference: 'metamask',
      } as BridgeWidgetParams;

      cy.stub(Checkout.prototype, 'sendTransaction').as('sendTransactionStub')
        .onFirstCall()
        .resolves({
          transactionResponse: {
            wait: () => ({
              status: 1,
            }),
          },
        })
        .rejects({});

      mount(
        <BiomeCombinedProviders>
          <BridgeWidget
            config={{
              environment: Environment.SANDBOX,
              theme: WidgetTheme.DARK,
              isBridgeEnabled: true,
              isSwapEnabled: true,
              isOnRampEnabled: true,
            }}
            params={params}
          />
        </BiomeCombinedProviders>,
      );

      cySmartGet('bridge-token-select__target').click();
      cySmartGet('bridge-token-coin-selector__option-ETH-ETH').click();

      cySmartGet('bridge-amount-text__input').type('0.1');
      cySmartGet('bridge-form-button').click();

      cySmartGet('@getUnsignedApproveBridgeTxStub').should('have.been.calledOnce');
      cySmartGet('@getUnsignedDepositTxStub').should('have.been.calledOnce');
      cySmartGet('@sendTransactionStub').should('have.been.calledTwice');

      cySmartGet('simple-text-body__heading').contains("Something's gone wrong");
    });
  });
});<|MERGE_RESOLUTION|>--- conflicted
+++ resolved
@@ -6,11 +6,7 @@
 import { Checkout, CheckoutErrorType } from '@imtbl/checkout-sdk';
 import { BigNumber } from 'ethers';
 import { Environment } from '@imtbl/config';
-<<<<<<< HEAD
-import { TokenBridge } from '@imtbl/bridge-sdk';
-=======
 import { CompletionStatus, TokenBridge } from '@imtbl/bridge-sdk';
->>>>>>> ebe10648
 import { BiomeCombinedProviders } from '@biom3/react';
 import { cySmartGet } from '../../lib/testUtils';
 import {
@@ -255,14 +251,11 @@
           },
         });
 
-<<<<<<< HEAD
-=======
       cy.stub(TokenBridge.prototype, 'waitForDeposit').as('waitForDepositStub')
         .resolves({
           status: CompletionStatus.SUCCESS,
         });
 
->>>>>>> ebe10648
       mount(
         <BiomeCombinedProviders>
           <BridgeWidget
@@ -293,8 +286,6 @@
       cySmartGet('success-box').should('be.visible');
     });
 
-<<<<<<< HEAD
-=======
     it('should submit the bridge and show fail screen if wait for deposit does not return success', () => {
       const params = {
         providerPreference: 'metamask',
@@ -357,7 +348,6 @@
       cySmartGet('failure-box').should('be.visible');
     });
 
->>>>>>> ebe10648
     it('should submit the bridge and show fail when status is not 1 when submitting approval transaction', () => {
       const params = {
         providerPreference: 'metamask',
