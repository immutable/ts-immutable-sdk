--- conflicted
+++ resolved
@@ -14,10 +14,10 @@
 import {
   useEffect, useMemo, useReducer, useRef, useState,
 } from 'react';
-<<<<<<< HEAD
-import { Environment } from '@imtbl/config';
 import { TransactionResponse } from '@ethersproject/providers';
 import { L1Network, zkEVMNetwork } from '../../lib/networkUtils';
+import { StrongCheckoutWidgetsConfig } from '../../lib/withDefaultWidgetConfig';
+import { Network, WidgetTheme } from '../../lib';
 import {
   BaseViews,
   ViewActions, ViewContext, initialViewState, viewReducer,
@@ -30,23 +30,6 @@
 import { sendBridgeWidgetCloseEvent } from './BridgeWidgetEvents';
 import { BridgeWidgetViews } from '../../context/view-context/BridgeViewContextTypes';
 import { Bridge } from './views/Bridge';
-=======
-import { TransactionResponse, Web3Provider } from '@ethersproject/providers';
-import { bridgeWidgetStyle } from './BridgeStyles';
-
-// TODO: Fix this import cycle
-// eslint-disable-next-line import/no-cycle
-import { BridgeForm } from './components/BridgeForm';
-import { getAllBalances } from './utils';
-import {
-  sendBridgeFailedEvent,
-  sendBridgeSuccessEvent,
-} from './BridgeWidgetEvents';
-import { EtherscanLink } from './components/EtherscanLink';
-import { L1Network, zkEVMNetwork } from '../../lib/networkUtils';
-import { StrongCheckoutWidgetsConfig } from '../../lib/withDefaultWidgetConfig';
-import { Network, WidgetTheme } from '../../lib';
->>>>>>> 8ae19dcd
 
 export interface BridgeWidgetProps {
   params: BridgeWidgetParams;
@@ -74,8 +57,9 @@
 };
 
 export function BridgeWidget(props: BridgeWidgetProps) {
-<<<<<<< HEAD
-  const { environment, params, theme } = props;
+  const { params, config } = props;
+  const { environment, theme } = config;
+
   const [viewState, viewDispatch] = useReducer(viewReducer, initialViewState);
 
   const firstRender = useRef(true);
@@ -85,14 +69,6 @@
   const [bridgeState, bridgeDispatch] = useReducer(bridgeReducer, initialBridgeState);
   const bridgeReducerValues = useMemo(() => ({ bridgeState, bridgeDispatch }), [bridgeState, bridgeDispatch]);
 
-=======
-  const { params, config } = props;
-  const { environment, theme } = config;
-  const checkout = useMemo(
-    () => new Checkout({ baseConfig: { environment } }),
-    [environment],
-  );
->>>>>>> 8ae19dcd
   const {
     providerPreference, amount, fromContractAddress,
   } = params;
