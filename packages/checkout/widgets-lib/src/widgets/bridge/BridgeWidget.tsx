import {
  BiomeCombinedProviders,
} from '@biom3/react';
import { BaseTokens, onDarkBase, onLightBase } from '@biom3/design-tokens';
import {
  ChainId,
  Checkout,
  ConnectionProviders,
  GetTokenAllowListResult,
  NetworkFilterTypes,
  TokenFilterTypes,
<<<<<<< HEAD
  WalletProviderName,
=======
  RPC_URL_MAP,
>>>>>>> eaef453a
} from '@imtbl/checkout-sdk';
import {
  useEffect, useMemo, useReducer, useRef,
} from 'react';
import {
  BridgeConfiguration, ETH_MAINNET_TO_ZKEVM_MAINNET, ETH_SEPOLIA_TO_ZKEVM_DEVNET, TokenBridge,
} from '@imtbl/bridge-sdk';
import { Environment, ImmutableConfiguration } from '@imtbl/config';
import { ethers } from 'ethers';
import { l1Network, zkEVMNetwork } from '../../lib/networkUtils';
import { StrongCheckoutWidgetsConfig } from '../../lib/withDefaultWidgetConfig';
import { Network, WidgetTheme } from '../../lib';
import {
  SharedViews,
  ViewActions, ViewContext, initialViewState, viewReducer,
} from '../../context/view-context/ViewContext';
import {
  BridgeActions, BridgeContext, bridgeReducer, initialBridgeState,
} from './context/BridgeContext';
import { LoadingView } from '../../views/loading/LoadingView';
import { sendBridgeFailedEvent, sendBridgeSuccessEvent, sendBridgeWidgetCloseEvent } from './BridgeWidgetEvents';
import { BridgeSuccessView, BridgeWidgetViews } from '../../context/view-context/BridgeViewContextTypes';
import { Bridge } from './views/Bridge';
import { StatusType } from '../../components/Status/StatusType';
import { StatusView } from '../../components/Status/StatusView';
import { CryptoFiatProvider } from '../../context/crypto-fiat-context/CryptoFiatProvider';
import { MoveInProgress } from './views/MoveInProgress';
import { text } from '../../resources/text/textConfig';
import { ErrorView } from '../../views/error/ErrorView';
import { ApproveERC20BridgeOnboarding } from './views/ApproveERC20Bridge';

export interface BridgeWidgetProps {
  params: BridgeWidgetParams;
  config: StrongCheckoutWidgetsConfig
}

export interface BridgeWidgetParams {
  providerPreference: ConnectionProviders;
  fromContractAddress?: string;
  amount?: string;
  fromNetwork?: Network;
}

export function BridgeWidget(props: BridgeWidgetProps) {
  const { params, config } = props;
  const { environment, theme } = config;
  const successText = text.views[BridgeWidgetViews.SUCCESS];
  const failText = text.views[BridgeWidgetViews.FAIL];
  const loadingText = text.views[SharedViews.LOADING_VIEW].text;
  const errorText = text.views[SharedViews.ERROR_VIEW];

  const [viewState, viewDispatch] = useReducer(viewReducer, initialViewState);

  const firstRender = useRef(true);

  const viewReducerValues = useMemo(() => ({ viewState, viewDispatch }), [viewState, viewDispatch]);

  const [bridgeState, bridgeDispatch] = useReducer(bridgeReducer, initialBridgeState);
  const bridgeReducerValues = useMemo(() => ({ bridgeState, bridgeDispatch }), [bridgeState, bridgeDispatch]);

  const {
    providerPreference, amount, fromContractAddress,
  } = params;

  const biomeTheme: BaseTokens = theme.toLowerCase() === WidgetTheme.LIGHT.toLowerCase()
    ? onLightBase
    : onDarkBase;

  const defaultFromChainId = l1Network(environment);
  const toChainId = zkEVMNetwork(environment);

  useEffect(() => {
    const bridgetWidgetSetup = async () => {
      if (!providerPreference) return;

      const checkout = new Checkout({
        baseConfig: { environment },
      });

      bridgeDispatch({
        payload: {
          type: BridgeActions.SET_CHECKOUT,
          checkout,
        },
      });

      const connectResult = await checkout.createProvider({
        providerName: WalletProviderName.METAMASK,
      });

      const getNetworkResult = await checkout.getNetworkInfo({
        provider: connectResult.provider,
      });

<<<<<<< HEAD
      // The correct network check should be done by the ConnectionLoader

      // check that the user is on the correct network
      // let theProvider;
      // theProvider = connectResult.provider;

      // const requireNetworkSwitch = defaultFromChainId !== getNetworkResult.chainId;
=======
      bridgeDispatch({
        payload: {
          type: BridgeActions.SET_PROVIDER,
          provider: connectResult.provider,
        },
      });
>>>>>>> eaef453a

      const rootProvider = new ethers.providers.JsonRpcProvider(
        config.environment
            === Environment.PRODUCTION ? RPC_URL_MAP.get(ChainId.ETHEREUM)
          : RPC_URL_MAP.get(ChainId.SEPOLIA),
      );

      const childProvider = new ethers.providers.JsonRpcProvider(
        RPC_URL_MAP.get(ChainId.IMTBL_ZKEVM_DEVNET),
      );

      bridgeDispatch({
        payload: {
          type: BridgeActions.SET_TOKEN_BRIDGE,
          tokenBridge: new TokenBridge(new BridgeConfiguration({
            baseConfig: new ImmutableConfiguration(config),
            bridgeInstance: config.environment
              === Environment.PRODUCTION ? ETH_MAINNET_TO_ZKEVM_MAINNET : ETH_SEPOLIA_TO_ZKEVM_DEVNET,
            rootProvider,
            childProvider,
          })),
        },
      });

      bridgeDispatch({
        payload: {
          type: BridgeActions.SET_NETWORK,
          network: getNetworkResult,
        },
      });

      const allowedBridgingNetworks = await checkout.getNetworkAllowList({
        type: NetworkFilterTypes.ALL,
      });

      const toNetwork = allowedBridgingNetworks.networks.find((network) => network.chainId === toChainId);

      if (toNetwork) {
        bridgeDispatch({
          payload: {
            type: BridgeActions.SET_TO_NETWORK,
            toNetwork,
          },
        });
      }

      const address = await connectResult.provider.getSigner().getAddress();
      const tokenBalances = await checkout.getAllBalances({
        provider: connectResult.provider,
        walletAddress: address,
        chainId: getNetworkResult.chainId,
      });

      const allowList: GetTokenAllowListResult = await checkout.getTokenAllowList(
        {
          chainId: getNetworkResult.chainId,
          type: TokenFilterTypes.BRIDGE,
        },
      );

      const allowedTokenBalances = tokenBalances.balances.filter((balance) => balance.balance.gt(0)
        && allowList.tokens
          .map((token) => token.address)
          .includes(balance.token.address));

      bridgeDispatch({
        payload: {
          type: BridgeActions.SET_ALLOWED_TOKENS,
          allowedTokens: allowList.tokens,
        },
      });

      bridgeDispatch({
        payload: {
          type: BridgeActions.SET_TOKEN_BALANCES,
          tokenBalances: allowedTokenBalances,
        },
      });

      viewDispatch({
        payload: {
          type: ViewActions.UPDATE_VIEW,
          view: { type: BridgeWidgetViews.BRIDGE },
        },
      });
    };

    if (firstRender.current) {
      bridgetWidgetSetup();
    }
  }, [providerPreference, defaultFromChainId, toChainId, firstRender.current]);

  return (
    <BiomeCombinedProviders theme={{ base: biomeTheme }}>
      <ViewContext.Provider value={viewReducerValues}>
        <BridgeContext.Provider value={bridgeReducerValues}>
          <CryptoFiatProvider>
            {viewReducerValues.viewState.view.type === SharedViews.LOADING_VIEW && (
              <LoadingView loadingText={loadingText} />
            )}
            {viewReducerValues.viewState.view.type === BridgeWidgetViews.BRIDGE && (
              <Bridge
                amount={viewReducerValues.viewState.view.data?.amount ?? amount}
                fromContractAddress={viewReducerValues.viewState.view.data?.tokenAddress ?? fromContractAddress}
              />
            )}
            {viewReducerValues.viewState.view.type === BridgeWidgetViews.IN_PROGRESS && (
              <MoveInProgress
                token={viewReducerValues.viewState.view.data.token}
                transactionResponse={viewReducerValues.viewState.view.data.transactionResponse}
                bridgeForm={viewReducerValues.viewState.view.data.bridgeForm}
              />
            )}
            {viewReducerValues.viewState.view.type === BridgeWidgetViews.APPROVE_ERC20 && (
              <ApproveERC20BridgeOnboarding data={viewReducerValues.viewState.view.data} />
            )}
            {viewReducerValues.viewState.view.type === BridgeWidgetViews.SUCCESS && (
              <StatusView
                statusText={successText.text} // todo: move to text
                actionText={successText.actionText}
                onActionClick={sendBridgeWidgetCloseEvent}
                onRenderEvent={() => sendBridgeSuccessEvent(
                  (viewReducerValues.viewState.view as BridgeSuccessView).data.transactionHash,
                )}
                statusType={StatusType.SUCCESS}
                testId="success-view"
              />
            )}
            {viewReducerValues.viewState.view.type === BridgeWidgetViews.FAIL && (
              <StatusView
                statusText={failText.text}
                actionText={failText.actionText}
                onActionClick={() => {
                  if (viewState.view.type === BridgeWidgetViews.FAIL) {
                    viewDispatch({
                      payload: {
                        type: ViewActions.UPDATE_VIEW,
                        view: {
                          type: BridgeWidgetViews.BRIDGE,
                          data: viewState.view.data,
                        },
                      },
                    });
                  }
                }}
                onRenderEvent={() => sendBridgeFailedEvent('Transaction failed')}
                onCloseClick={sendBridgeWidgetCloseEvent}
                statusType={StatusType.FAILURE}
                testId="fail-view"
              />
            )}
            {viewReducerValues.viewState.view.type === SharedViews.ERROR_VIEW && (
              <ErrorView
                actionText={errorText.actionText}
                onActionClick={() => {
                  viewDispatch({
                    payload: {
                      type: ViewActions.UPDATE_VIEW,
                      view: { type: BridgeWidgetViews.BRIDGE },
                    },
                  });
                }}
                onCloseClick={sendBridgeWidgetCloseEvent}
              />
            )}
          </CryptoFiatProvider>
        </BridgeContext.Provider>
      </ViewContext.Provider>
    </BiomeCombinedProviders>
  );
}<|MERGE_RESOLUTION|>--- conflicted
+++ resolved
@@ -9,11 +9,8 @@
   GetTokenAllowListResult,
   NetworkFilterTypes,
   TokenFilterTypes,
-<<<<<<< HEAD
   WalletProviderName,
-=======
   RPC_URL_MAP,
->>>>>>> eaef453a
 } from '@imtbl/checkout-sdk';
 import {
   useEffect, useMemo, useReducer, useRef,
@@ -108,22 +105,12 @@
         provider: connectResult.provider,
       });
 
-<<<<<<< HEAD
-      // The correct network check should be done by the ConnectionLoader
-
-      // check that the user is on the correct network
-      // let theProvider;
-      // theProvider = connectResult.provider;
-
-      // const requireNetworkSwitch = defaultFromChainId !== getNetworkResult.chainId;
-=======
       bridgeDispatch({
         payload: {
           type: BridgeActions.SET_PROVIDER,
           provider: connectResult.provider,
         },
       });
->>>>>>> eaef453a
 
       const rootProvider = new ethers.providers.JsonRpcProvider(
         config.environment
