import React from 'react';
import { ConnectionProviders } from '@imtbl/checkout-sdk';
import ReactDOM from 'react-dom/client';
import { BridgeWidget, BridgeWidgetParams } from './BridgeWidget';
import { ImmutableWebComponent } from '../ImmutableWebComponent';
<<<<<<< HEAD
import { ConnectLoader } from '../../components/ConnectLoader/ConnectLoader';
import { sendBridgeWidgetCloseEvent } from './BridgeWidgetEvents';
=======
import { Network } from '../../lib';
>>>>>>> 8ae19dcd

export class ImmutableBridge extends ImmutableWebComponent {
  fromNetwork = Network.ETHEREUM;

  fromContract = '';

  amount = '';

  providerPreference: ConnectionProviders = ConnectionProviders.METAMASK;

  useConnectWidget?: boolean;

  connectedCallback() {
    super.connectedCallback();
    this.fromContract = this.getAttribute('fromContractAddress') as string;
    this.fromNetwork = this.getAttribute('fromNetwork') as Network;
    this.amount = this.getAttribute('amount') as string;
    this.providerPreference = this.getAttribute(
      'providerPreference',
    ) as ConnectionProviders;
    const useConnectWidgetProp = this.getAttribute('useConnectWidget');
    this.useConnectWidget = useConnectWidgetProp?.toLowerCase() !== 'false';
    this.renderWidget();
  }

  renderWidget() {
    const params: BridgeWidgetParams = {
      providerPreference: this.providerPreference,
      fromContractAddress: this.fromContract,
      fromNetwork: this.fromNetwork,
      amount: this.amount,
    };

    if (!this.reactRoot) {
      this.reactRoot = ReactDOM.createRoot(this);
    }

    this.reactRoot.render(
      <React.StrictMode>
<<<<<<< HEAD
        {this.useConnectWidget ? (
          <ConnectLoader
            params={params}
            theme={this.theme}
            closeEvent={sendBridgeWidgetCloseEvent}
            environment={this.environment}
          >
            <BridgeWidget
              params={params}
              theme={this.theme}
              environment={this.environment}
            />
          </ConnectLoader>
        ) : (
          <BridgeWidget
            params={params}
            theme={this.theme}
            environment={this.environment}
          />
        )}
=======
        <BridgeWidget
          params={params}
          config={this.widgetConfig!}
        />
>>>>>>> 8ae19dcd
      </React.StrictMode>,
    );
  }
}<|MERGE_RESOLUTION|>--- conflicted
+++ resolved
@@ -3,12 +3,9 @@
 import ReactDOM from 'react-dom/client';
 import { BridgeWidget, BridgeWidgetParams } from './BridgeWidget';
 import { ImmutableWebComponent } from '../ImmutableWebComponent';
-<<<<<<< HEAD
+import { Network } from '../../lib';
 import { ConnectLoader } from '../../components/ConnectLoader/ConnectLoader';
 import { sendBridgeWidgetCloseEvent } from './BridgeWidgetEvents';
-=======
-import { Network } from '../../lib';
->>>>>>> 8ae19dcd
 
 export class ImmutableBridge extends ImmutableWebComponent {
   fromNetwork = Network.ETHEREUM;
@@ -48,33 +45,23 @@
 
     this.reactRoot.render(
       <React.StrictMode>
-<<<<<<< HEAD
         {this.useConnectWidget ? (
           <ConnectLoader
             params={params}
-            theme={this.theme}
             closeEvent={sendBridgeWidgetCloseEvent}
-            environment={this.environment}
+            widgetConfig={this.widgetConfig!}
           >
             <BridgeWidget
               params={params}
-              theme={this.theme}
-              environment={this.environment}
+              config={this.widgetConfig!}
             />
           </ConnectLoader>
         ) : (
           <BridgeWidget
             params={params}
-            theme={this.theme}
-            environment={this.environment}
+            config={this.widgetConfig!}
           />
         )}
-=======
-        <BridgeWidget
-          params={params}
-          config={this.widgetConfig!}
-        />
->>>>>>> 8ae19dcd
       </React.StrictMode>,
     );
   }
