import {
  WidgetEvent,
  BridgeEventType,
  BridgeSuccess,
  IMTBLWidgetEvents,
  BridgeFailed,
} from '@imtbl/checkout-widgets';

export const sendBridgeSuccessEvent = (eventTarget: Window | EventTarget, transactionHash: string) => {
  const successEvent = new CustomEvent<WidgetEvent<BridgeSuccess>>(
    IMTBLWidgetEvents.IMTBL_BRIDGE_WIDGET_EVENT,
    {
      detail: {
        type: BridgeEventType.SUCCESS,
        data: {
          transactionHash,
        },
      },
    },
  );
  // eslint-disable-next-line no-console
<<<<<<< HEAD
  console.log('bridge success ', successEvent);
=======
  console.log('bridge success ', eventTarget, successEvent);
>>>>>>> c569ef2b
  if (eventTarget !== undefined) eventTarget.dispatchEvent(successEvent);
};

export const sendBridgeFailedEvent = (eventTarget: Window | EventTarget, reason: string) => {
  const failedEvent = new CustomEvent<WidgetEvent<BridgeFailed>>(
    IMTBLWidgetEvents.IMTBL_BRIDGE_WIDGET_EVENT,
    {
      detail: {
        type: BridgeEventType.FAILURE,
        data: {
          reason,
          timestamp: new Date().getTime(),
        },
      },
    },
  );
  // eslint-disable-next-line no-console
<<<<<<< HEAD
  console.log('bridge failed ', failedEvent);
=======
  console.log('bridge failed ', eventTarget, failedEvent);
>>>>>>> c569ef2b
  if (eventTarget !== undefined) eventTarget.dispatchEvent(failedEvent);
};

export function sendBridgeWidgetCloseEvent(eventTarget: Window | EventTarget) {
  const closeWidgetEvent = new CustomEvent<WidgetEvent<any>>(
    IMTBLWidgetEvents.IMTBL_BRIDGE_WIDGET_EVENT,
    {
      detail: {
        type: BridgeEventType.CLOSE_WIDGET,
        data: {},
      },
    },
  );
  // eslint-disable-next-line no-console
<<<<<<< HEAD
=======
  console.log('bridge close ', eventTarget, closeWidgetEvent);
>>>>>>> c569ef2b
  if (eventTarget !== undefined) eventTarget.dispatchEvent(closeWidgetEvent);
}<|MERGE_RESOLUTION|>--- conflicted
+++ resolved
@@ -19,11 +19,7 @@
     },
   );
   // eslint-disable-next-line no-console
-<<<<<<< HEAD
-  console.log('bridge success ', successEvent);
-=======
   console.log('bridge success ', eventTarget, successEvent);
->>>>>>> c569ef2b
   if (eventTarget !== undefined) eventTarget.dispatchEvent(successEvent);
 };
 
@@ -41,11 +37,7 @@
     },
   );
   // eslint-disable-next-line no-console
-<<<<<<< HEAD
-  console.log('bridge failed ', failedEvent);
-=======
   console.log('bridge failed ', eventTarget, failedEvent);
->>>>>>> c569ef2b
   if (eventTarget !== undefined) eventTarget.dispatchEvent(failedEvent);
 };
 
@@ -60,9 +52,6 @@
     },
   );
   // eslint-disable-next-line no-console
-<<<<<<< HEAD
-=======
   console.log('bridge close ', eventTarget, closeWidgetEvent);
->>>>>>> c569ef2b
   if (eventTarget !== undefined) eventTarget.dispatchEvent(closeWidgetEvent);
 }