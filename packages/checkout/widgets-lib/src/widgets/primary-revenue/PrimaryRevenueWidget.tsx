/* eslint-disable no-console */
import {
  useCallback, useContext, useEffect, useMemo, useReducer,
} from 'react';

import { BiomeCombinedProviders } from '@biom3/react';

import { ConnectLoaderContext } from '../../context/connect-loader-context/ConnectLoaderContext';
import {
  SharedViews,
  ViewActions,
  ViewContext,
  initialViewState,
  viewReducer,
} from '../../context/view-context/ViewContext';
import { StrongCheckoutWidgetsConfig } from '../../lib/withDefaultWidgetConfig';
import { text } from '../../resources/text/textConfig';
import { LoadingView } from '../../views/loading/LoadingView';

<<<<<<< HEAD
import {
  PrimaryRevenueWidgetViews,
} from '../../context/view-context/PrimaryRevenueViewContextTypes';
import { Item } from './types';
=======
import { ConnectLoaderParams } from '../../components/ConnectLoader/ConnectLoader';
import { StatusType } from '../../components/Status/StatusType';
import { StatusView, StatusViewProps } from '../../components/Status/StatusView';
import { EventTargetContext } from '../../context/event-target-context/EventTargetContext';
import {
  PrimaryRevenueWidgetViews,
} from '../../context/view-context/PrimaryRevenueViewContextTypes';
>>>>>>> e3462337
import { widgetTheme } from '../../lib/theme';
import { sendPrimaryRevenueWidgetCloseEvent } from './PrimaryRevenueWidgetEvents';
import { SharedContextProvider } from './context/SharedContextProvider';
import { Item, MintErrorTypes } from './types';
import { FundWithSmartCheckout } from './views/FundWithSmartCheckout';
import { PayWithCard } from './views/PayWithCard';
import { PayWithCoins } from './views/PayWithCoins';
<<<<<<< HEAD
import { FundWithSmartCheckout } from './views/FundWithSmartCheckout';
=======
import { PaymentMethods } from './views/PaymentMethods';

interface ErrorHandlerConfig {
  onActionClick?: () => void;
  onSecondaryActionClick?: () => void;
  statusType: StatusType;
  statusIconStyles?: Record<string, string>;
}

interface ErrorTextConfig {
  description: string;
  primaryAction?: string;
  secondaryAction?: string;
}

type AllErrorTextConfigs = Record<MintErrorTypes, ErrorTextConfig>;
>>>>>>> e3462337

export interface PrimaryRevenueWidgetProps {
  config: StrongCheckoutWidgetsConfig;
  amount: string;
  items: Item[];
  fromContractAddress: string;
  env: string;
  environmentId: string;
  connectLoaderParams?: ConnectLoaderParams;
}

export function PrimaryRevenueWidget(props: PrimaryRevenueWidgetProps) {
  const {
    config,
    amount,
    items,
    fromContractAddress,
    env,
    environmentId,
    connectLoaderParams,
  } = props;

  console.log(
    '@@@ PrimaryRevenueWidget',
    config,
    amount,
    items,
    fromContractAddress,
    env,
    environmentId,
  );

  const { connectLoaderState } = useContext(ConnectLoaderContext);
  const { checkout, provider } = connectLoaderState;

  const { theme } = config;
  const biomeTheme = useMemo(() => widgetTheme(theme), [theme]);

  const [viewState, viewDispatch] = useReducer(viewReducer, initialViewState);
  const viewReducerValues = useMemo(() => ({ viewState, viewDispatch }), [viewState, viewDispatch]);
<<<<<<< HEAD
=======

  const loadingText = viewState.view.data?.loadingText
    || text.views[SharedViews.LOADING_VIEW].text;

  const {
    eventTargetState: { eventTarget },
  } = useContext(EventTargetContext);
>>>>>>> e3462337

  const onMount = useCallback(() => {
    if (!checkout || !provider) return;

    viewDispatch({
      payload: {
        type: ViewActions.UPDATE_VIEW,
        view: {
          type: PrimaryRevenueWidgetViews.PAYMENT_METHODS,
        },
      },
    });
  }, [checkout, provider]);

  useEffect(() => {
    if (!checkout || !provider) return;

    onMount();
  }, [checkout, provider]);

  const updateToPaymentMethods = () => {
    viewDispatch({
      payload: {
        type: ViewActions.UPDATE_VIEW,
        view: {
          type: PrimaryRevenueWidgetViews.PAYMENT_METHODS,
        },
      },
    });
  };

  const closeWidget = () => {
    sendPrimaryRevenueWidgetCloseEvent(eventTarget);
  };

  const errorHandlersConfig: Record<MintErrorTypes, ErrorHandlerConfig> = {
    [MintErrorTypes.TRANSACTION_FAILED]: {
      onActionClick: updateToPaymentMethods,
      onSecondaryActionClick: () => {
        /* TODO: redirects to Immutascan to check the transaction */
      },
      statusType: StatusType.FAILURE,
      statusIconStyles: {
        fill: biomeTheme.color.status.destructive.dim,
      },
    },
    [MintErrorTypes.SERVICE_BREAKDOWN]: {
      onSecondaryActionClick: closeWidget,
      statusType: StatusType.INFORMATION,
      statusIconStyles: {
        fill: biomeTheme.color.status.fatal.dim,
      },
    },
    [MintErrorTypes.TRANSAK_FAILED]: {
      onActionClick: () => {
        /* TODO: start over the transak flow */
      },
      onSecondaryActionClick: closeWidget,
      statusType: StatusType.INFORMATION,
    },
    [MintErrorTypes.PASSPORT_FAILED]: {
      onActionClick: updateToPaymentMethods,
      onSecondaryActionClick: closeWidget,
      statusType: StatusType.INFORMATION,
      statusIconStyles: {
        fill: biomeTheme.color.status.fatal.dim,
      },
    },
    [MintErrorTypes.PASSPORT_REJECTED_NO_FUNDS]: {
      onActionClick: updateToPaymentMethods,
      onSecondaryActionClick: closeWidget,
      statusType: StatusType.INFORMATION,
    },
    [MintErrorTypes.PASSPORT_REJECTED]: {
      onActionClick: () => {
        /* TODO: trigger the approve and execute flow pop up flow again */
      },
      onSecondaryActionClick: closeWidget,
      statusType: StatusType.INFORMATION,
    },
    [MintErrorTypes.DEFAULT]: {
      onActionClick: updateToPaymentMethods,
      onSecondaryActionClick: closeWidget,
      statusType: StatusType.INFORMATION,
    },
  };

  const errorViewProps = useMemo<StatusViewProps>(() => {
    const errorTextConfig: AllErrorTextConfigs = text.views[PrimaryRevenueWidgetViews.MINT_FAIL].errors;
    const errorType = viewState.view.data?.error || MintErrorTypes.DEFAULT;
    const handlers = errorHandlersConfig[errorType] || {};
    return {
      testId: 'fail-view',
      statusText: errorTextConfig[errorType].description,
      actionText: errorTextConfig[errorType]?.primaryAction,
      onActionClick: handlers?.onActionClick,
      secondaryActionText: errorTextConfig[errorType].secondaryAction,
      onSecondaryActionClick: handlers?.onSecondaryActionClick,
      onCloseClick: closeWidget,
      statusType: handlers.statusType,
      statusIconStyles: {
        transform: 'rotate(180deg)',
        fill: biomeTheme.color.status.guidance.dim,
        ...handlers.statusIconStyles,
      },
    };
  }, [viewState.view.data?.error]);

  return (
    <BiomeCombinedProviders theme={{ base: biomeTheme }}>
      <ViewContext.Provider value={viewReducerValues}>
        <SharedContextProvider
          value={{
            config,
            items,
            amount,
            fromContractAddress,
            env,
            environmentId,
            provider,
            checkout,
            passport: connectLoaderParams?.passport,
          }}
        >
          {viewState.view.type === SharedViews.LOADING_VIEW && (
            <LoadingView loadingText={loadingText} />
          )}
          {viewState.view.type === SharedViews.ERROR_VIEW && (
            <div>{viewState.view.error.message}</div>
          )}
          {viewState.view.type
            === PrimaryRevenueWidgetViews.PAYMENT_METHODS && <PaymentMethods />}
          {viewState.view.type === PrimaryRevenueWidgetViews.PAY_WITH_CARD && (
            <PayWithCard />
          )}
          {viewState.view.type === PrimaryRevenueWidgetViews.PAY_WITH_COINS && (
            <PayWithCoins />
          )}
<<<<<<< HEAD
          {viewState.view.type === PrimaryRevenueWidgetViews.FUND_WITH_SMART_CHECKOUT && (
            <FundWithSmartCheckout subView={viewState.view.data.subView} />
=======
          {viewState.view.type === PrimaryRevenueWidgetViews.MINT_FAIL && (
            <StatusView {...errorViewProps} />
          )}
          {viewState.view.type === PrimaryRevenueWidgetViews.MINT_SUCCESS
            && provider && (
              <StatusView
                statusText={
                  text.views[PrimaryRevenueWidgetViews.MINT_SUCCESS].text
                }
                actionText={
                  text.views[PrimaryRevenueWidgetViews.MINT_SUCCESS].actionText
                }
                onActionClick={() => closeWidget()}
                statusType={StatusType.SUCCESS}
                testId="success-view"
              />
          )}
          {viewState.view.type === PrimaryRevenueWidgetViews.FUND_WITH_SMART_CHECKOUT && (
            <FundWithSmartCheckout subView={viewState.view.subView} />
>>>>>>> e3462337
          )}
        </SharedContextProvider>
      </ViewContext.Provider>
    </BiomeCombinedProviders>
  );
}<|MERGE_RESOLUTION|>--- conflicted
+++ resolved
@@ -17,12 +17,6 @@
 import { text } from '../../resources/text/textConfig';
 import { LoadingView } from '../../views/loading/LoadingView';
 
-<<<<<<< HEAD
-import {
-  PrimaryRevenueWidgetViews,
-} from '../../context/view-context/PrimaryRevenueViewContextTypes';
-import { Item } from './types';
-=======
 import { ConnectLoaderParams } from '../../components/ConnectLoader/ConnectLoader';
 import { StatusType } from '../../components/Status/StatusType';
 import { StatusView, StatusViewProps } from '../../components/Status/StatusView';
@@ -30,7 +24,6 @@
 import {
   PrimaryRevenueWidgetViews,
 } from '../../context/view-context/PrimaryRevenueViewContextTypes';
->>>>>>> e3462337
 import { widgetTheme } from '../../lib/theme';
 import { sendPrimaryRevenueWidgetCloseEvent } from './PrimaryRevenueWidgetEvents';
 import { SharedContextProvider } from './context/SharedContextProvider';
@@ -38,9 +31,6 @@
 import { FundWithSmartCheckout } from './views/FundWithSmartCheckout';
 import { PayWithCard } from './views/PayWithCard';
 import { PayWithCoins } from './views/PayWithCoins';
-<<<<<<< HEAD
-import { FundWithSmartCheckout } from './views/FundWithSmartCheckout';
-=======
 import { PaymentMethods } from './views/PaymentMethods';
 
 interface ErrorHandlerConfig {
@@ -57,7 +47,6 @@
 }
 
 type AllErrorTextConfigs = Record<MintErrorTypes, ErrorTextConfig>;
->>>>>>> e3462337
 
 export interface PrimaryRevenueWidgetProps {
   config: StrongCheckoutWidgetsConfig;
@@ -98,8 +87,6 @@
 
   const [viewState, viewDispatch] = useReducer(viewReducer, initialViewState);
   const viewReducerValues = useMemo(() => ({ viewState, viewDispatch }), [viewState, viewDispatch]);
-<<<<<<< HEAD
-=======
 
   const loadingText = viewState.view.data?.loadingText
     || text.views[SharedViews.LOADING_VIEW].text;
@@ -107,7 +94,6 @@
   const {
     eventTargetState: { eventTarget },
   } = useContext(EventTargetContext);
->>>>>>> e3462337
 
   const onMount = useCallback(() => {
     if (!checkout || !provider) return;
@@ -246,10 +232,6 @@
           {viewState.view.type === PrimaryRevenueWidgetViews.PAY_WITH_COINS && (
             <PayWithCoins />
           )}
-<<<<<<< HEAD
-          {viewState.view.type === PrimaryRevenueWidgetViews.FUND_WITH_SMART_CHECKOUT && (
-            <FundWithSmartCheckout subView={viewState.view.data.subView} />
-=======
           {viewState.view.type === PrimaryRevenueWidgetViews.MINT_FAIL && (
             <StatusView {...errorViewProps} />
           )}
@@ -269,7 +251,6 @@
           )}
           {viewState.view.type === PrimaryRevenueWidgetViews.FUND_WITH_SMART_CHECKOUT && (
             <FundWithSmartCheckout subView={viewState.view.subView} />
->>>>>>> e3462337
           )}
         </SharedContextProvider>
       </ViewContext.Provider>
