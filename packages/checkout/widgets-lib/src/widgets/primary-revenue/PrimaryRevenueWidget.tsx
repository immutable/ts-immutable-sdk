/* eslint-disable no-console */
import {
  useCallback, useContext, useEffect, useMemo, useReducer,
} from 'react';

import { BiomeCombinedProviders } from '@biom3/react';

import { LoadingView } from '../../views/loading/LoadingView';
import { StrongCheckoutWidgetsConfig } from '../../lib/withDefaultWidgetConfig';
import { text } from '../../resources/text/textConfig';
import {
  viewReducer,
  initialViewState,
  ViewContext,
  ViewActions,
  SharedViews,
} from '../../context/view-context/ViewContext';
import { ConnectLoaderContext } from '../../context/connect-loader-context/ConnectLoaderContext';

import { PrimaryRevenueWidgetViews } from '../../context/view-context/PrimaryRevenueViewContextTypes';
import { Item } from './types';
import { widgetTheme } from '../../lib/theme';
import { SharedContextProvider } from './context/SharedContextProvider';

export interface PrimaryRevenueWidgetProps {
  config: StrongCheckoutWidgetsConfig;
  amount: string;
  items: Item[];
  fromContractAddress: string;
  env: string;
  environmentId: string;
}

export function PrimaryRevenueWidget(props: PrimaryRevenueWidgetProps) {
  const {
    config, amount, items, fromContractAddress, env, environmentId,
  } = props;

<<<<<<< HEAD
=======
  console.log('@@@ PrimaryRevenueWidget', config, amount, items, fromContractAddress, env, environmentId);

>>>>>>> 3c210fff
  const { connectLoaderState } = useContext(ConnectLoaderContext);
  const { checkout, provider } = connectLoaderState;

  console.info(
    '@@@ PrimaryRevenueWidget props',
    envId,
    items,
    amount,
    fromCurrency,
  );

  const loadingText = text.views[SharedViews.LOADING_VIEW].text;

  const { theme } = config;
  const biomeTheme = useMemo(() => widgetTheme(theme), [theme]);

  const [viewState, viewDispatch] = useReducer(viewReducer, initialViewState);
  const viewReducerValues = useMemo(
    () => ({ viewState, viewDispatch }),
    [viewState, viewDispatch],
  );

<<<<<<< HEAD
  const onMount = useCallback(async () => {
=======
  const mount = useCallback(() => {
>>>>>>> 3c210fff
    if (!checkout || !provider) return;

    viewDispatch({
      payload: {
        type: ViewActions.UPDATE_VIEW,
        view: {
          type: PrimaryRevenueWidgetViews.PAYMENT_METHODS,
        },
      },
    });
  }, [checkout, provider]);

  useEffect(() => {
    if (!checkout || !provider) return;

    onMount();
  }, [checkout, provider]);

  return (
    <BiomeCombinedProviders theme={{ base: biomeTheme }}>
      <ViewContext.Provider value={viewReducerValues}>
        <SharedContextProvider
          value={{
            envId,
            items,
            amount,
            fromCurrency,
            provider,
            checkout,
          }}
        >
          {viewState.view.type === SharedViews.LOADING_VIEW && (
            <LoadingView loadingText={loadingText} />
          )}
          {viewState.view.type === SharedViews.ERROR_VIEW && (
            <div>{viewState.view.error.message}</div>
          )}
          {viewState.view.type === PrimaryRevenueWidgetViews.PAYMENT_METHODS && (
            <div>Payment methods</div>
          )}
        </SharedContextProvider>
      </ViewContext.Provider>
    </BiomeCombinedProviders>
  );
}<|MERGE_RESOLUTION|>--- conflicted
+++ resolved
@@ -36,21 +36,10 @@
     config, amount, items, fromContractAddress, env, environmentId,
   } = props;
 
-<<<<<<< HEAD
-=======
   console.log('@@@ PrimaryRevenueWidget', config, amount, items, fromContractAddress, env, environmentId);
 
->>>>>>> 3c210fff
   const { connectLoaderState } = useContext(ConnectLoaderContext);
   const { checkout, provider } = connectLoaderState;
-
-  console.info(
-    '@@@ PrimaryRevenueWidget props',
-    envId,
-    items,
-    amount,
-    fromCurrency,
-  );
 
   const loadingText = text.views[SharedViews.LOADING_VIEW].text;
 
@@ -63,11 +52,7 @@
     [viewState, viewDispatch],
   );
 
-<<<<<<< HEAD
-  const onMount = useCallback(async () => {
-=======
-  const mount = useCallback(() => {
->>>>>>> 3c210fff
+  const onMount = useCallback(() => {
     if (!checkout || !provider) return;
 
     viewDispatch({
@@ -91,10 +76,10 @@
       <ViewContext.Provider value={viewReducerValues}>
         <SharedContextProvider
           value={{
-            envId,
+            envId: 'envId',
             items,
             amount,
-            fromCurrency,
+            fromCurrency: 'USDC',
             provider,
             checkout,
           }}
