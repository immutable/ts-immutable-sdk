--- conflicted
+++ resolved
@@ -24,12 +24,9 @@
 import { PaymentMethods } from './views/PaymentMethods';
 import { PayWithCard } from './views/PayWithCard';
 import { PayWithCoins } from './views/PayWithCoins';
-<<<<<<< HEAD
 import { ConnectLoaderParams } from '../../components/ConnectLoader/ConnectLoader';
-=======
 import { StatusView } from '../../components/Status/StatusView';
 import { StatusType } from '../../components/Status/StatusType';
->>>>>>> 2be5c040
 
 export interface PrimaryRevenueWidgetProps {
   config: StrongCheckoutWidgetsConfig;
@@ -46,8 +43,6 @@
     config, amount, items, fromContractAddress, env, environmentId, connectLoaderParams,
   } = props;
 
-<<<<<<< HEAD
-=======
   console.log(
     '@@@ PrimaryRevenueWidget',
     config,
@@ -58,7 +53,6 @@
     environmentId,
   );
 
->>>>>>> 2be5c040
   const { connectLoaderState } = useContext(ConnectLoaderContext);
   const { checkout, provider } = connectLoaderState;
 
