--- conflicted
+++ resolved
@@ -13,12 +13,7 @@
   provider: Web3Provider,
   providerName?: WalletProviderName,
 ) {
-<<<<<<< HEAD
-  const successEvent = new CustomEvent<ConnectEvent<ConnectionSuccess>>(
-=======
-  addToLocalStorage('providerPreference', providerPreference);
   const successEvent = new CustomEvent<WidgetEvent<ConnectionSuccess>>(
->>>>>>> eaef453a
     IMTBLWidgetEvents.IMTBL_CONNECT_WIDGET_EVENT,
     {
       detail: {
