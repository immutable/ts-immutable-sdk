/* eslint-disable react/jsx-no-constructed-context-values */

import { BiomeThemeProvider } from '@biom3/react';
import { Checkout, ConnectionProviders } from '@imtbl/checkout-sdk';
import { useEffect, useReducer } from 'react';
import { BaseTokens, onDarkBase, onLightBase } from '@biom3/design-tokens';
import {
  sendCloseWidgetEvent,
  sendConnectFailedEvent,
  sendConnectSuccessEvent,
} from './ConnectWidgetEvents';
import {
  ConnectActions,
  ConnectContext,
  connectReducer,
  initialConnectState,
} from './context/ConnectContext';
import { ConnectWidgetViews } from '../../context/view-context/ConnectViewContextTypes';
import { ConnectWallet } from './views/ConnectWallet';
import { ConnectResult } from './views/ConnectResult';
import { ReadyToConnect } from './views/ReadyToConnect';
import { SwitchNetwork } from './views/SwitchNetwork';
import { LoadingView } from '../../components/Loading/LoadingView';
import { ConnectLoaderSuccess } from '../../components/ConnectLoader/ConnectLoaderSuccess';
import {
  viewReducer,
  initialViewState,
  ViewActions,
  ViewContext,
  BaseViews,
} from '../../context/view-context/ViewContext';
<<<<<<< HEAD
import { StatusType } from '../../components/Status/StatusType';
import { StatusView } from '../../components/Status/StatusView';
=======
import { StrongCheckoutWidgetsConfig } from '../../lib/withDefaultWidgetConfig';
import { WidgetTheme } from '../../lib';
>>>>>>> 8ae19dcd

export interface ConnectWidgetProps {
  // TODO: 'params' PropType is defined but prop is never used
  // eslint-disable-next-line react/no-unused-prop-types
  params: ConnectWidgetParams;
  config: StrongCheckoutWidgetsConfig
  deepLink?: ConnectWidgetViews.CONNECT_WALLET;
  sendCloseEventOverride?: () => void;
}

export interface ConnectWidgetParams {
  providerPreference?: ConnectionProviders;
}

export function ConnectWidget(props: ConnectWidgetProps) {
  const {
    config, deepLink, sendCloseEventOverride,
  } = props;
  const { environment, theme } = config;
  const [connectState, connectDispatch] = useReducer(
    connectReducer,
    initialConnectState,
  );
  const { sendCloseEvent } = connectState;
  const [viewState, viewDispatch] = useReducer(viewReducer, initialViewState);
  const { view } = viewState;

  const biomeTheme: BaseTokens = theme.toLowerCase() === WidgetTheme.LIGHT.toLowerCase()
    ? onLightBase
    : onDarkBase;

  useEffect(() => {
    setTimeout(() => {
      connectDispatch({
        payload: {
          type: ConnectActions.SET_CHECKOUT,
          checkout: new Checkout({
            baseConfig: { environment },
          }),
        },
      });

      connectDispatch({
        payload: {
          type: ConnectActions.SET_SEND_CLOSE_EVENT,
          sendCloseEvent: sendCloseEventOverride ?? sendCloseWidgetEvent,
        },
      });

      viewDispatch({
        payload: {
          type: ViewActions.UPDATE_VIEW,
          view: {
            type: deepLink ?? ConnectWidgetViews.CONNECT_WALLET,
          },
        },
      });
    }, 200);
  }, [deepLink, sendCloseEventOverride, environment]);

  useEffect(() => {
    if (viewState.view.type === ConnectWidgetViews.FAIL) {
      sendConnectFailedEvent(viewState.view.reason);
    }
  }, [viewState]);

  return (
    <BiomeThemeProvider theme={{ base: biomeTheme }}>
      {/* TODO: The object passed as the value prop to the Context provider changes every render.
          To fix this consider wrapping it in a useMemo hook. */}
      <ViewContext.Provider value={{ viewState, viewDispatch }}>
        <ConnectContext.Provider value={{ connectState, connectDispatch }}>
          <>
            {view.type === BaseViews.LOADING_VIEW && (
              <LoadingView loadingText="Connecting" />
            )}
            {view.type === ConnectWidgetViews.CONNECT_WALLET && (
              <ConnectWallet />
            )}
            {view.type === ConnectWidgetViews.READY_TO_CONNECT && (
              <ReadyToConnect />
            )}
            {view.type === ConnectWidgetViews.SUCCESS && (
              <ConnectLoaderSuccess>
                <StatusView
                  statusText="Connection secure"
                  actionText="Continue"
                  onActionClick={() => sendCloseEvent()}
                  statusEventAction={() => sendConnectSuccessEvent(ConnectionProviders.METAMASK)}
                  statusType={StatusType.SUCCESS}
                  testId="success-view"
                />
              </ConnectLoaderSuccess>
            )}
            {view.type === ConnectWidgetViews.FAIL && <ConnectResult />}
            {view.type === ConnectWidgetViews.SWITCH_NETWORK && (
              <SwitchNetwork />
            )}
          </>
        </ConnectContext.Provider>
      </ViewContext.Provider>
    </BiomeThemeProvider>
  );
}<|MERGE_RESOLUTION|>--- conflicted
+++ resolved
@@ -29,13 +29,10 @@
   ViewContext,
   BaseViews,
 } from '../../context/view-context/ViewContext';
-<<<<<<< HEAD
 import { StatusType } from '../../components/Status/StatusType';
 import { StatusView } from '../../components/Status/StatusView';
-=======
 import { StrongCheckoutWidgetsConfig } from '../../lib/withDefaultWidgetConfig';
 import { WidgetTheme } from '../../lib';
->>>>>>> 8ae19dcd
 
 export interface ConnectWidgetProps {
   // TODO: 'params' PropType is defined but prop is never used
