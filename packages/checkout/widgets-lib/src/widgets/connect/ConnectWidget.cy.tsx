--- conflicted
+++ resolved
@@ -120,19 +120,14 @@
       cy.stub(Checkout.prototype, 'getNetworkInfo')
         .as('getNetworkInfoStub')
         .resolves({
-<<<<<<< HEAD
           name: 'Immutable zkEVM Devnet',
           chainId: 13373,
-=======
-          name: 'Polygon',
-          chainId: 137,
->>>>>>> d6aa415f
-        });
-      mountConnectWidgetAndGoToReadyToConnect();
-      cySmartGet('ready-to-connect').should('be.visible');
-      cySmartGet('footer-button').should('have.text', 'Ready to connect');
-      cySmartGet('footer-button').click();
-      // cySmartGet('switch-network-view').should('not.exist');
+        });
+      mountConnectWidgetAndGoToReadyToConnect();
+      cySmartGet('ready-to-connect').should('be.visible');
+      cySmartGet('footer-button').should('have.text', 'Ready to connect');
+      cySmartGet('footer-button').click();
+      cySmartGet('switch-network-view').should('not.exist');
       cySmartGet('success-view').should('be.visible');
     });
 
