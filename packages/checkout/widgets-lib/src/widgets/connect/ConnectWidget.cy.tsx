import {
  ChainId,
  ChainName,
  Checkout,
  WidgetTheme,
  ConnectTargetLayer,
  ConnectWidgetParams,
} from '@imtbl/checkout-sdk';
import { describe, it, cy } from 'local-cypress';
import { mount } from 'cypress/react18';
import { Environment } from '@imtbl/config';
import { ExternalProvider, Web3Provider } from '@ethersproject/providers';
import { Passport } from '@imtbl/passport';
import { cyIntercept, cySmartGet } from '../../lib/testUtils';
import { ConnectWidget } from './ConnectWidget';
import { StrongCheckoutWidgetsConfig } from '../../lib/withDefaultWidgetConfig';
import { CustomAnalyticsProvider } from '../../context/analytics-provider/CustomAnalyticsProvider';

describe('ConnectWidget tests', () => {
  const config: StrongCheckoutWidgetsConfig = {
    environment: Environment.SANDBOX,
    theme: WidgetTheme.DARK,
    isBridgeEnabled: true,
    isSwapEnabled: true,
    isOnRampEnabled: true,
  };

  beforeEach(() => {
    cyIntercept();
  });

  const baseMockProvider = {
    getSigner: () => ({
      getAddress: () => Promise.resolve(''),
    }),
  };

  /** mounting the connect widget should be done to start all tests */
  const mountConnectWidget = () => {
    const props = {} as ConnectWidgetParams;
    const checkout = new Checkout({ baseConfig: { environment: Environment.SANDBOX } });

    mount(
      <CustomAnalyticsProvider widgetConfig={config}>
        <ConnectWidget config={config} checkout={checkout} {...props} />
      </CustomAnalyticsProvider>,
    );
  };

  const mountConnectWidgetAndGoToReadyToConnect = () => {
    mountConnectWidget();
    cySmartGet('wallet-list-metamask').click();
  };

  const mockPassportProvider = (request: 'reject' | 'resolve') => {
    if (request === 'reject') {
      return {
        isPassport: true,
        request: cy.stub().as('requestStub').rejects({}),
      } as any as ExternalProvider;
    }
    if (request === 'resolve') {
      return {
        isPassport: true,
        request: cy.stub().as('requestStub').resolves({}),
      } as any as ExternalProvider;
    }
    return {};
  };

  const mountConnectWidgetWithPassport = (passportProviderRequest: 'reject' | 'resolve') => {
    const passportProvider = mockPassportProvider(passportProviderRequest);
    const testPassportInstance = {
      connectEvm: cy.stub().as('connectEvmStub').returns(passportProvider),
    } as any as Passport;
    const checkout = new Checkout({ baseConfig: { environment: Environment.SANDBOX }, passport: testPassportInstance });

    mount(
      <CustomAnalyticsProvider widgetConfig={config}>
        <ConnectWidget
          config={config}
          checkout={checkout}
        />
      </CustomAnalyticsProvider>,
    );
  };

  const mountConnectWidgetWithPassportAndGoToReadyToConnect = (passportProviderRequest: 'reject' | 'resolve') => {
    mountConnectWidgetWithPassport(passportProviderRequest);
    cySmartGet('wallet-list-passport').click();
  };

  beforeEach(() => {
    cy.viewport('ipad-2');
  });

  describe('Connect Wallet screen', () => {
    it('should show MetaMask wallet option on desktop', () => {
      mountConnectWidget();

      cySmartGet('wallet-list').should('exist');
      cySmartGet('wallet-list-metamask').should('be.visible');
    });

    it('should show Passport wallet option on desktop if passport instance is passed in', () => {
      mountConnectWidgetWithPassport('resolve');

      cySmartGet('wallet-list').should('exist');
      cySmartGet('wallet-list-passport').should('be.visible');
    });

    it('should show the Immutable Logo in the footer', () => {
      mountConnectWidget();

      cySmartGet('footer-logo-container').should('exist');
      cySmartGet('footer-logo-image').should('exist');
    });

    it('should update the view to Ready to Connect screen when MetaMask is clicked', () => {
      mountConnectWidget();

      cy.stub(Checkout.prototype, 'createProvider')
        .as('createProviderStub')
        .resolves({
          provider: {} as Web3Provider,
        });

      cySmartGet('wallet-list-metamask').click();
      cySmartGet('ready-to-connect').should('be.visible');
      cySmartGet('metamask-connect-hero').should('be.visible');
    });

    it('should update the view to Ready to Connect screen when Passport is clicked', () => {
      mountConnectWidgetWithPassport('resolve');

      cySmartGet('wallet-list-passport').click();
      cySmartGet('ready-to-connect').should('be.visible');
      cySmartGet('passport-connect-hero').should('be.visible');
    });
  });

  describe('Ready to connect screen', () => {
    describe('Passport', () => {
      it('should show Passport logo in Hero content', () => {
        mountConnectWidgetWithPassportAndGoToReadyToConnect('resolve');

        cySmartGet('ready-to-connect').should('be.visible');
        cySmartGet('passport-connect-hero').should('be.visible');
        cySmartGet('passport-connect-hero-logo').should('be.visible');
      });

      it('should call connectEvm on passport instance when Continue is clicked', () => {
        mountConnectWidgetWithPassportAndGoToReadyToConnect('resolve');

        cySmartGet('ready-to-connect').should('be.visible');
        cySmartGet('footer-button').should('have.text', 'Continue');
        cySmartGet('footer-button').click();
        cySmartGet('@connectEvmStub').should('have.been.called');
      });

      it('should update footer button text to Try again when user rejects connection request', () => {
        mountConnectWidgetWithPassportAndGoToReadyToConnect('reject');

        cySmartGet('ready-to-connect').should('be.visible');
        cySmartGet('footer-button').should('have.text', 'Continue');
        cySmartGet('footer-button').click();
        cySmartGet('@requestStub').should('have.been.called');
        cySmartGet('@connectEvmStub').should('have.been.called');
        cySmartGet('footer-button').should('have.text', 'Try again');
      });

      it('should call request when Try again is clicked', () => {
        const provider = mockPassportProvider('reject');
        cy.stub(Checkout.prototype, 'connect').as('connectStub').onFirstCall().rejects({})
          .onSecondCall()
          .resolves({ provider: { provider } as Web3Provider, walletProviderName: 'passport' });
        cy.stub(Checkout.prototype, 'getNetworkInfo')
          .as('getNetworkInfoStub')
          .resolves({});

        mountConnectWidgetWithPassportAndGoToReadyToConnect('reject');

        cySmartGet('ready-to-connect').should('be.visible');
        cySmartGet('footer-button').should('have.text', 'Continue');
        cySmartGet('footer-button').click();
        cySmartGet('@requestStub').should('have.been.called');
        cySmartGet('@connectEvmStub').should('have.been.called');
        cySmartGet('footer-button').should('have.text', 'Try again');
        cySmartGet('footer-button').click();
        cySmartGet('@connectStub').should('have.been.calledTwice');
      });

      it('should go back to Connect A Wallet screen when back is clicked', () => {
        mountConnectWidgetWithPassportAndGoToReadyToConnect('resolve');

        cySmartGet('back-button').click();
        cySmartGet('ready-to-connect').should('not.exist');
        cySmartGet('connect-wallet').should('be.visible');
      });
    });

    describe('Metamask', () => {
      beforeEach(() => {
        cy.stub(Checkout.prototype, 'createProvider')
          .as('createProviderStub')
          .resolves({
            provider: {} as Web3Provider,
          });
      });

      it('should show MetaMask logo in Hero content', () => {
        mountConnectWidgetAndGoToReadyToConnect();

        cySmartGet('ready-to-connect').should('be.visible');
        cySmartGet('metamask-connect-hero').should('be.visible');
        cySmartGet('metamask-connect-hero-logo').should('be.visible');
      });

      it('should call checkout.connect() when Ready to connect is clicked', () => {
        cy.stub(Checkout.prototype, 'connect').as('connectStub').resolves({});
        cy.stub(Checkout.prototype, 'getNetworkInfo')
          .as('getNetworkInfoStub')
          .resolves({});
        mountConnectWidgetAndGoToReadyToConnect();

        cySmartGet('ready-to-connect').should('be.visible');
        cySmartGet('footer-button').should('have.text', 'Ready to connect');
        cySmartGet('footer-button').click();
        cySmartGet('@connectStub').should('have.been.calledWith', { provider: {} as Web3Provider });
      });

      it('should update footer button text to Try again when user rejects connection request', () => {
        cy.stub(Checkout.prototype, 'connect').as('connectStub').rejects({});
        mountConnectWidgetAndGoToReadyToConnect();

        cySmartGet('ready-to-connect').should('be.visible');
        cySmartGet('footer-button').should('have.text', 'Ready to connect');
        cySmartGet('footer-button').click();
        cySmartGet('@connectStub').should('have.been.called');
        cySmartGet('footer-button').should('have.text', 'Try again');
      });

      it('should call checkout.connect() when Try again is clicked', () => {
        cy.stub(Checkout.prototype, 'connect').as('connectStub').rejects({});
        mountConnectWidgetAndGoToReadyToConnect();

        cySmartGet('ready-to-connect').should('be.visible');
        cySmartGet('footer-button').should('have.text', 'Ready to connect');
        cySmartGet('footer-button').click();
        cySmartGet('@connectStub').should('have.been.called');
        cySmartGet('footer-button').should('have.text', 'Try again');
        cySmartGet('footer-button').click();
        cySmartGet('@connectStub').should('have.been.calledTwice');
      });

      it('should go back to Connect A Wallet screen when back is clicked', () => {
        mountConnectWidgetAndGoToReadyToConnect();

        cySmartGet('back-button').click();
        cySmartGet('ready-to-connect').should('not.exist');
        cySmartGet('connect-wallet').should('be.visible');
      });
    });
  });

  describe('SwitchNetwork', () => {
    describe('No Switch', () => {
      beforeEach(() => {
        cy.stub(Checkout.prototype, 'connect').as('connectStub').resolves({
          provider: {
            getSigner: () => ({
              getAddress: () => Promise.resolve(''),
              getChainId: async () => Promise.resolve(ChainId.IMTBL_ZKEVM_TESTNET),
            }),
          } as Web3Provider,
        });
        cy.stub(Checkout.prototype, 'createProvider')
          .as('createProviderStub')
          .resolves({
            provider: {
              getSigner: () => ({
                getAddress: () => Promise.resolve(''),
                getChainId: async () => Promise.resolve(ChainId.IMTBL_ZKEVM_TESTNET),
              }),
            } as Web3Provider,
          });
      });

      it('should not show switch to ZKEVM network if already connected to ZKEVM', () => {
        mountConnectWidgetAndGoToReadyToConnect();
        cySmartGet('ready-to-connect').should('be.visible');
        cySmartGet('footer-button').should('have.text', 'Ready to connect');
        cySmartGet('footer-button').click();
        cySmartGet('switch-network-view').should('not.exist');
        cySmartGet('success-view').should('be.visible');
      });
    });

<<<<<<< HEAD
    it('should show switch to zkEVM network if not connected to immutable-zkevm', () => {
      cy.stub(Checkout.prototype, 'getNetworkInfo')
        .as('getNetworkInfoStub')
        .resolves({
          name: 'Sepolia',
          chainId: ChainId.SEPOLIA,
=======
    describe('Switch', () => {
      beforeEach(() => {
        cy.stub(Checkout.prototype, 'connect').as('connectStub').resolves({
          provider: {
            getSigner: () => ({
              getAddress: () => Promise.resolve(''),
              getChainId: async () => Promise.resolve(ChainId.SEPOLIA),
            }),
          } as Web3Provider,
>>>>>>> d2a27ebf
        });
        cy.stub(Checkout.prototype, 'createProvider')
          .as('createProviderStub')
          .resolves({
            provider: {
              getSigner: () => ({
                getAddress: () => Promise.resolve(''),
                getChainId: async () => Promise.resolve(ChainId.SEPOLIA),
              }),
            } as Web3Provider,
          });
      });

<<<<<<< HEAD
    it('should not show switch network if chain is part of allowed chains', () => {
      cy.stub(Checkout.prototype, 'getNetworkInfo')
        .as('getNetworkInfoStub')
        .resolves({
          name: 'Sepolia',
          chainId: ChainId.SEPOLIA,
        });

      const props = {} as ConnectWidgetParams;
      const checkout = new Checkout({ baseConfig: { environment: Environment.SANDBOX } });

      mount(
        <CustomAnalyticsProvider widgetConfig={config}>
          <ConnectWidget
            config={config}
            checkout={checkout}
            {...props}
            targetLayer={ConnectTargetLayer.LAYER2}
            allowedChains={[ChainId.IMTBL_ZKEVM_TESTNET, ChainId.SEPOLIA]}
          />
        </CustomAnalyticsProvider>,
      );

      cySmartGet('wallet-list-metamask').click();
      cySmartGet('ready-to-connect').should('be.visible');
      cySmartGet('footer-button').should('have.text', 'Ready to connect');
      cySmartGet('footer-button').click();
      cySmartGet('success-box').should('be.visible');
    });

    it('should show success when ready to connect pressed and network switched', () => {
      cy.stub(Checkout.prototype, 'getNetworkInfo')
        .as('getNetworkInfoStub')
        .resolves({
          name: 'Ethereum',
          chainId: ChainId.ETHEREUM,
        });
      cy.stub(Checkout.prototype, 'switchNetwork')
        .as('switchNetworkStub')
        .resolves({
          provider: baseMockProvider as Web3Provider,
          network: {
            name: ChainName.IMTBL_ZKEVM_TESTNET,
            chainId: ChainId.IMTBL_ZKEVM_TESTNET,
          },
        });
      mountConnectWidgetAndGoToReadyToConnect();
      cySmartGet('ready-to-connect').should('be.visible');
      cySmartGet('footer-button').should('have.text', 'Ready to connect');
      cySmartGet('footer-button').click();
      cySmartGet('switch-network-view').should('be.visible');
      cySmartGet('footer-button').click();
      cySmartGet('success-view').should('be.visible');
    });
=======
      it('should show switch to zkEVM network if not connected to immutable-zkevm', () => {
        cy.stub(Checkout.prototype, 'getNetworkInfo')
          .as('getNetworkInfoStub')
          .resolves({
            name: 'Ethereum',
            chainId: ChainId.ETHEREUM,
          });
        mountConnectWidgetAndGoToReadyToConnect();
        cySmartGet('ready-to-connect').should('be.visible');
        cySmartGet('footer-button').should('have.text', 'Ready to connect');
        cySmartGet('footer-button').click();
        cySmartGet('switch-network-view').should('be.visible');
      });
>>>>>>> d2a27ebf

      it('should show success when ready to connect pressed and network switched', () => {
        cy.stub(Checkout.prototype, 'getNetworkInfo')
          .as('getNetworkInfoStub')
          .resolves({
            name: 'Ethereum',
            chainId: ChainId.ETHEREUM,
          });
        cy.stub(Checkout.prototype, 'switchNetwork')
          .as('switchNetworkStub')
          .resolves({
            provider: baseMockProvider as Web3Provider,
            network: {
              name: ChainName.IMTBL_ZKEVM_TESTNET,
              chainId: ChainId.IMTBL_ZKEVM_TESTNET,
            },
          });
        mountConnectWidgetAndGoToReadyToConnect();
        cySmartGet('ready-to-connect').should('be.visible');
        cySmartGet('footer-button').should('have.text', 'Ready to connect');
        cySmartGet('footer-button').click();
        cySmartGet('switch-network-view').should('be.visible');
        cySmartGet('footer-button').click();
        cySmartGet('success-view').should('be.visible');
      });

      it('should show try again if network switch was rejected', () => {
        cy.stub(Checkout.prototype, 'getNetworkInfo')
          .as('getNetworkInfoStub')
          .resolves({
            name: 'Ethereum',
            chainId: ChainId.ETHEREUM,
          });
        cy.stub(Checkout.prototype, 'switchNetwork')
          .as('switchNetworkStub')
          .rejects({});
        mountConnectWidgetAndGoToReadyToConnect();
        cySmartGet('ready-to-connect').should('be.visible');
        cySmartGet('footer-button').should('have.text', 'Ready to connect');
        cySmartGet('footer-button').click();
        cySmartGet('switch-network-view').should('be.visible');
        cySmartGet('footer-button').click();
        cySmartGet('footer-button').should('have.text', 'Try Again');
      });

      it('should show success if try again and switch network succeeds', () => {
        cy.stub(Checkout.prototype, 'getNetworkInfo')
          .as('getNetworkInfoStub')
          .resolves({
            name: 'Ethereum',
            chainId: ChainId.ETHEREUM,
          });
        cy.stub(Checkout.prototype, 'switchNetwork')
          .as('switchNetworkStub')
          .onFirstCall()
          .rejects({})
          .onSecondCall()
          .resolves({
            provider: baseMockProvider as Web3Provider,
          });
        mountConnectWidgetAndGoToReadyToConnect();
        cySmartGet('ready-to-connect').should('be.visible');
        cySmartGet('footer-button').should('have.text', 'Ready to connect');
        cySmartGet('footer-button').click();
        cySmartGet('switch-network-view').should('be.visible');
        cySmartGet('footer-button').click();
        cySmartGet('footer-button').should('have.text', 'Try Again');
        cySmartGet('footer-button').click();
        cySmartGet('success-view').should('be.visible');
      });

      it('should not show success if try again and switch network fails', () => {
        cy.stub(Checkout.prototype, 'getNetworkInfo')
          .as('getNetworkInfoStub')
          .resolves({
            name: 'Ethereum',
            chainId: ChainId.ETHEREUM,
          });
        cy.stub(Checkout.prototype, 'switchNetwork')
          .as('switchNetworkStub')
          .onFirstCall()
          .rejects({})
          .onSecondCall()
          .rejects({});
        mountConnectWidgetAndGoToReadyToConnect();
        cySmartGet('ready-to-connect').should('be.visible');
        cySmartGet('footer-button').should('have.text', 'Ready to connect');
        cySmartGet('footer-button').click();
        cySmartGet('switch-network-view').should('be.visible');
        cySmartGet('footer-button').click();
        cySmartGet('footer-button').should('have.text', 'Try Again');
        cySmartGet('footer-button').click();
        cySmartGet('footer-button').should('have.text', 'Try Again');
        cySmartGet('success-view').should('not.exist');
      });
    });

    describe('BridgeComingSoon for Passport', () => {
      beforeEach(() => {
        cy.stub(Checkout.prototype, 'connect').as('connectStub').resolves({
          provider: {
            provider: { isPassport: true },
            getSigner: () => ({
              getAddress: () => Promise.resolve(''),
              getChainId: async () => Promise.resolve(ChainId.IMTBL_ZKEVM_TESTNET),
            }),
          },
        });
        cy.stub(Checkout.prototype, 'createProvider')
          .as('createProviderStub')
          .resolves({
            provider: {
              provider: { isPassport: true },
              getSigner: () => ({
                getAddress: () => Promise.resolve(''),
                getChainId: async () => Promise.resolve(ChainId.IMTBL_ZKEVM_TESTNET),
              }),
            },
          });
      });

<<<<<<< HEAD
      const passportProvider = mockPassportProvider('resolve');
      const testPassportInstance = {
        connectEvm: cy.stub().as('connectEvmStub').returns(passportProvider),
      } as any as Passport;
      const connectParams = {
        targetLayer: ConnectTargetLayer.LAYER1,
      } as ConnectWidgetParams;
      const checkout = new Checkout(
        { baseConfig: { environment: Environment.SANDBOX }, passport: testPassportInstance },
      );

      mount(
        <CustomAnalyticsProvider widgetConfig={config}>
          <ConnectWidget
            config={config}
            checkout={checkout}
            {...connectParams}
          />
        </CustomAnalyticsProvider>,
      );
      cySmartGet('wallet-list-passport').click();
      cySmartGet('footer-button').click();
=======
      it('should show BridgeComingSoon for Passport users if trying to switch to L1', () => {
        cy.stub(Checkout.prototype, 'getNetworkInfo')
          .as('getNetworkInfoStub')
          .resolves({
            name: ChainName.IMTBL_ZKEVM_TESTNET,
            chainId: ChainId.IMTBL_ZKEVM_TESTNET,
          });

        const passportProvider = mockPassportProvider('resolve');
        const testPassportInstance = {
          connectEvm: cy.stub().as('connectEvmStub').returns(passportProvider),
        } as any as Passport;
        const passportParams = {
          passport: testPassportInstance,
          targetLayer: ConnectTargetLayer.LAYER1,
        } as ConnectWidgetParams;

        mount(
          <CustomAnalyticsProvider widgetConfig={config}>
            <ConnectWidget
              params={passportParams}
              config={config}
            />
          </CustomAnalyticsProvider>,
        );
        cySmartGet('wallet-list-passport').click();
        cySmartGet('footer-button').click();
>>>>>>> d2a27ebf

        cySmartGet('bridge-coming-soon').should('be.visible');
      });
    });

    describe('Error Connecting', () => {
      it('should show error view if unable to create provider', () => {
        cy.stub(Checkout.prototype, 'connect').as('connectStub').resolves({});
        cy.stub(Checkout.prototype, 'createProvider')
          .as('createProviderStub')
          .rejects({});

<<<<<<< HEAD
      const props = {} as ConnectWidgetParams;
      const checkout = new Checkout({ baseConfig: { environment: Environment.SANDBOX } });

      mount(
        <CustomAnalyticsProvider widgetConfig={config}>
          <ConnectWidget
            {...props}
            checkout={checkout}
            config={config}
          />
        </CustomAnalyticsProvider>,
      );
=======
        const params = {} as ConnectWidgetParams;

        mount(
          <CustomAnalyticsProvider widgetConfig={config}>
            <ConnectWidget
              params={params}
              config={config}
            />
          </CustomAnalyticsProvider>,
        );
>>>>>>> d2a27ebf

        cySmartGet('wallet-list-metamask').click();
        cySmartGet('simple-text-body__heading').should('have.text', "Something's gone wrong");
        cySmartGet('footer-button').should('have.text', 'Try again');
        cySmartGet('footer-button').click();
        cySmartGet('wallet-list-metamask').should('be.visible');
      });
    });
  });
});<|MERGE_RESOLUTION|>--- conflicted
+++ resolved
@@ -296,14 +296,6 @@
       });
     });
 
-<<<<<<< HEAD
-    it('should show switch to zkEVM network if not connected to immutable-zkevm', () => {
-      cy.stub(Checkout.prototype, 'getNetworkInfo')
-        .as('getNetworkInfoStub')
-        .resolves({
-          name: 'Sepolia',
-          chainId: ChainId.SEPOLIA,
-=======
     describe('Switch', () => {
       beforeEach(() => {
         cy.stub(Checkout.prototype, 'connect').as('connectStub').resolves({
@@ -313,7 +305,6 @@
               getChainId: async () => Promise.resolve(ChainId.SEPOLIA),
             }),
           } as Web3Provider,
->>>>>>> d2a27ebf
         });
         cy.stub(Checkout.prototype, 'createProvider')
           .as('createProviderStub')
@@ -327,7 +318,130 @@
           });
       });
 
-<<<<<<< HEAD
+      it('should show switch to zkEVM network if not connected to immutable-zkevm', () => {
+        cy.stub(Checkout.prototype, 'getNetworkInfo')
+          .as('getNetworkInfoStub')
+          .resolves({
+            name: 'Ethereum',
+            chainId: ChainId.ETHEREUM,
+          });
+        mountConnectWidgetAndGoToReadyToConnect();
+        cySmartGet('ready-to-connect').should('be.visible');
+        cySmartGet('footer-button').should('have.text', 'Ready to connect');
+        cySmartGet('footer-button').click();
+        cySmartGet('switch-network-view').should('be.visible');
+      });
+
+      it('should show success when ready to connect pressed and network switched', () => {
+        cy.stub(Checkout.prototype, 'getNetworkInfo')
+          .as('getNetworkInfoStub')
+          .resolves({
+            name: 'Ethereum',
+            chainId: ChainId.ETHEREUM,
+          });
+        cy.stub(Checkout.prototype, 'switchNetwork')
+          .as('switchNetworkStub')
+          .resolves({
+            provider: baseMockProvider as Web3Provider,
+            network: {
+              name: ChainName.IMTBL_ZKEVM_TESTNET,
+              chainId: ChainId.IMTBL_ZKEVM_TESTNET,
+            },
+          });
+        mountConnectWidgetAndGoToReadyToConnect();
+        cySmartGet('ready-to-connect').should('be.visible');
+        cySmartGet('footer-button').should('have.text', 'Ready to connect');
+        cySmartGet('footer-button').click();
+        cySmartGet('switch-network-view').should('be.visible');
+        cySmartGet('footer-button').click();
+        cySmartGet('success-view').should('be.visible');
+      });
+
+      it('should show try again if network switch was rejected', () => {
+        cy.stub(Checkout.prototype, 'getNetworkInfo')
+          .as('getNetworkInfoStub')
+          .resolves({
+            name: 'Ethereum',
+            chainId: ChainId.ETHEREUM,
+          });
+        cy.stub(Checkout.prototype, 'switchNetwork')
+          .as('switchNetworkStub')
+          .rejects({});
+        mountConnectWidgetAndGoToReadyToConnect();
+        cySmartGet('ready-to-connect').should('be.visible');
+        cySmartGet('footer-button').should('have.text', 'Ready to connect');
+        cySmartGet('footer-button').click();
+        cySmartGet('switch-network-view').should('be.visible');
+        cySmartGet('footer-button').click();
+        cySmartGet('footer-button').should('have.text', 'Try Again');
+      });
+
+      it('should show success if try again and switch network succeeds', () => {
+        cy.stub(Checkout.prototype, 'getNetworkInfo')
+          .as('getNetworkInfoStub')
+          .resolves({
+            name: 'Ethereum',
+            chainId: ChainId.ETHEREUM,
+          });
+        cy.stub(Checkout.prototype, 'switchNetwork')
+          .as('switchNetworkStub')
+          .onFirstCall()
+          .rejects({})
+          .onSecondCall()
+          .resolves({
+            provider: baseMockProvider as Web3Provider,
+          });
+        mountConnectWidgetAndGoToReadyToConnect();
+        cySmartGet('ready-to-connect').should('be.visible');
+        cySmartGet('footer-button').should('have.text', 'Ready to connect');
+        cySmartGet('footer-button').click();
+        cySmartGet('switch-network-view').should('be.visible');
+        cySmartGet('footer-button').click();
+        cySmartGet('footer-button').should('have.text', 'Try Again');
+        cySmartGet('footer-button').click();
+        cySmartGet('success-view').should('be.visible');
+      });
+
+      it('should not show success if try again and switch network fails', () => {
+        cy.stub(Checkout.prototype, 'getNetworkInfo')
+          .as('getNetworkInfoStub')
+          .resolves({
+            name: 'Ethereum',
+            chainId: ChainId.ETHEREUM,
+          });
+        cy.stub(Checkout.prototype, 'switchNetwork')
+          .as('switchNetworkStub')
+          .onFirstCall()
+          .rejects({})
+          .onSecondCall()
+          .rejects({});
+        mountConnectWidgetAndGoToReadyToConnect();
+        cySmartGet('ready-to-connect').should('be.visible');
+        cySmartGet('footer-button').should('have.text', 'Ready to connect');
+        cySmartGet('footer-button').click();
+        cySmartGet('switch-network-view').should('be.visible');
+        cySmartGet('footer-button').click();
+        cySmartGet('footer-button').should('have.text', 'Try Again');
+        cySmartGet('footer-button').click();
+        cySmartGet('footer-button').should('have.text', 'Try Again');
+        cySmartGet('success-view').should('not.exist');
+      });
+    });
+
+    it('should show switch to zkEVM network if not connected to immutable-zkevm', () => {
+      cy.stub(Checkout.prototype, 'getNetworkInfo')
+        .as('getNetworkInfoStub')
+        .resolves({
+          name: 'Sepolia',
+          chainId: ChainId.SEPOLIA,
+        });
+      mountConnectWidgetAndGoToReadyToConnect();
+      cySmartGet('ready-to-connect').should('be.visible');
+      cySmartGet('footer-button').should('have.text', 'Ready to connect');
+      cySmartGet('footer-button').click();
+      cySmartGet('switch-network-view').should('be.visible');
+    });
+
     it('should not show switch network if chain is part of allowed chains', () => {
       cy.stub(Checkout.prototype, 'getNetworkInfo')
         .as('getNetworkInfoStub')
@@ -374,129 +488,9 @@
             chainId: ChainId.IMTBL_ZKEVM_TESTNET,
           },
         });
-      mountConnectWidgetAndGoToReadyToConnect();
-      cySmartGet('ready-to-connect').should('be.visible');
-      cySmartGet('footer-button').should('have.text', 'Ready to connect');
-      cySmartGet('footer-button').click();
-      cySmartGet('switch-network-view').should('be.visible');
-      cySmartGet('footer-button').click();
-      cySmartGet('success-view').should('be.visible');
-    });
-=======
-      it('should show switch to zkEVM network if not connected to immutable-zkevm', () => {
-        cy.stub(Checkout.prototype, 'getNetworkInfo')
-          .as('getNetworkInfoStub')
-          .resolves({
-            name: 'Ethereum',
-            chainId: ChainId.ETHEREUM,
-          });
-        mountConnectWidgetAndGoToReadyToConnect();
-        cySmartGet('ready-to-connect').should('be.visible');
-        cySmartGet('footer-button').should('have.text', 'Ready to connect');
-        cySmartGet('footer-button').click();
-        cySmartGet('switch-network-view').should('be.visible');
-      });
->>>>>>> d2a27ebf
-
-      it('should show success when ready to connect pressed and network switched', () => {
-        cy.stub(Checkout.prototype, 'getNetworkInfo')
-          .as('getNetworkInfoStub')
-          .resolves({
-            name: 'Ethereum',
-            chainId: ChainId.ETHEREUM,
-          });
-        cy.stub(Checkout.prototype, 'switchNetwork')
-          .as('switchNetworkStub')
-          .resolves({
-            provider: baseMockProvider as Web3Provider,
-            network: {
-              name: ChainName.IMTBL_ZKEVM_TESTNET,
-              chainId: ChainId.IMTBL_ZKEVM_TESTNET,
-            },
-          });
-        mountConnectWidgetAndGoToReadyToConnect();
-        cySmartGet('ready-to-connect').should('be.visible');
-        cySmartGet('footer-button').should('have.text', 'Ready to connect');
-        cySmartGet('footer-button').click();
-        cySmartGet('switch-network-view').should('be.visible');
-        cySmartGet('footer-button').click();
-        cySmartGet('success-view').should('be.visible');
-      });
-
-      it('should show try again if network switch was rejected', () => {
-        cy.stub(Checkout.prototype, 'getNetworkInfo')
-          .as('getNetworkInfoStub')
-          .resolves({
-            name: 'Ethereum',
-            chainId: ChainId.ETHEREUM,
-          });
-        cy.stub(Checkout.prototype, 'switchNetwork')
-          .as('switchNetworkStub')
-          .rejects({});
-        mountConnectWidgetAndGoToReadyToConnect();
-        cySmartGet('ready-to-connect').should('be.visible');
-        cySmartGet('footer-button').should('have.text', 'Ready to connect');
-        cySmartGet('footer-button').click();
-        cySmartGet('switch-network-view').should('be.visible');
-        cySmartGet('footer-button').click();
-        cySmartGet('footer-button').should('have.text', 'Try Again');
-      });
-
-      it('should show success if try again and switch network succeeds', () => {
-        cy.stub(Checkout.prototype, 'getNetworkInfo')
-          .as('getNetworkInfoStub')
-          .resolves({
-            name: 'Ethereum',
-            chainId: ChainId.ETHEREUM,
-          });
-        cy.stub(Checkout.prototype, 'switchNetwork')
-          .as('switchNetworkStub')
-          .onFirstCall()
-          .rejects({})
-          .onSecondCall()
-          .resolves({
-            provider: baseMockProvider as Web3Provider,
-          });
-        mountConnectWidgetAndGoToReadyToConnect();
-        cySmartGet('ready-to-connect').should('be.visible');
-        cySmartGet('footer-button').should('have.text', 'Ready to connect');
-        cySmartGet('footer-button').click();
-        cySmartGet('switch-network-view').should('be.visible');
-        cySmartGet('footer-button').click();
-        cySmartGet('footer-button').should('have.text', 'Try Again');
-        cySmartGet('footer-button').click();
-        cySmartGet('success-view').should('be.visible');
-      });
-
-      it('should not show success if try again and switch network fails', () => {
-        cy.stub(Checkout.prototype, 'getNetworkInfo')
-          .as('getNetworkInfoStub')
-          .resolves({
-            name: 'Ethereum',
-            chainId: ChainId.ETHEREUM,
-          });
-        cy.stub(Checkout.prototype, 'switchNetwork')
-          .as('switchNetworkStub')
-          .onFirstCall()
-          .rejects({})
-          .onSecondCall()
-          .rejects({});
-        mountConnectWidgetAndGoToReadyToConnect();
-        cySmartGet('ready-to-connect').should('be.visible');
-        cySmartGet('footer-button').should('have.text', 'Ready to connect');
-        cySmartGet('footer-button').click();
-        cySmartGet('switch-network-view').should('be.visible');
-        cySmartGet('footer-button').click();
-        cySmartGet('footer-button').should('have.text', 'Try Again');
-        cySmartGet('footer-button').click();
-        cySmartGet('footer-button').should('have.text', 'Try Again');
-        cySmartGet('success-view').should('not.exist');
-      });
-    });
-
-    describe('BridgeComingSoon for Passport', () => {
-      beforeEach(() => {
-        cy.stub(Checkout.prototype, 'connect').as('connectStub').resolves({
+      cy.stub(Checkout.prototype, 'createProvider')
+        .as('createProviderStub')
+        .resolves({
           provider: {
             provider: { isPassport: true },
             getSigner: () => ({
@@ -505,20 +499,50 @@
             }),
           },
         });
-        cy.stub(Checkout.prototype, 'createProvider')
-          .as('createProviderStub')
-          .resolves({
-            provider: {
-              provider: { isPassport: true },
-              getSigner: () => ({
-                getAddress: () => Promise.resolve(''),
-                getChainId: async () => Promise.resolve(ChainId.IMTBL_ZKEVM_TESTNET),
-              }),
-            },
-          });
-      });
-
-<<<<<<< HEAD
+    });
+
+    it('should show BridgeComingSoon for Passport users if trying to switch to L1', () => {
+      cy.stub(Checkout.prototype, 'getNetworkInfo')
+        .as('getNetworkInfoStub')
+        .resolves({
+          name: ChainName.IMTBL_ZKEVM_TESTNET,
+          chainId: ChainId.IMTBL_ZKEVM_TESTNET,
+        });
+
+      const passportProvider = mockPassportProvider('resolve');
+      const testPassportInstance = {
+        connectEvm: cy.stub().as('connectEvmStub').returns(passportProvider),
+      } as any as Passport;
+      const checkout = new Checkout(
+        {
+          baseConfig: { environment: Environment.SANDBOX },
+          passport: testPassportInstance,
+        },
+      );
+
+      mount(
+        <CustomAnalyticsProvider widgetConfig={config}>
+          <ConnectWidget
+            checkout={checkout}
+            targetLayer={ConnectTargetLayer.LAYER1}
+            config={config}
+          />
+        </CustomAnalyticsProvider>,
+      );
+      cySmartGet('wallet-list-passport').click();
+      cySmartGet('footer-button').click();
+
+      cySmartGet('bridge-coming-soon').should('be.visible');
+    });
+  });
+
+  describe('Error Connecting', () => {
+    it('should show error view if unable to create provider', () => {
+      cy.stub(Checkout.prototype, 'connect').as('connectStub').resolves({});
+      cy.stub(Checkout.prototype, 'createProvider')
+        .as('createProviderStub')
+        .rejects({});
+
       const passportProvider = mockPassportProvider('resolve');
       const testPassportInstance = {
         connectEvm: cy.stub().as('connectEvmStub').returns(passportProvider),
@@ -541,48 +565,18 @@
       );
       cySmartGet('wallet-list-passport').click();
       cySmartGet('footer-button').click();
-=======
-      it('should show BridgeComingSoon for Passport users if trying to switch to L1', () => {
-        cy.stub(Checkout.prototype, 'getNetworkInfo')
-          .as('getNetworkInfoStub')
-          .resolves({
-            name: ChainName.IMTBL_ZKEVM_TESTNET,
-            chainId: ChainId.IMTBL_ZKEVM_TESTNET,
-          });
-
-        const passportProvider = mockPassportProvider('resolve');
-        const testPassportInstance = {
-          connectEvm: cy.stub().as('connectEvmStub').returns(passportProvider),
-        } as any as Passport;
-        const passportParams = {
-          passport: testPassportInstance,
-          targetLayer: ConnectTargetLayer.LAYER1,
-        } as ConnectWidgetParams;
-
-        mount(
-          <CustomAnalyticsProvider widgetConfig={config}>
-            <ConnectWidget
-              params={passportParams}
-              config={config}
-            />
-          </CustomAnalyticsProvider>,
-        );
-        cySmartGet('wallet-list-passport').click();
-        cySmartGet('footer-button').click();
->>>>>>> d2a27ebf
-
-        cySmartGet('bridge-coming-soon').should('be.visible');
-      });
-    });
-
-    describe('Error Connecting', () => {
-      it('should show error view if unable to create provider', () => {
-        cy.stub(Checkout.prototype, 'connect').as('connectStub').resolves({});
-        cy.stub(Checkout.prototype, 'createProvider')
-          .as('createProviderStub')
-          .rejects({});
-
-<<<<<<< HEAD
+
+      cySmartGet('bridge-coming-soon').should('be.visible');
+    });
+  });
+
+  describe('Error Connecting', () => {
+    it('should show error view if unable to create provider', () => {
+      cy.stub(Checkout.prototype, 'connect').as('connectStub').resolves({});
+      cy.stub(Checkout.prototype, 'createProvider')
+        .as('createProviderStub')
+        .rejects({});
+
       const props = {} as ConnectWidgetParams;
       const checkout = new Checkout({ baseConfig: { environment: Environment.SANDBOX } });
 
@@ -595,25 +589,12 @@
           />
         </CustomAnalyticsProvider>,
       );
-=======
-        const params = {} as ConnectWidgetParams;
-
-        mount(
-          <CustomAnalyticsProvider widgetConfig={config}>
-            <ConnectWidget
-              params={params}
-              config={config}
-            />
-          </CustomAnalyticsProvider>,
-        );
->>>>>>> d2a27ebf
-
-        cySmartGet('wallet-list-metamask').click();
-        cySmartGet('simple-text-body__heading').should('have.text', "Something's gone wrong");
-        cySmartGet('footer-button').should('have.text', 'Try again');
-        cySmartGet('footer-button').click();
-        cySmartGet('wallet-list-metamask').should('be.visible');
-      });
+
+      cySmartGet('wallet-list-metamask').click();
+      cySmartGet('simple-text-body__heading').should('have.text', "Something's gone wrong");
+      cySmartGet('footer-button').should('have.text', 'Try again');
+      cySmartGet('footer-button').click();
+      cySmartGet('wallet-list-metamask').should('be.visible');
     });
   });
 });