import { BiomeCombinedProviders } from '@biom3/react';
import { BaseTokens, onDarkBase, onLightBase } from '@biom3/design-tokens';
import {
  useContext, useEffect, useMemo, useReducer, useState,
} from 'react';
import { IMTBLWidgetEvents, OnRampWidgetParams, WidgetTheme } from '@imtbl/checkout-sdk';
<<<<<<< HEAD
import { NATIVE } from '../../lib';
=======
import { UserJourney } from 'context/analytics-provider/SegmentAnalyticsProvider';
import { IMX_ADDRESS_ZKEVM, NATIVE } from '../../lib';
>>>>>>> d1cf107b
import { StrongCheckoutWidgetsConfig } from '../../lib/withDefaultWidgetConfig';
import {
  SharedViews,
  ViewActions, ViewContext, initialViewState, viewReducer,
} from '../../context/view-context/ViewContext';
import {
  OnRampFailView,
  OnRampSuccessView,
  OnRampWidgetViews,
} from '../../context/view-context/OnRampViewContextTypes';
import { LoadingView } from '../../views/loading/LoadingView';
import { text } from '../../resources/text/textConfig';
import { ConnectLoaderContext } from '../../context/connect-loader-context/ConnectLoaderContext';
import { TopUpView } from '../../views/top-up/TopUpView';
import { sendOnRampFailedEvent, sendOnRampSuccessEvent, sendOnRampWidgetCloseEvent } from './OnRampWidgetEvents';
import { OnRampMain } from './views/OnRampMain';
import { StatusType } from '../../components/Status/StatusType';
import { StatusView } from '../../components/Status/StatusView';
import { EventTargetContext } from '../../context/event-target-context/EventTargetContext';
import { OrderInProgress } from './views/OrderInProgress';

export type OnRampWidgetInputs = OnRampWidgetParams & {
  config: StrongCheckoutWidgetsConfig
};

export function OnRampWidget({
  amount, contractAddress, config,
}: OnRampWidgetInputs) {
  const {
    theme, isOnRampEnabled, isSwapEnabled, isBridgeEnabled,
  } = config;
  const [viewState, viewDispatch] = useReducer(viewReducer, initialViewState);
  const viewReducerValues = useMemo(() => ({ viewState, viewDispatch }), [viewState, viewReducer]);

  const { connectLoaderState } = useContext(ConnectLoaderContext);
  const { checkout, provider } = connectLoaderState;
  const [tokenAddress, setTokenAddress] = useState(contractAddress);

  const { eventTargetState: { eventTarget } } = useContext(EventTargetContext);

  const biomeTheme: BaseTokens = theme.toLowerCase() === WidgetTheme.LIGHT.toLowerCase()
    ? onLightBase
    : onDarkBase;

  const {
    initialLoadingText, IN_PROGRESS_LOADING, SUCCESS, FAIL,
  } = text.views[OnRampWidgetViews.ONRAMP];

  const showIframe = useMemo(
    () => viewState.view.type === OnRampWidgetViews.ONRAMP,
    [viewState.view.type],
  );

  useEffect(() => {
    if (!checkout || !provider) return;
    (async () => {
      const network = await checkout.getNetworkInfo({
        provider,
      });
      /* If the provider's network is not supported, return out of this and let the
    connect loader handle the switch network functionality */
      if (!network.isSupported) {
        return;
      }
      const tknAddr = contractAddress?.toLocaleLowerCase() === NATIVE
        ? NATIVE
        : contractAddress;

      setTokenAddress(tknAddr);
    })();
  }, [checkout, provider, viewDispatch]);

  return (
    <BiomeCombinedProviders theme={{ base: biomeTheme }}>
      <ViewContext.Provider value={viewReducerValues}>
        {viewState.view.type === SharedViews.LOADING_VIEW && (
          <LoadingView loadingText={initialLoadingText} showFooterLogo />
        )}
        {viewState.view.type === OnRampWidgetViews.IN_PROGRESS_LOADING && (
          <LoadingView loadingText={IN_PROGRESS_LOADING.loading.text} showFooterLogo />
        )}
        {viewState.view.type === OnRampWidgetViews.IN_PROGRESS && (
          <OrderInProgress />
        )}

        {viewState.view.type === OnRampWidgetViews.SUCCESS && (
          <StatusView
            statusText={SUCCESS.text}
            actionText={SUCCESS.actionText}
            onRenderEvent={() => sendOnRampSuccessEvent(
              eventTarget,
              (viewState.view as OnRampSuccessView).data.transactionHash,
            )}
            onActionClick={() => sendOnRampWidgetCloseEvent(eventTarget)}
            statusType={StatusType.SUCCESS}
            testId="success-view"
          />
        )}

        {viewState.view.type === OnRampWidgetViews.FAIL && (
          <StatusView
            statusText={FAIL.text}
            actionText={FAIL.actionText}
            onRenderEvent={() => sendOnRampFailedEvent(
              eventTarget,
              (viewState.view as OnRampFailView).reason
                  ?? 'Transaction failed',
            )}
            onActionClick={() => {
              viewDispatch({
                payload: {
                  type: ViewActions.UPDATE_VIEW,
                  view: {
                    type: OnRampWidgetViews.ONRAMP,
                    data: viewState.view.data,
                  },
                },
              });
            }}
            statusType={StatusType.FAILURE}
            onCloseClick={() => sendOnRampWidgetCloseEvent(eventTarget)}
            testId="fail-view"
          />
        )}

        {/* This keeps Transak's iframe instance in dom to listen to transak's events. */}
        {/* We will remove the iframe instance once the processing has been finalised, either as a success or a failure */}
        {(viewState.view.type !== OnRampWidgetViews.SUCCESS
        && viewState.view.type !== OnRampWidgetViews.FAIL
        ) && (
        <OnRampMain
          passport={checkout?.passport}
          showIframe={showIframe}
          tokenAmount={viewState.view.data?.amount ?? amount}
          tokenAddress={
            viewState.view.data?.contractAddress ?? tokenAddress
          }
        />
        )}

        {viewState.view.type === SharedViews.TOP_UP_VIEW && (
          <TopUpView
            analytics={{ userJourney: UserJourney.ON_RAMP }}
            widgetEvent={IMTBLWidgetEvents.IMTBL_ONRAMP_WIDGET_EVENT}
            showOnrampOption={isOnRampEnabled}
            showSwapOption={isSwapEnabled}
            showBridgeOption={isBridgeEnabled}
            onCloseButtonClick={() => sendOnRampWidgetCloseEvent(eventTarget)}
          />
        )}
      </ViewContext.Provider>
    </BiomeCombinedProviders>
  );
}<|MERGE_RESOLUTION|>--- conflicted
+++ resolved
@@ -4,12 +4,8 @@
   useContext, useEffect, useMemo, useReducer, useState,
 } from 'react';
 import { IMTBLWidgetEvents, OnRampWidgetParams, WidgetTheme } from '@imtbl/checkout-sdk';
-<<<<<<< HEAD
+import { UserJourney } from 'context/analytics-provider/SegmentAnalyticsProvider';
 import { NATIVE } from '../../lib';
-=======
-import { UserJourney } from 'context/analytics-provider/SegmentAnalyticsProvider';
-import { IMX_ADDRESS_ZKEVM, NATIVE } from '../../lib';
->>>>>>> d1cf107b
 import { StrongCheckoutWidgetsConfig } from '../../lib/withDefaultWidgetConfig';
 import {
   SharedViews,
