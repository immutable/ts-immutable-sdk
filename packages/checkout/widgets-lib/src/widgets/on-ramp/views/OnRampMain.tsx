--- conflicted
+++ resolved
@@ -16,44 +16,30 @@
   AnalyticsControls,
   useAnalytics, UserJourney,
 } from '../../../context/analytics-provider/SegmentAnalyticsProvider';
-<<<<<<< HEAD
 import { TransakEventData, TransakEvents, TransakStatuses } from '../TransakEvents';
-=======
-import { TransakEvents } from '../TransakEvents';
 import { ConnectLoaderContext } from '../../../context/connect-loader-context/ConnectLoaderContext';
->>>>>>> bdfd19ce
-
+
+const transakIframeId = 'transak-iframe';
+const transakOrigin = 'transak.com';
 interface OnRampProps {
   walletAddress?: string;
   email?: string;
-<<<<<<< HEAD
-  isPassport?: boolean;
-  amount?: string;
-  contractAddress?: string;
   showIframe: boolean;
-}
-export function OnRampMain({
-  environment, walletAddress, isPassport, email, showIframe, amount, contractAddress,
-=======
   tokenAmount?: string;
   tokenAddress?: string;
   passport?: Passport;
 }
 export function OnRampMain({
-  walletAddress, email, tokenAmount, tokenAddress, passport,
->>>>>>> bdfd19ce
+  walletAddress, passport, email, showIframe, tokenAmount, tokenAddress,
 }: OnRampProps) {
   const { connectLoaderState } = useContext(ConnectLoaderContext);
   const { checkout, provider } = connectLoaderState;
   const { header } = text.views[OnRampWidgetViews.ONRAMP];
   const { viewState } = useContext(ViewContext);
-<<<<<<< HEAD
   const { viewDispatch } = useContext(ViewContext);
-=======
   const [widgetUrl, setWidgetUrl] = useState<string>('');
 
   const isPassport = !!passport && (provider?.provider as any)?.isPassport;
->>>>>>> bdfd19ce
 
   const showBackButton = useMemo(() => viewState.history.length > 2
     && viewState.history[viewState.history.length - 2].type === SharedViews.TOP_UP_VIEW, [viewState.history]);
@@ -152,8 +138,8 @@
           view: {
             type: OnRampWidgetViews.FAIL,
             data: {
-              amount,
-              contractAddress,
+              amount: tokenAmount,
+              contractAddress: tokenAddress,
             },
             reason: `Transaction failed: ${eventData.statusReason}`,
           },
@@ -177,27 +163,24 @@
       setWidgetUrl(await checkout.createCryptoFiatExchangeUrl(params));
     })();
 
-    const domIframe:HTMLIFrameElement = document.getElementById('transak-iframe') as HTMLIFrameElement;
+    const domIframe:HTMLIFrameElement = document.getElementById(transakIframeId) as HTMLIFrameElement;
 
     if (domIframe === undefined) return;
 
-    const handler = (event: any) => {
-      if (event.source === domIframe.contentWindow) {
-        if (event.origin === 'https://global-stg.transak.com') {
-          // eslint-disable-next-line no-console
-          console.log('TRANSAK event data: ', event.data);
-          trackSegmentEvents(event.data);
-          transakEventHandler(event.data);
-        }
+    const handleTransakEvents = (event: any) => {
+      if (event.source === domIframe.contentWindow
+        && event.origin.toLowerCase().includes(transakOrigin)) {
+        trackSegmentEvents(event.data);
+        transakEventHandler(event.data);
       }
     };
-    window.addEventListener('message', handler);
+    window.addEventListener('message', handleTransakEvents);
 
     // eslint-disable-next-line consistent-return
     return () => {
-      window.removeEventListener('message', handler);
+      window.removeEventListener('message', handleTransakEvents);
     };
-  }, []);
+  }, [checkout, provider, tokenAmount, tokenAddress, passport]);
 
   return (
     <Box sx={boxMainStyle(showIframe)}>
@@ -209,14 +192,13 @@
             onCloseButtonClick={() => sendOnRampWidgetCloseEvent()}
           />
         )}
-<<<<<<< HEAD
         footerBackgroundColor="base.color.translucent.emphasis.200"
       >
         <Box sx={containerStyle(showIframe)}>
           <iframe
             title="Transak title"
-            id="transak-iframe"
-            src={url}
+            id={transakIframeId}
+            src={widgetUrl}
             allow="camera;microphone;fullscreen;payment"
             style={{
               height: '100%', width: '100%', border: 'none', position: 'absolute',
@@ -225,21 +207,5 @@
         </Box>
       </SimpleLayout>
     </Box>
-=======
-      footerBackgroundColor="base.color.translucent.emphasis.200"
-    >
-      <Box sx={containerStyle}>
-        <iframe
-          title="Transak title"
-          id="transak-iframe"
-          src={widgetUrl}
-          allow="camera;microphone;fullscreen;payment"
-          style={{
-            height: '100%', width: '100%', border: 'none', position: 'absolute',
-          }}
-        />
-      </Box>
-    </SimpleLayout>
->>>>>>> bdfd19ce
   );
 }