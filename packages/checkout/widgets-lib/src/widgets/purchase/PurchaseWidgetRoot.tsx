import {
  IMTBLWidgetEvents,
  PurchaseWidgetParams,
  WidgetConfiguration,
  WidgetProperties,
  WidgetTheme,
  WidgetType,
} from '@imtbl/checkout-sdk';
import React, { Suspense } from 'react';
import { Base } from '../BaseWidgetRoot';
import i18n from '../../i18n';
import { CustomAnalyticsProvider } from '../../context/analytics-provider/CustomAnalyticsProvider';
import { ThemeProvider } from '../../components/ThemeProvider/ThemeProvider';
import { HandoverProvider } from '../../context/handover-context/HandoverProvider';
import { ProvidersContextProvider } from '../../context/providers-context/ProvidersContext';
import { LoadingView } from '../../views/loading/LoadingView';
import PurchaseWidget from './PurchaseWidget';
import { deduplicateItems } from './functions/deduplicateItems';
import { isValidArray } from './functions/isValidArray';

export class Purchase extends Base<WidgetType.PURCHASE> {
  protected eventTopic: IMTBLWidgetEvents = IMTBLWidgetEvents.IMTBL_PURCHASE_WIDGET_EVENT;

  protected getValidatedProperties({
    config,
  }: WidgetProperties<WidgetType.PURCHASE>): WidgetProperties<WidgetType.PURCHASE> {
    let validatedConfig: WidgetConfiguration | undefined;

    if (config) {
      validatedConfig = config;
      if (config.theme === WidgetTheme.LIGHT) {
        validatedConfig.theme = WidgetTheme.LIGHT;
      } else {
        validatedConfig.theme = WidgetTheme.DARK;
      }
    }

    return {
      config: validatedConfig,
    };
  }

  protected getValidatedParameters(
    params: PurchaseWidgetParams,
  ): PurchaseWidgetParams {
    const validatedParams = params;

    if (!params.environmentId) {
      // eslint-disable-next-line no-console
      console.warn('[IMTBL]: invalid "environmentId" widget input');
      validatedParams.environmentId = '';
    }
<<<<<<< HEAD
=======

    if (!isValidArray(params.items)) {
      // eslint-disable-next-line no-console
      console.warn('[IMTBL]: invalid "items" widget input.');
      validatedParams.items = [];
    }
>>>>>>> fcedd20b

    return {
      ...validatedParams,
      items: deduplicateItems(params.items),
    };
  }

  protected render() {
    if (!this.reactRoot) return;

    const { t } = i18n;

    this.reactRoot.render(
      <React.StrictMode>
        <CustomAnalyticsProvider checkout={this.checkout}>
          <ThemeProvider id="purchase-container" config={this.strongConfig()}>
            <HandoverProvider>
              <ProvidersContextProvider
                initialState={{
                  checkout: this.checkout,
                }}
              >
                <Suspense
                  fallback={
                    <LoadingView loadingText={t('views.LOADING_VIEW.text')} />
                }
                >
                  <PurchaseWidget
                    config={this.strongConfig()}
                    environmentId={this.parameters.environmentId}
<<<<<<< HEAD
=======
                    items={this.parameters.items!}
>>>>>>> fcedd20b
                  />
                </Suspense>
              </ProvidersContextProvider>
            </HandoverProvider>
          </ThemeProvider>
        </CustomAnalyticsProvider>
      </React.StrictMode>,
    );
  }
}<|MERGE_RESOLUTION|>--- conflicted
+++ resolved
@@ -50,15 +50,12 @@
       console.warn('[IMTBL]: invalid "environmentId" widget input');
       validatedParams.environmentId = '';
     }
-<<<<<<< HEAD
-=======
 
     if (!isValidArray(params.items)) {
       // eslint-disable-next-line no-console
       console.warn('[IMTBL]: invalid "items" widget input.');
       validatedParams.items = [];
     }
->>>>>>> fcedd20b
 
     return {
       ...validatedParams,
@@ -89,10 +86,7 @@
                   <PurchaseWidget
                     config={this.strongConfig()}
                     environmentId={this.parameters.environmentId}
-<<<<<<< HEAD
-=======
                     items={this.parameters.items!}
->>>>>>> fcedd20b
                   />
                 </Suspense>
               </ProvidersContextProvider>
