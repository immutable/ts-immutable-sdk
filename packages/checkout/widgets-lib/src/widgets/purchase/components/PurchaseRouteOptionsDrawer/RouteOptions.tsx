--- conflicted
+++ resolved
@@ -96,27 +96,17 @@
       {(directCryptoPayRoutes && directCryptoPayRoutes.length > 0)
       && (directCryptoPayRoutes?.map((routeData: DirectCryptoPayData, index) => (
         <DirectCryptoPayOption
-<<<<<<< HEAD
-          // eslint-disable-next-line max-len
-          key={`direct-crypto-pay-option-${routeData.amountData.fromToken.chainId}-${routeData.amountData.fromToken.address}`}
-=======
           key={`direct-crypto-pay-option-${routeData.amountData.fromToken.chainId}-`
                + `${routeData.amountData.fromToken.address}`}
->>>>>>> e48ae40b
           size={size}
           routeData={routeData}
           chains={chains}
           onClick={() => onDirectCryptoPayClick(routeData, index)}
           isFastest={index === 0}
-<<<<<<< HEAD
-          // eslint-disable-next-line max-len
-          selected={index === selectedIndex && (selectedRouteType === DirectCryptoPayOptionType.IMMUTABLE_ZKEVM || !selectedRouteType)}
-=======
           selected={
             index === selectedIndex
             && (selectedRouteType === DirectCryptoPayOptionType.IMMUTABLE_ZKEVM || !selectedRouteType)
           }
->>>>>>> e48ae40b
           rc={<motion.div variants={listItemVariants} />}
         />
       )))}
@@ -129,11 +119,7 @@
           routeData={routeData}
           chains={chains}
           onClick={() => onRouteClick(routeData, index)}
-<<<<<<< HEAD
-          isFastest={index === 0}
-=======
           isFastest={directCryptoPayRoutes && directCryptoPayRoutes.length > 0 ? false : index === 0}
->>>>>>> e48ae40b
           selected={index === selectedIndex && selectedRouteType === SquidRouteOptionType.SQUID_ROUTE}
           rc={<motion.div variants={listItemVariants} />}
         />
