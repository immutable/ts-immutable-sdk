import {
  Badge,
  Body,
  centerFlexChildren,
  hFlex,
  Icon,
  MenuItem,
  MenuItemSize,
  Stack,
  Sticker,
} from '@biom3/react';
import { ReactElement } from 'react';
import { useTranslation } from 'react-i18next';
import { Chain } from '../../../../lib/squid/types';
import { getDurationFormatted } from '../../../../functions/getDurationFormatted';
import { getFormattedAmounts } from '../../../../functions/getFormattedNumber';
import { DirectCryptoPayData } from '../../types';
import { getRouteAndTokenBalancesForDirectCryptoPay } from '../../functions/getRouteAndBalancesForDirectCryptoPay';

export interface DirectCryptoPayOptionProps<
    RC extends ReactElement | undefined = undefined,
  > {
  routeData: DirectCryptoPayData;
  chains: Chain[] | null;
  onClick: (route: DirectCryptoPayData) => void;
  disabled?: boolean;
  isFastest?: boolean;
  size?: MenuItemSize;
  rc?: RC;
  selected?: boolean;
}

export function DirectCryptoPayOption<RC extends ReactElement | undefined = undefined>({
  routeData,
  onClick,
  chains,
  disabled = false,
  isFastest = false,
  size = 'small',
  rc = <span />,
  selected = false,
}: DirectCryptoPayOptionProps<RC>) {
  const { t } = useTranslation();
  const { fromToken } = routeData.amountData;
  const estimate = 0;
  const gasTokenSymbol = 'IMX';
  const totalFeesUsd = 0;

  const chain = chains?.find((c) => c.id === fromToken.chainId);

  const estimatedDurationFormatted = getDurationFormatted(
    estimate,
    t('views.PURCHASE.routeSelection.minutesText'),
    t('views.PURCHASE.routeSelection.minuteText'),
    t('views.PURCHASE.routeSelection.secondsText'),
  );

  const {
    routeBalanceUsd,
  } = getRouteAndTokenBalancesForDirectCryptoPay(routeData);

  const handleClick = () => {
    onClick(routeData);
  };

  const menuItemProps = {
    selected,
    disabled,
    emphasized: true,
    rc,
    size,
    onClick: disabled ? undefined : handleClick,
  };

  return (
    <MenuItem {...menuItemProps}>
      <MenuItem.Label>
        {' '}
        {fromToken.name}
        {' '}
        {t('views.PURCHASE.routeOption.on')}
        {' '}
        {chain?.name}
      </MenuItem.Label>

      {chain && (
      <Sticker position={{ x: 'right', y: 'bottom' }}>
        <Sticker.FramedImage
          use={<img src={chain.iconUrl} alt={chain.name} />}
          size="xSmall"
        />

        <MenuItem.FramedImage
          circularFrame
          use={<img src={fromToken.iconUrl} alt={fromToken.name} />}
        />
      </Sticker>
      )}

      <MenuItem.Caption>
        {`${t('views.PURCHASE.fees.balance')} ${t('views.PURCHASE.fees.fiatPricePrefix')}${routeBalanceUsd}`}
        {routeData.isInsufficientGas && (
          <>
            <br />
            <span style={{ color: '#FF637F' }}>
              {t('views.PURCHASE.noGasRouteMessage', {
                token: gasTokenSymbol,
              })}
            </span>
          </>
        )}
      </MenuItem.Caption>

      <MenuItem.BottomSlot>
        <MenuItem.BottomSlot.Divider />
        <Stack
          rc={<span />}
          direction="row"
          justifyContent="space-between"
          sx={{
            w: '100%',
          }}
        >
          <Body
            sx={{
              ...hFlex,
              ...centerFlexChildren,
              gap: 'base.spacing.x1',
              c: 'base.color.text.body.secondary',
            }}
            size="xSmall"
          >
            <Icon
              icon="Countdown"
              sx={{
                w: 'base.icon.size.200',
                fill: 'base.color.text.body.secondary',
              }}
              variant="bold"
            />
            {estimatedDurationFormatted}
            {' '}
            |
            {' '}
            {
              `${t('views.PURCHASE.fees.fee')} 
              ${t('views.PURCHASE.fees.fiatPricePrefix')}${getFormattedAmounts(totalFeesUsd)}`
            }
          </Body>

          <Body size="xSmall" sx={{ ...hFlex, ...centerFlexChildren }}>
            {isFastest && (
            <Badge
              badgeContent={t('views.PURCHASE.routeSelection.fastestBadge')}
              variant="emphasis"
              sx={{ mr: 'base.spacing.x2' }}
            />
            )}
<<<<<<< HEAD
            {
                `${t('views.PURCHASE.fees.fee')} 
                ${t('views.PURCHASE.fees.fiatPricePrefix')}${getFormattedAmounts(totalFeesUsd)}`
              }
=======
>>>>>>> e48ae40b
          </Body>
        </Stack>
      </MenuItem.BottomSlot>
    </MenuItem>
  );
}<|MERGE_RESOLUTION|>--- conflicted
+++ resolved
@@ -156,13 +156,6 @@
               sx={{ mr: 'base.spacing.x2' }}
             />
             )}
-<<<<<<< HEAD
-            {
-                `${t('views.PURCHASE.fees.fee')} 
-                ${t('views.PURCHASE.fees.fiatPricePrefix')}${getFormattedAmounts(totalFeesUsd)}`
-              }
-=======
->>>>>>> e48ae40b
           </Body>
         </Stack>
       </MenuItem.BottomSlot>
