--- conflicted
+++ resolved
@@ -16,9 +16,6 @@
     return null;
   }
 
-<<<<<<< HEAD
-  const totalQty = items?.reduce((sum, item: PurchaseItem) => sum + item.qty, 0) || 0;
-=======
   const { purchaseState: { quote } } = useContext(PurchaseContext);
   const { cryptoFiatState: { conversions } } = useContext(CryptoFiatContext);
 
@@ -26,6 +23,8 @@
   const [fiatPrice, setFiatPrice] = useState<string | undefined>(undefined);
 
   const item = items[0];
+
+  const totalQty = items?.reduce((sum, purchaseItem: PurchaseItem) => sum + purchaseItem.qty, 0) || 0;
 
   useEffect(() => {
     if (!quote?.totalCurrencyAmount || !conversions) return;
@@ -39,7 +38,6 @@
     setFiatPrice(fiatPriceConversion);
     setDetailsLoading(false);
   }, [quote, conversions]);
->>>>>>> 2211e969
 
   return (
     <Stack sx={{ gap: '0', alignItems: 'center' }}>
