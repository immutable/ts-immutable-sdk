--- conflicted
+++ resolved
@@ -38,7 +38,6 @@
 import { RouteOptionsDrawer } from '../components/PurchaseRouteOptionsDrawer/RouteOptionsDrawer';
 import { PurchaseSelectedRouteOption } from '../components/PurchaseSelectedRouteOption';
 import { PurchaseSelectedWallet } from '../components/PurchaseSelectedWallet';
-<<<<<<< HEAD
 import { PurchaseActions, PurchaseContext } from '../context/PurchaseContext';
 import { useHandoverConfig, PurchaseHandoverStep } from '../hooks/useHandoverConfig';
 import { sendConnectProviderSuccessEvent, sendPurchaseSuccessEvent } from '../PurchaseWidgetEvents';
@@ -47,12 +46,6 @@
 } from '../types';
 import { ViewActions, ViewContext } from '../../../context/view-context/ViewContext';
 import { PurchaseWidgetViews } from '../../../context/view-context/PurchaseViewContextTypes';
-=======
-import { PurchaseContext } from '../context/PurchaseContext';
-import { useHandoverConfig, PurchaseHandoverStep } from '../hooks/useHandoverConfig';
-import { sendConnectProviderSuccessEvent, sendPurchaseSuccessEvent } from '../PurchaseWidgetEvents';
-import { DirectCryptoPayData } from '../types';
->>>>>>> e48ae40b
 
 interface PurchaseProps {
   checkout: Checkout;
@@ -80,11 +73,8 @@
   const [selectedDirectCryptoPayRoute, setSelectedDirectCryptoPayRoute] = useState<
   DirectCryptoPayData | undefined
   >(undefined);
-<<<<<<< HEAD
   // eslint-disable-next-line max-len
   const [selectedRouteType, setSelectedRouteType] = useState<SquidRouteOptionType | DirectCryptoPayOptionType | FiatOptionType | undefined>(undefined);
-=======
->>>>>>> e48ae40b
 
   const [fetchingRoutes, setFetchingRoutes] = useState(false);
   const [insufficientBalance, setInsufficientBalance] = useState(false);
@@ -98,17 +88,12 @@
     },
   } = useContext(PurchaseContext);
 
-<<<<<<< HEAD
   const { viewDispatch } = useContext(ViewContext);
 
   const { cryptoFiatDispatch } = useContext(CryptoFiatContext);
 
   const { purchaseDispatch } = useContext(PurchaseContext);
 
-=======
-  const { cryptoFiatDispatch } = useContext(CryptoFiatContext);
-
->>>>>>> e48ae40b
   const {
     eventTargetState: { eventTarget },
   } = useContext(EventTargetContext);
@@ -125,11 +110,7 @@
   } = useProvidersContext();
 
   const {
-<<<<<<< HEAD
-    fetchRoutes, getRoute, getFromAmountData, hasSufficientBalance,
-=======
     fetchRoutes, getRoute, getFromAmountData, hasSufficientBalance, hasSufficientGas,
->>>>>>> e48ae40b
   } = useRoutes();
   const { providers } = useInjectedProviders({ checkout });
 
@@ -163,7 +144,6 @@
       providerInfo,
     );
   };
-<<<<<<< HEAD
 
   const handleRouteClick = (route: RouteData) => {
     setShowOptionsDrawer(false);
@@ -190,23 +170,6 @@
     setSelectedRouteData(undefined);
     setSelectedDirectCryptoPayRoute(undefined);
     setSelectedRouteType(FiatOptionType.CREDIT);
-=======
-
-  const handleRouteClick = (route: RouteData) => {
-    setShowOptionsDrawer(false);
-    setShowPayWithWalletDrawer(false);
-    setShowDeliverToWalletDrawer(false);
-    setSelectedRouteData(route);
-    setSelectedDirectCryptoPayRoute(undefined);
-  };
-
-  const handleDirectCryptoPayClick = (route: DirectCryptoPayData) => {
-    setShowOptionsDrawer(false);
-    setShowPayWithWalletDrawer(false);
-    setShowDeliverToWalletDrawer(false);
-    setSelectedRouteData(undefined);
-    setSelectedDirectCryptoPayRoute(route);
->>>>>>> e48ae40b
   };
 
   useEffect(() => {
@@ -241,11 +204,7 @@
 
         if (token && balance) {
           const directCryptoRoute = {
-<<<<<<< HEAD
-            isInsufficientGas: true,
-=======
             isInsufficientGas: !hasSufficientGas(balances, ChainId.IMTBL_ZKEVM_MAINNET.toString(), fromProvider),
->>>>>>> e48ae40b
             amountData: {
               fromToken: token,
               fromAmount: tokenAmount,
@@ -309,17 +268,12 @@
   }, [quote]);
 
   const shouldShowBackButton = showBackButton && onBackButtonClick;
-<<<<<<< HEAD
   const shouldShowOnRampOption = true;
-=======
-  const shouldShowOnRampOption = false;
->>>>>>> e48ae40b
   const showSwapOption = true;
   const showBridgeOption = true;
 
   const squidMulticallAddress = '0xad6cea45f98444a922a2b4fe96b8c90f0862d2f4';
 
-<<<<<<< HEAD
   const handleFiatPayment = async (
     recipientAddress: string,
     tokenAddress: string,
@@ -344,8 +298,6 @@
     });
   };
 
-=======
->>>>>>> e48ae40b
   const handleDirectCryptoPayment = async (
     provider: Web3Provider,
     spenderAddress: string,
@@ -403,7 +355,6 @@
   };
 
   const handleProceedClick = useCallback(async () => {
-<<<<<<< HEAD
     if (!quote || !toAddress) return;
     if (selectedRouteType === FiatOptionType.CREDIT) {
       handleFiatPayment(toAddress, quote.currency.address);
@@ -411,11 +362,7 @@
     }
 
     if (!squid || !tokens || !toAddress || !fromAddress || !fromProvider || !fromProviderInfo || !quote) return;
-    if (!selectedRouteData && !selectedRouteData) return;
-=======
-    if (!squid || !tokens || !toAddress || !fromAddress || !fromProvider || !fromProviderInfo || !quote) return;
     if (!selectedRouteData && !selectedDirectCryptoPayRoute) return;
->>>>>>> e48ae40b
 
     if (selectedDirectCryptoPayRoute === undefined) {
       if (!selectedRouteData) return;
@@ -426,7 +373,6 @@
         squidMulticallAddress,
         toAddress,
       );
-<<<<<<< HEAD
       if (!signResponse) return;
       purchaseDispatch({
         payload: {
@@ -434,8 +380,6 @@
           signResponse: signResponse.signResponse,
         },
       });
-=======
->>>>>>> e48ae40b
 
       const updatedAmountData = getFromAmountData(
         tokens,
@@ -579,20 +523,12 @@
     (!(selectedRouteData || insufficientBalance || selectedDirectCryptoPayRoute))
   );
 
-<<<<<<< HEAD
   const readyToProceed = (!!fromAddress || selectedRouteType === FiatOptionType.CREDIT)
     && !!toAddress
     && !loading
     && ((!!selectedRouteData && !selectedRouteData.isInsufficientGas)
     || (!!selectedDirectCryptoPayRoute && !selectedDirectCryptoPayRoute.isInsufficientGas)
     || (selectedRouteType === FiatOptionType.CREDIT));
-=======
-  const readyToProceed = !!fromAddress
-    && !!toAddress
-    && !loading
-    && ((!!selectedRouteData && !selectedRouteData.isInsufficientGas)
-    || (!!selectedDirectCryptoPayRoute && !selectedDirectCryptoPayRoute.isInsufficientGas));
->>>>>>> e48ae40b
 
   const walletOptions = useMemo(
     () => providers
@@ -700,10 +636,7 @@
                 onClick={() => setShowOptionsDrawer(true)}
                 insufficientBalance={insufficientBalance}
                 directCryptoPay={!!selectedDirectCryptoPayRoute}
-<<<<<<< HEAD
                 selectedRouteType={selectedRouteType}
-=======
->>>>>>> e48ae40b
                 showOnrampOption={shouldShowOnRampOption}
               />
             )}
@@ -740,11 +673,7 @@
         visible={showPayWithWalletDrawer}
         walletOptions={walletOptions}
         onClose={() => setShowPayWithWalletDrawer(false)}
-<<<<<<< HEAD
         onPayWithCard={handlePayWithCardClick}
-=======
-        onPayWithCard={() => false}
->>>>>>> e48ae40b
         onConnect={handleWalletConnected}
         insufficientBalance={insufficientBalance}
         showOnRampOption={shouldShowOnRampOption}
@@ -764,11 +693,7 @@
         showDirectCryptoPayOption
         visible={showOptionsDrawer}
         onClose={() => setShowOptionsDrawer(false)}
-<<<<<<< HEAD
         onCardClick={handlePayWithCardClick}
-=======
-        onCardClick={() => false}
->>>>>>> e48ae40b
         onRouteClick={handleRouteClick}
         onDirectCryptoPayClick={handleDirectCryptoPayClick}
         insufficientBalance={insufficientBalance}
