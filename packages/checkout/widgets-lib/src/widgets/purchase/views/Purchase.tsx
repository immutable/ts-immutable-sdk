import {
<<<<<<< HEAD
  ButtCon, Button, MenuItem, Stack,
} from '@biom3/react';
import {
  ChainId,
  Checkout,
  EIP6963ProviderInfo,
  PurchaseItem,
  WalletProviderRdns,
} from '@imtbl/checkout-sdk';
import {
  useCallback,
  useContext,
  useEffect,
  useMemo,
  useState,
} from 'react';
import { Web3Provider } from '@ethersproject/providers';
import { ChainType } from '@0xsquid/squid-types';
import { Environment } from '@imtbl/config';
import { TokenBalance } from '@0xsquid/sdk/dist/types';
import { t } from 'i18next';
=======
  ButtCon,
  Button,
  Stack,
} from '@biom3/react';
import {
  Checkout, WalletProviderRdns,
} from '@imtbl/checkout-sdk';
import {
  useContext, useEffect, useMemo, useState,
} from 'react';
import { useTranslation } from 'react-i18next';
import { RouteOptionsDrawer } from '../../../components/RouteOptionsDrawer/RouteOptionsDrawer';
>>>>>>> 17c10771
import { SimpleLayout } from '../../../components/SimpleLayout/SimpleLayout';
import { useProvidersContext } from '../../../context/providers-context/ProvidersContext';
import { useInjectedProviders } from '../../../lib/hooks/useInjectedProviders';
import { getProviderSlugFromRdns } from '../../../lib/provider';
import { SquidFooter } from '../../../lib/squid/components/SquidFooter';
import { PurchaseDeliverToWalletDrawer } from '../components/PurchaseDeliverToWalletDrawer';
import { PurchaseItemHero } from '../components/PurchaseItemHero';
<<<<<<< HEAD
import { DeliverToWalletDrawer } from '../../../components/WalletDrawer/DeliverToWalletDrawer';
import { SelectedWallet } from '../../../components/SelectedWallet/SelectedWallet';
import { SquidFooter } from '../../../lib/squid/components/SquidFooter';
import { RouteOptionsDrawer } from '../components/RouteOptionsDrawer/RouteOptionsDrawer';
import { PayWithWalletDrawer } from '../../../components/WalletDrawer/PayWithWalletDrawer';
import { useProvidersContext } from '../../../context/providers-context/ProvidersContext';
import { useInjectedProviders } from '../../../lib/hooks/useInjectedProviders';
import { getProviderSlugFromRdns } from '../../../lib/provider/utils';
import { sendConnectProviderSuccessEvent } from '../../add-tokens/AddTokensWidgetEvents';
import { EventTargetContext } from '../../../context/event-target-context/EventTargetContext';
import { RouteData } from '../../../lib/squid/types';
import { useRoutes } from '../../../lib/squid/hooks/useRoutes';
import { fetchBalances } from '../../../lib/squid/functions/fetchBalances';
import { SelectedRouteOption } from '../components/SelectedRouteOption/SelectedRouteOption';
import { convertToNetworkChangeableProvider } from '../../../functions/convertToNetworkChangeableProvider';
import { useExecute } from '../../../lib/squid/hooks/useExecute';
import { useSignOrder } from '../../../lib/hooks/useSignOrder';
import { SignPaymentTypes } from '../../../lib/primary-sales';
import { verifyAndSwitchChain } from '../../../lib/squid/functions/verifyAndSwitchChain';
import { UserJourney } from '../../../context/analytics-provider/SegmentAnalyticsProvider';
import { sendPurchaseSuccessEvent } from '../PurchaseWidgetEvents';
import { getRouteChains } from '../../../lib/squid/functions/getRouteChains';
import { CryptoFiatActions, CryptoFiatContext } from '../../../context/crypto-fiat-context/CryptoFiatContext';
import { DirectCryptoPayData } from '../types';
import { findToken } from '../../../lib/squid/functions/findToken';
import { findBalance } from '../../../lib/squid/functions/findBalance';
import { PurchaseHandoverStep, useHandoverConfig } from '../hooks/useHandoverConfig';
import { getDurationFormatted } from '../../../functions/getDurationFormatted';
=======
import { PurchasePayWithWalletDrawer } from '../components/PurchasePayWithWalletDrawer';
import { PurchaseSelectedRouteOption } from '../components/PurchaseSelectedRouteOption';
import { PurchaseSelectedWallet } from '../components/PurchaseSelectedWallet';
import { PurchaseContext } from '../context/PurchaseContext';
import { CryptoFiatContext, CryptoFiatActions } from '../../../context/crypto-fiat-context/CryptoFiatContext';
>>>>>>> 17c10771

interface PurchaseProps {
  checkout: Checkout;
  environmentId: string;
  showBackButton?: boolean;
  onCloseButtonClick?: () => void;
  onBackButtonClick?: () => void;
}

export function Purchase({
  checkout,
  environmentId,
  onCloseButtonClick,
  showBackButton,
  onBackButtonClick,
}: PurchaseProps) {
<<<<<<< HEAD
  const {
    purchaseState: {
      squid: { squid, chains, tokens },
      items,
      quote,
    },
  } = useContext(PurchaseContext);

  const { cryptoFiatDispatch } = useContext(CryptoFiatContext);

  const {
    fetchRoutes, getRoute, getFromAmountData, hasSufficientBalance,
  } = useRoutes();

  const [showOptionsDrawer, setShowOptionsDrawer] = useState(false);
  const [showPayWithDrawer, setShowPayWithDrawer] = useState(false);
  const [showDeliverToDrawer, setShowDeliverToDrawer] = useState(false);

  const [selectedRouteData, setSelectedRouteData] = useState<RouteData | undefined>(undefined);
  const [fetchingRoutes, setFetchingRoutes] = useState(false);
  const [isFundingNeeded, setIsFundingNeeded] = useState<boolean | undefined>(undefined);

  const [insufficientBalance, setInsufficientBalance] = useState(false);

  const [balances, setBalances] = useState<TokenBalance[]>([]);
  const [routes, setRoutes] = useState<RouteData[]>([]);
  const [directCryptoPayRoutes, setDirectCryptoPayRoutes] = useState<DirectCryptoPayData[]>([]);
  // eslint-disable-next-line max-len
  const [selectedDirectCryptoPayRoute, setSelectedDirectCryptoPayRoute] = useState<DirectCryptoPayData | undefined>(undefined);

  const {
    eventTargetState: { eventTarget },
  } = useContext(EventTargetContext);

  const {
    providersState: {
      fromProviderInfo,
      fromProvider,
      toProviderInfo,
      fromAddress,
      toAddress,
    },
  } = useProvidersContext();
  const { providers } = useInjectedProviders({ checkout });

  const {
    getAllowance, approve, execute, getStatus, waitForReceipt,
  } = useExecute(UserJourney.PURCHASE, (err) => {
=======
  const [showPayWithWalletDrawer, setShowPayWithWalletDrawer] = useState(false);
  const [showDeliverToWalletDrawer, setShowDeliverToWalletDrawer] = useState(false);
  const [showOptionsDrawer, setShowOptionsDrawer] = useState(false);

  const {
    purchaseState: {
      items, selectedToken, chains, quote,
    },
  } = useContext(PurchaseContext);
  const { providers } = useInjectedProviders({ checkout });
  const {
    providersState: {
      fromProviderInfo,
      toProviderInfo,
      fromAddress,
      toAddress,
      lockedToProvider,
    },
  } = useProvidersContext();

  const { cryptoFiatDispatch } = useContext(CryptoFiatContext);

  const { t } = useTranslation();

  useEffect(() => {
>>>>>>> 17c10771
    // eslint-disable-next-line no-console
    console.log('useExecute err', err);
  });

  const walletOptions = useMemo(
    () => providers
    // TODO: Check if must filter passport on L1
      .map((detail) => {
        if (detail.info.rdns === WalletProviderRdns.PASSPORT) {
          return {
            ...detail,
            info: {
              ...detail.info,
              name: getProviderSlugFromRdns(detail.info.rdns).replace(
                /^\w/,
                (c) => c.toUpperCase(),
              ),
            },
          };
        }
        return detail;
      }),
    [providers],
  );

  const { showHandover } = useHandoverConfig(checkout.config.environment);

  const handleWalletConnected = (
    providerType: 'from' | 'to',
    provider: Web3Provider,
    providerInfo: EIP6963ProviderInfo,
  ) => {
    sendConnectProviderSuccessEvent(
      eventTarget,
      providerType,
      provider,
      providerInfo,
    );
  };

  const handleRouteClick = (route: RouteData) => {
    setShowOptionsDrawer(false);
    setShowPayWithDrawer(false);
    setShowDeliverToDrawer(false);
    setSelectedRouteData(route);
    setSelectedDirectCryptoPayRoute(undefined);
  };

  const handleDirectCryptoPayClick = (route: DirectCryptoPayData) => {
    setShowOptionsDrawer(false);
    setShowPayWithDrawer(false);
    setShowDeliverToDrawer(false);
    setSelectedRouteData(undefined);
    setSelectedDirectCryptoPayRoute(route);
  };

  useEffect(() => {
    setRoutes([]);
    setInsufficientBalance(false);
    setSelectedRouteData(undefined);
  }, [fromAddress]);

  useEffect(() => {
    setRoutes([]);
    setInsufficientBalance(false);
    setSelectedRouteData(undefined);

    if (!squid || !quote || !tokens || balances?.length === 0) return;

    (async () => {
      const tokenAddress = quote.currency.address;
      const tokenAmount = String(quote.totalCurrencyAmount);

      const isSufficientBalance = hasSufficientBalance(
        balances,
        tokenAddress,
        ChainId.IMTBL_ZKEVM_MAINNET.toString(),
        tokenAmount,
      );
      setIsFundingNeeded(!isSufficientBalance);

      if (isSufficientBalance) {
        const token = findToken(tokens, tokenAddress, ChainId.IMTBL_ZKEVM_MAINNET.toString());
        const balance = findBalance(balances, tokenAddress, ChainId.IMTBL_ZKEVM_MAINNET.toString());

        if (token && balance) {
          setDirectCryptoPayRoutes([{
            isInsufficientGas: true,
            amountData: {
              fromToken: token,
              fromAmount: tokenAmount,
              toToken: token,
              toAmount: tokenAmount,
              balance,
              additionalBuffer: 0,
            },
          }]);
        }
      }
      setFetchingRoutes(true);

      const availableRoutes = await fetchRoutes(
        squid,
        tokens,
        balances,
        ChainId.IMTBL_ZKEVM_MAINNET.toString(),
        tokenAddress,
        tokenAmount,
        5,
        1000,
        true,
      );
      setFetchingRoutes(false);
      setRoutes(availableRoutes);
      setInsufficientBalance(availableRoutes.length === 0);
    }
    )();
  }, [quote, balances, squid]);

  useEffect(() => {
    if (!squid || !chains || !fromProvider) return;

    (async () => {
      const updatedBalances = await fetchBalances(squid, chains, fromProvider);
      setBalances(updatedBalances);
    })();
  }, [squid, chains, fromProvider]);

  useEffect(() => {
    if (!selectedRouteData && routes.length > 0) {
      setSelectedRouteData(routes[0]);
    }
  }, [routes]);

  useEffect(() => {
    if (!quote) return;

    const tokenSymbols = Object
      .values(quote.quote.totalAmount)
      .map((price) => price.currency);

    cryptoFiatDispatch({
      payload: {
        type: CryptoFiatActions.SET_TOKEN_SYMBOLS,
        tokenSymbols,
      },
    });
  }, [quote]);

  const shouldShowBackButton = showBackButton && onBackButtonClick;
  const shouldShowOnRampOption = false;
  const showSwapOption = true;
  const showBridgeOption = true;

  const { signWithPostHooks, sign } = useSignOrder({
    environmentId,
    provider: fromProvider,
    items,
    recipientAddress: toAddress || '',
    environment: checkout?.config.environment || Environment.SANDBOX,
    waitFulfillmentSettlements: false,
  });

  const squidMulticallAddress = '0xad6cea45f98444a922a2b4fe96b8c90f0862d2f4';
  const handleDirectCryptoPayment = async (
    provider: Web3Provider,
    spenderAddress: string,
    recipientAddress: string,
    tokenAddress: string,
  ) => {
    const signResponse = await sign(
      SignPaymentTypes.CRYPTO,
      tokenAddress,
      spenderAddress,
      recipientAddress,
    );
    if (!signResponse) return;
    const signer = provider.getSigner();
    if (!signer) return;

    showHandover(PurchaseHandoverStep.PREPARING, {});

    const gasPrice = await provider.getGasPrice();

    const approveTxn = signResponse.transactions.find(
      (txn) => txn.methodCall.startsWith('approve'),
    );
    if (!approveTxn) return;
    showHandover(PurchaseHandoverStep.REQUEST_APPROVAL, {});

    const approveTxnResponse = await signer.sendTransaction({
      to: approveTxn.tokenAddress,
      data: approveTxn.rawData,
      gasPrice,
      gasLimit: approveTxn.gasEstimate,
    });
    const approveReceipt = await waitForReceipt(provider, approveTxnResponse.hash);
    if (!approveReceipt) {
      return;
    }
    showHandover(PurchaseHandoverStep.APPROVAL_CONFIRMED, {});

    const executeTxn = signResponse.transactions.find(
      (txn) => txn.methodCall.startsWith('execute'),
    );
    if (!executeTxn) return;
    showHandover(PurchaseHandoverStep.REQUEST_EXECUTION, {});

    const executeTxnResponse = await signer.sendTransaction({
      to: executeTxn.tokenAddress,
      data: executeTxn.rawData,
      gasPrice,
      gasLimit: executeTxn.gasEstimate,
    });
    const executeReceipt = await waitForReceipt(provider, executeTxnResponse.hash);
    if (executeReceipt?.status === 1) {
      showHandover(PurchaseHandoverStep.SUCCESS_ZKEVM, { transactionHash: executeTxnResponse.hash });
    }
  };

  const handleProceedClick = useCallback(async () => {
    // eslint-disable-next-line max-len
    if (!squid || !tokens || !toAddress || !fromAddress || !fromProvider || !fromProviderInfo || !quote) return;
    if (!selectedRouteData && isFundingNeeded) return;

    if (selectedDirectCryptoPayRoute === undefined) {
      if (!selectedRouteData) return;

<<<<<<< HEAD
      const signResponse = await signWithPostHooks(
        SignPaymentTypes.CRYPTO,
        quote.currency.address,
        squidMulticallAddress,
        toAddress,
      );

      const updatedAmountData = getFromAmountData(
        tokens,
        selectedRouteData.amountData.balance,
        String(quote.totalCurrencyAmount),
        ChainId.IMTBL_ZKEVM_MAINNET.toString(),
        quote.currency.address,
        selectedRouteData.amountData.additionalBuffer,
      );
      if (!updatedAmountData) return;

      const postHooks = signResponse?.postHooks ? {
        chainType: ChainType.EVM,
        calls: signResponse.postHooks,
        provider: 'Immutable Primary Sales',
        description: 'Perform Primary Sales NFT checkout',
        logoURI: 'https://explorer.immutable.com/assets/configs/network_icon.svg',
      } : undefined;

      const route = (await getRoute(
        squid,
        updatedAmountData?.fromToken,
        updatedAmountData?.toToken,
        toAddress,
        updatedAmountData.fromAmount,
        updatedAmountData.toAmount,
        fromAddress,
        false,
        postHooks,
      ))?.route;

      if (!route) return;

      const currentFromAddress = await fromProvider.getSigner().getAddress();
      const { fromChain, toChain } = getRouteChains(chains, route);

      if (currentFromAddress !== fromAddress) {
        return;
      }

      showHandover(PurchaseHandoverStep.PREPARING, {});

      const changeableProvider = await convertToNetworkChangeableProvider(
        fromProvider,
      );

      const verifyChainResult = await verifyAndSwitchChain(
        changeableProvider,
        route.route.params.fromChain,
      );

      if (!verifyChainResult.isChainCorrect) {
        return;
      }

      const allowance = await getAllowance(changeableProvider, route);
      const { fromAmount } = route.route.params;

      // eslint-disable-next-line no-console
      console.log('allowance', allowance);

      if (!allowance || allowance?.lt(fromAmount)) {
        showHandover(PurchaseHandoverStep.REQUEST_APPROVAL, {});

        const approveTxnReceipt = await approve(fromProviderInfo, changeableProvider, route);

        if (!approveTxnReceipt) {
          return;
        }

        showHandover(PurchaseHandoverStep.APPROVAL_CONFIRMED, {});
      }

      showHandover(PurchaseHandoverStep.REQUEST_EXECUTION, {});

      const executeTxnReceipt = await execute(squid, fromProviderInfo, changeableProvider, route);

      // eslint-disable-next-line no-console
      console.log('executeTxnReceipt', executeTxnReceipt);

      if (!executeTxnReceipt) {
        return;
      }

      const fundingMethod = fromChain !== toChain ? 'squid' : 'direct';

      sendPurchaseSuccessEvent(eventTarget, executeTxnReceipt.transactionHash, fundingMethod);

      if (toChain === fromChain) {
        showHandover(PurchaseHandoverStep.SUCCESS_ZKEVM, { transactionHash: executeTxnReceipt.transactionHash });
        return;
      }

      const formattedDuration = selectedRouteData
        ? getDurationFormatted(
          selectedRouteData.route.route.estimate.estimatedRouteDuration,
          t('views.PURCHASE.routeSelection.minutesText'),
          t('views.PURCHASE.routeSelection.minuteText'),
          t('views.PURCHASE.routeSelection.secondsText'),
        )
        : '';

      showHandover(PurchaseHandoverStep.EXECUTING, {
        routeDuration: formattedDuration,
        transactionHash: executeTxnReceipt.transactionHash,
      });

      const status = await getStatus(squid, executeTxnReceipt.transactionHash);
      const axelarscanUrl = `https://axelarscan.io/gmp/${executeTxnReceipt?.transactionHash}`;

      // eslint-disable-next-line no-console
      console.log('status', status);
      // eslint-disable-next-line no-console
      console.log('axelarscanUrl', axelarscanUrl);

      if (status?.squidTransactionStatus === 'success') {
        showHandover(PurchaseHandoverStep.SUCCESS, { axelarscanUrl });
      } else if (status?.squidTransactionStatus === 'needs_gas') {
        showHandover(PurchaseHandoverStep.NEEDS_GAS, { axelarscanUrl });
      } else if (status?.squidTransactionStatus === 'partial_success') {
        showHandover(PurchaseHandoverStep.PARTIAL_SUCCESS, { axelarscanUrl });
      } else {
        showHandover(PurchaseHandoverStep.FAIL, { axelarscanUrl });
      }
    } else {
      handleDirectCryptoPayment(fromProvider, fromAddress, toAddress, quote.currency.address);
    }
  }, [
    squid,
    tokens,
    toAddress,
    selectedRouteData,
    fromProvider,
    fromProviderInfo,
    approve,
    getAllowance,
    execute,
  ]);

  const loading = (!!fromAddress || fetchingRoutes) && (
    (!(selectedRouteData || insufficientBalance || isFundingNeeded === false))
  );

  const readyToProceed = !!fromAddress
    && !!toAddress
    && !loading
    && ((!!selectedRouteData && !selectedRouteData.isInsufficientGas) || (isFundingNeeded === false));

  const totalQty = items?.reduce((sum, purchaseItem: PurchaseItem) => sum + purchaseItem.qty, 0) || 0;
=======
  const walletOptions = useMemo(
    () => providers
      .map((detail) => {
        if (detail.info.rdns === WalletProviderRdns.PASSPORT) {
          return {
            ...detail,
            info: {
              ...detail.info,
              name: getProviderSlugFromRdns(detail.info.rdns).replace(
                /^\w/,
                (c) => c.toUpperCase(),
              ),
            },
          };
        }
        return detail;
      }),
    [providers],
  );

  const handleDeliverToWalletClose = () => {
    setShowDeliverToWalletDrawer(false);
  };

  const handleRouteClick = () => {
    setShowOptionsDrawer(false);
    setShowPayWithWalletDrawer(false);
    setShowDeliverToWalletDrawer(false);
  };

  const readyToPay = !!selectedToken && !!fromAddress && !!toAddress;
>>>>>>> 17c10771

  return (
    <SimpleLayout
      containerSx={{ bg: 'transparent' }}
      header={(
        <Stack
          direction="row"
          sx={{
            pos: 'absolute',
            w: '100%',
            top: '0',
            pt: 'base.spacing.x4',
            px: 'base.spacing.x5',
          }}
          justifyContent="flex-start"
        >
          {shouldShowBackButton && (
            <ButtCon
              testId="backButton"
              icon="ArrowBackward"
              variant="tertiary"
              size="small"
              onClick={onBackButtonClick}
            />
          )}
          <ButtCon
            variant="tertiary"
            size="small"
            icon="Close"
            onClick={onCloseButtonClick}
            sx={{ ml: 'auto' }}
          />
        </Stack>
      )}
    >
      <Stack alignItems="center" sx={{ flex: 1 }}>
        <Stack
          testId="topSection"
          sx={{
            flex: 1,
            px: 'base.spacing.x2',
            w: '100%',
            pt: 'base.spacing.x1',
          }}
          justifyContent="center"
          alignItems="center"
        >
          <PurchaseItemHero items={items} />
        </Stack>

        <Stack
          testId="bottomSection"
          sx={{
            alignSelf: 'stretch',
            p: 'base.spacing.x3',
            pb: 'base.spacing.x5',
            bg: 'base.color.neutral.800',
            bradtl: 'base.borderRadius.x8',
            bradtr: 'base.borderRadius.x8',
          }}
          gap="base.spacing.x4"
        >
          <Stack gap="base.spacing.x3">
            {!fromProviderInfo && (
            <PurchaseSelectedWallet
              label={t('views.PURCHASE.walletSelection.from.label')}
              size="small"
              onClick={(event) => {
                event.stopPropagation();
                setShowPayWithWalletDrawer(true);
              }}
            />
            )}

            {fromAddress && (
              <PurchaseSelectedRouteOption
                checkout={checkout}
                routeData={undefined} // TODO
                chains={chains}
                onClick={() => setShowOptionsDrawer(true)}
                insufficientBalance={false} // TODO
                showOnrampOption
              />
            )}

            <PurchaseSelectedWallet
              label={t('views.PURCHASE.walletSelection.to.label')}
              size={toProviderInfo ? 'xSmall' : 'small'}
              providerInfo={{
                ...toProviderInfo,
                address: toAddress,
              }}
              onClick={() => setShowDeliverToWalletDrawer(true)}
              disabled={lockedToProvider}
            />
          </Stack>
          <RouteOptionsDrawer
            checkout={checkout}
            routes={[]}
            visible={showOptionsDrawer}
            onClose={() => setShowOptionsDrawer(false)}
            onCardClick={() => undefined}
            onRouteClick={handleRouteClick}
          />
          <Button
            testId="add-tokens-button"
            size="large"
            variant={readyToPay ? 'primary' : 'secondary'}
            disabled={!readyToPay}
            onClick={() => undefined}
            sx={{ opacity: readyToPay ? 1 : 0.5 }}
          >
            Pay
          </Button>

          <SquidFooter />

        </Stack>
        <Stack
          testId="bottomSection"
          sx={{
            alignSelf: 'stretch',
            p: 'base.spacing.x3',
            pb: 'base.spacing.x5',
            bg: 'base.color.neutral.800',
            bradtl: 'base.borderRadius.x8',
            bradtr: 'base.borderRadius.x8',
          }}
          gap="base.spacing.x4"
        >
          <Stack gap="0px">
            <SelectedWallet
              label="Pay with"
              providerInfo={{
                ...fromProviderInfo,
                address: fromAddress,
              }}
              onClick={(event) => {
                event.stopPropagation();
                setShowPayWithDrawer(true);
              }}
            >
              {fromAddress && (
              <>
                <MenuItem.BottomSlot.Divider
                  sx={fromAddress ? { ml: 'base.spacing.x4' } : undefined}
                />
                <SelectedRouteOption
                  checkout={checkout}
                  loading={loading}
                  chains={chains}
                  routeData={selectedRouteData || (selectedDirectCryptoPayRoute || undefined)}
                  onClick={() => setShowOptionsDrawer(true)}
                  withSelectedWallet={!!fromAddress}
                  insufficientBalance={insufficientBalance}
                  directCryptoPay={!isFundingNeeded}
                  showOnrampOption={shouldShowOnRampOption}
                />
              </>
              )}
            </SelectedWallet>

            <SelectedWallet
              label="Deliver to"
              providerInfo={{
                ...toProviderInfo,
                address: toAddress,
              }}
              onClick={() => setShowDeliverToDrawer(true)}
            />
          </Stack>

          <Button
            testId="add-tokens-button"
            size="large"
            variant={readyToProceed ? 'primary' : 'secondary'}
            disabled={!readyToProceed}
            sx={{ opacity: readyToProceed ? 1 : 0.5 }}
            onClick={handleProceedClick}
          >
            Proceed
          </Button>

          <SquidFooter />

          <PayWithWalletDrawer
            visible={showPayWithDrawer}
            walletOptions={walletOptions}
            onClose={() => setShowPayWithDrawer(false)}
            onPayWithCard={() => false}
            onConnect={handleWalletConnected}
            insufficientBalance={insufficientBalance}
            showOnRampOption={shouldShowOnRampOption}
          />
          <RouteOptionsDrawer
            checkout={checkout}
            routes={routes}
            chains={chains}
            showSwapOption={showSwapOption}
            showBridgeOption={showBridgeOption}
            showDirectCryptoPayOption
            visible={showOptionsDrawer}
            onClose={() => setShowOptionsDrawer(false)}
            onCardClick={() => false}
            onRouteClick={handleRouteClick}
            onDirectCryptoPayClick={handleDirectCryptoPayClick}
            insufficientBalance={insufficientBalance}
            directCryptoPay={!isFundingNeeded}
            directCryptoPayRoutes={directCryptoPayRoutes}
          />
          <DeliverToWalletDrawer
            visible={showDeliverToDrawer}
            walletOptions={walletOptions}
            onClose={() => setShowDeliverToDrawer(false)}
            onConnect={handleWalletConnected}
          />
        </Stack>
      </Stack>

      <PurchasePayWithWalletDrawer
        visible={showPayWithWalletDrawer}
        walletOptions={walletOptions}
        onClose={() => setShowPayWithWalletDrawer(false)}
        onPayWithCard={() => undefined}
        onConnect={() => undefined}
      />
      <PurchaseDeliverToWalletDrawer
        visible={showDeliverToWalletDrawer}
        walletOptions={walletOptions}
        onClose={handleDeliverToWalletClose}
        onConnect={() => undefined}
      />
    </SimpleLayout>
  );
}<|MERGE_RESOLUTION|>--- conflicted
+++ resolved
@@ -1,83 +1,47 @@
+import { ChainType } from '@0xsquid/squid-types';
 import {
-<<<<<<< HEAD
-  ButtCon, Button, MenuItem, Stack,
+  Stack, ButtCon, Button,
 } from '@biom3/react';
+import { Web3Provider } from '@ethersproject/providers';
 import {
-  ChainId,
-  Checkout,
-  EIP6963ProviderInfo,
-  PurchaseItem,
-  WalletProviderRdns,
+  Checkout, WalletProviderRdns, EIP6963ProviderInfo, ChainId,
 } from '@imtbl/checkout-sdk';
+import { Environment } from '@imtbl/config';
+import { t } from 'i18next';
 import {
-  useCallback,
-  useContext,
-  useEffect,
-  useMemo,
-  useState,
+  useContext, useState, useMemo, useEffect, useCallback,
 } from 'react';
-import { Web3Provider } from '@ethersproject/providers';
-import { ChainType } from '@0xsquid/squid-types';
-import { Environment } from '@imtbl/config';
 import { TokenBalance } from '@0xsquid/sdk/dist/types';
-import { t } from 'i18next';
-=======
-  ButtCon,
-  Button,
-  Stack,
-} from '@biom3/react';
-import {
-  Checkout, WalletProviderRdns,
-} from '@imtbl/checkout-sdk';
-import {
-  useContext, useEffect, useMemo, useState,
-} from 'react';
-import { useTranslation } from 'react-i18next';
-import { RouteOptionsDrawer } from '../../../components/RouteOptionsDrawer/RouteOptionsDrawer';
->>>>>>> 17c10771
 import { SimpleLayout } from '../../../components/SimpleLayout/SimpleLayout';
+import { UserJourney } from '../../../context/analytics-provider/SegmentAnalyticsProvider';
+import { CryptoFiatContext, CryptoFiatActions } from '../../../context/crypto-fiat-context/CryptoFiatContext';
+import { EventTargetContext } from '../../../context/event-target-context/EventTargetContext';
 import { useProvidersContext } from '../../../context/providers-context/ProvidersContext';
+import { convertToNetworkChangeableProvider } from '../../../functions/convertToNetworkChangeableProvider';
+import { getDurationFormatted } from '../../../functions/getDurationFormatted';
 import { useInjectedProviders } from '../../../lib/hooks/useInjectedProviders';
 import { getProviderSlugFromRdns } from '../../../lib/provider';
 import { SquidFooter } from '../../../lib/squid/components/SquidFooter';
+import { fetchBalances } from '../../../lib/squid/functions/fetchBalances';
+import { findBalance } from '../../../lib/squid/functions/findBalance';
+import { findToken } from '../../../lib/squid/functions/findToken';
+import { getRouteChains } from '../../../lib/squid/functions/getRouteChains';
+import { verifyAndSwitchChain } from '../../../lib/squid/functions/verifyAndSwitchChain';
+import { useExecute } from '../../../lib/squid/hooks/useExecute';
+import { useRoutes } from '../../../lib/squid/hooks/useRoutes';
+import { RouteData } from '../../../lib/squid/types';
+import { useSignOrder } from '../../../lib/hooks/useSignOrder';
+import { SignPaymentTypes } from '../../../lib/primary-sales';
 import { PurchaseDeliverToWalletDrawer } from '../components/PurchaseDeliverToWalletDrawer';
 import { PurchaseItemHero } from '../components/PurchaseItemHero';
-<<<<<<< HEAD
-import { DeliverToWalletDrawer } from '../../../components/WalletDrawer/DeliverToWalletDrawer';
-import { SelectedWallet } from '../../../components/SelectedWallet/SelectedWallet';
-import { SquidFooter } from '../../../lib/squid/components/SquidFooter';
-import { RouteOptionsDrawer } from '../components/RouteOptionsDrawer/RouteOptionsDrawer';
-import { PayWithWalletDrawer } from '../../../components/WalletDrawer/PayWithWalletDrawer';
-import { useProvidersContext } from '../../../context/providers-context/ProvidersContext';
-import { useInjectedProviders } from '../../../lib/hooks/useInjectedProviders';
-import { getProviderSlugFromRdns } from '../../../lib/provider/utils';
-import { sendConnectProviderSuccessEvent } from '../../add-tokens/AddTokensWidgetEvents';
-import { EventTargetContext } from '../../../context/event-target-context/EventTargetContext';
-import { RouteData } from '../../../lib/squid/types';
-import { useRoutes } from '../../../lib/squid/hooks/useRoutes';
-import { fetchBalances } from '../../../lib/squid/functions/fetchBalances';
-import { SelectedRouteOption } from '../components/SelectedRouteOption/SelectedRouteOption';
-import { convertToNetworkChangeableProvider } from '../../../functions/convertToNetworkChangeableProvider';
-import { useExecute } from '../../../lib/squid/hooks/useExecute';
-import { useSignOrder } from '../../../lib/hooks/useSignOrder';
-import { SignPaymentTypes } from '../../../lib/primary-sales';
-import { verifyAndSwitchChain } from '../../../lib/squid/functions/verifyAndSwitchChain';
-import { UserJourney } from '../../../context/analytics-provider/SegmentAnalyticsProvider';
-import { sendPurchaseSuccessEvent } from '../PurchaseWidgetEvents';
-import { getRouteChains } from '../../../lib/squid/functions/getRouteChains';
-import { CryptoFiatActions, CryptoFiatContext } from '../../../context/crypto-fiat-context/CryptoFiatContext';
-import { DirectCryptoPayData } from '../types';
-import { findToken } from '../../../lib/squid/functions/findToken';
-import { findBalance } from '../../../lib/squid/functions/findBalance';
-import { PurchaseHandoverStep, useHandoverConfig } from '../hooks/useHandoverConfig';
-import { getDurationFormatted } from '../../../functions/getDurationFormatted';
-=======
 import { PurchasePayWithWalletDrawer } from '../components/PurchasePayWithWalletDrawer';
+import { RouteOptionsDrawer } from '../components/PurchaseRouteOptionsDrawer/RouteOptionsDrawer';
 import { PurchaseSelectedRouteOption } from '../components/PurchaseSelectedRouteOption';
 import { PurchaseSelectedWallet } from '../components/PurchaseSelectedWallet';
 import { PurchaseContext } from '../context/PurchaseContext';
-import { CryptoFiatContext, CryptoFiatActions } from '../../../context/crypto-fiat-context/CryptoFiatContext';
->>>>>>> 17c10771
+import { useHandoverConfig, PurchaseHandoverStep } from '../hooks/useHandoverConfig';
+import { sendConnectProviderSuccessEvent, sendPurchaseSuccessEvent } from '../PurchaseWidgetEvents';
+import { DirectCryptoPayData } from '../types';
 
 interface PurchaseProps {
   checkout: Checkout;
@@ -94,7 +58,18 @@
   showBackButton,
   onBackButtonClick,
 }: PurchaseProps) {
-<<<<<<< HEAD
+  const [showPayWithWalletDrawer, setShowPayWithWalletDrawer] = useState(false);
+  const [showDeliverToWalletDrawer, setShowDeliverToWalletDrawer] = useState(false);
+  const [showOptionsDrawer, setShowOptionsDrawer] = useState(false);
+  const [selectedRouteData, setSelectedRouteData] = useState<RouteData | undefined>(undefined);
+  const [fetchingRoutes, setFetchingRoutes] = useState(false);
+  const [isFundingNeeded, setIsFundingNeeded] = useState<boolean | undefined>(undefined);
+  const [insufficientBalance, setInsufficientBalance] = useState(false);
+  const [balances, setBalances] = useState<TokenBalance[]>([]);
+  const [routes, setRoutes] = useState<RouteData[]>([]);
+  const [directCryptoPayRoutes, setDirectCryptoPayRoutes] = useState<DirectCryptoPayData[]>([]);
+  // eslint-disable-next-line max-len
+  const [selectedDirectCryptoPayRoute, setSelectedDirectCryptoPayRoute] = useState<DirectCryptoPayData | undefined>(undefined);
   const {
     purchaseState: {
       squid: { squid, chains, tokens },
@@ -109,22 +84,6 @@
     fetchRoutes, getRoute, getFromAmountData, hasSufficientBalance,
   } = useRoutes();
 
-  const [showOptionsDrawer, setShowOptionsDrawer] = useState(false);
-  const [showPayWithDrawer, setShowPayWithDrawer] = useState(false);
-  const [showDeliverToDrawer, setShowDeliverToDrawer] = useState(false);
-
-  const [selectedRouteData, setSelectedRouteData] = useState<RouteData | undefined>(undefined);
-  const [fetchingRoutes, setFetchingRoutes] = useState(false);
-  const [isFundingNeeded, setIsFundingNeeded] = useState<boolean | undefined>(undefined);
-
-  const [insufficientBalance, setInsufficientBalance] = useState(false);
-
-  const [balances, setBalances] = useState<TokenBalance[]>([]);
-  const [routes, setRoutes] = useState<RouteData[]>([]);
-  const [directCryptoPayRoutes, setDirectCryptoPayRoutes] = useState<DirectCryptoPayData[]>([]);
-  // eslint-disable-next-line max-len
-  const [selectedDirectCryptoPayRoute, setSelectedDirectCryptoPayRoute] = useState<DirectCryptoPayData | undefined>(undefined);
-
   const {
     eventTargetState: { eventTarget },
   } = useContext(EventTargetContext);
@@ -136,6 +95,7 @@
       toProviderInfo,
       fromAddress,
       toAddress,
+      lockedToProvider,
     },
   } = useProvidersContext();
   const { providers } = useInjectedProviders({ checkout });
@@ -143,57 +103,9 @@
   const {
     getAllowance, approve, execute, getStatus, waitForReceipt,
   } = useExecute(UserJourney.PURCHASE, (err) => {
-=======
-  const [showPayWithWalletDrawer, setShowPayWithWalletDrawer] = useState(false);
-  const [showDeliverToWalletDrawer, setShowDeliverToWalletDrawer] = useState(false);
-  const [showOptionsDrawer, setShowOptionsDrawer] = useState(false);
-
-  const {
-    purchaseState: {
-      items, selectedToken, chains, quote,
-    },
-  } = useContext(PurchaseContext);
-  const { providers } = useInjectedProviders({ checkout });
-  const {
-    providersState: {
-      fromProviderInfo,
-      toProviderInfo,
-      fromAddress,
-      toAddress,
-      lockedToProvider,
-    },
-  } = useProvidersContext();
-
-  const { cryptoFiatDispatch } = useContext(CryptoFiatContext);
-
-  const { t } = useTranslation();
-
-  useEffect(() => {
->>>>>>> 17c10771
     // eslint-disable-next-line no-console
     console.log('useExecute err', err);
   });
-
-  const walletOptions = useMemo(
-    () => providers
-    // TODO: Check if must filter passport on L1
-      .map((detail) => {
-        if (detail.info.rdns === WalletProviderRdns.PASSPORT) {
-          return {
-            ...detail,
-            info: {
-              ...detail.info,
-              name: getProviderSlugFromRdns(detail.info.rdns).replace(
-                /^\w/,
-                (c) => c.toUpperCase(),
-              ),
-            },
-          };
-        }
-        return detail;
-      }),
-    [providers],
-  );
 
   const { showHandover } = useHandoverConfig(checkout.config.environment);
 
@@ -212,16 +124,16 @@
 
   const handleRouteClick = (route: RouteData) => {
     setShowOptionsDrawer(false);
-    setShowPayWithDrawer(false);
-    setShowDeliverToDrawer(false);
+    setShowPayWithWalletDrawer(false);
+    setShowDeliverToWalletDrawer(false);
     setSelectedRouteData(route);
     setSelectedDirectCryptoPayRoute(undefined);
   };
 
   const handleDirectCryptoPayClick = (route: DirectCryptoPayData) => {
     setShowOptionsDrawer(false);
-    setShowPayWithDrawer(false);
-    setShowDeliverToDrawer(false);
+    setShowPayWithWalletDrawer(false);
+    setShowDeliverToWalletDrawer(false);
     setSelectedRouteData(undefined);
     setSelectedDirectCryptoPayRoute(route);
   };
@@ -398,7 +310,6 @@
     if (selectedDirectCryptoPayRoute === undefined) {
       if (!selectedRouteData) return;
 
-<<<<<<< HEAD
       const signResponse = await signWithPostHooks(
         SignPaymentTypes.CRYPTO,
         quote.currency.address,
@@ -553,8 +464,6 @@
     && !loading
     && ((!!selectedRouteData && !selectedRouteData.isInsufficientGas) || (isFundingNeeded === false));
 
-  const totalQty = items?.reduce((sum, purchaseItem: PurchaseItem) => sum + purchaseItem.qty, 0) || 0;
-=======
   const walletOptions = useMemo(
     () => providers
       .map((detail) => {
@@ -578,15 +487,6 @@
   const handleDeliverToWalletClose = () => {
     setShowDeliverToWalletDrawer(false);
   };
-
-  const handleRouteClick = () => {
-    setShowOptionsDrawer(false);
-    setShowPayWithWalletDrawer(false);
-    setShowDeliverToWalletDrawer(false);
-  };
-
-  const readyToPay = !!selectedToken && !!fromAddress && !!toAddress;
->>>>>>> 17c10771
 
   return (
     <SimpleLayout
@@ -668,7 +568,7 @@
                 chains={chains}
                 onClick={() => setShowOptionsDrawer(true)}
                 insufficientBalance={false} // TODO
-                showOnrampOption
+                showOnrampOption={shouldShowOnRampOption}
               />
             )}
 
@@ -683,84 +583,9 @@
               disabled={lockedToProvider}
             />
           </Stack>
-          <RouteOptionsDrawer
-            checkout={checkout}
-            routes={[]}
-            visible={showOptionsDrawer}
-            onClose={() => setShowOptionsDrawer(false)}
-            onCardClick={() => undefined}
-            onRouteClick={handleRouteClick}
-          />
+
           <Button
-            testId="add-tokens-button"
-            size="large"
-            variant={readyToPay ? 'primary' : 'secondary'}
-            disabled={!readyToPay}
-            onClick={() => undefined}
-            sx={{ opacity: readyToPay ? 1 : 0.5 }}
-          >
-            Pay
-          </Button>
-
-          <SquidFooter />
-
-        </Stack>
-        <Stack
-          testId="bottomSection"
-          sx={{
-            alignSelf: 'stretch',
-            p: 'base.spacing.x3',
-            pb: 'base.spacing.x5',
-            bg: 'base.color.neutral.800',
-            bradtl: 'base.borderRadius.x8',
-            bradtr: 'base.borderRadius.x8',
-          }}
-          gap="base.spacing.x4"
-        >
-          <Stack gap="0px">
-            <SelectedWallet
-              label="Pay with"
-              providerInfo={{
-                ...fromProviderInfo,
-                address: fromAddress,
-              }}
-              onClick={(event) => {
-                event.stopPropagation();
-                setShowPayWithDrawer(true);
-              }}
-            >
-              {fromAddress && (
-              <>
-                <MenuItem.BottomSlot.Divider
-                  sx={fromAddress ? { ml: 'base.spacing.x4' } : undefined}
-                />
-                <SelectedRouteOption
-                  checkout={checkout}
-                  loading={loading}
-                  chains={chains}
-                  routeData={selectedRouteData || (selectedDirectCryptoPayRoute || undefined)}
-                  onClick={() => setShowOptionsDrawer(true)}
-                  withSelectedWallet={!!fromAddress}
-                  insufficientBalance={insufficientBalance}
-                  directCryptoPay={!isFundingNeeded}
-                  showOnrampOption={shouldShowOnRampOption}
-                />
-              </>
-              )}
-            </SelectedWallet>
-
-            <SelectedWallet
-              label="Deliver to"
-              providerInfo={{
-                ...toProviderInfo,
-                address: toAddress,
-              }}
-              onClick={() => setShowDeliverToDrawer(true)}
-            />
-          </Stack>
-
-          <Button
-            testId="add-tokens-button"
+            testId="purchase-proceed-button"
             size="large"
             variant={readyToProceed ? 'primary' : 'secondary'}
             disabled={!readyToProceed}
@@ -772,37 +597,6 @@
 
           <SquidFooter />
 
-          <PayWithWalletDrawer
-            visible={showPayWithDrawer}
-            walletOptions={walletOptions}
-            onClose={() => setShowPayWithDrawer(false)}
-            onPayWithCard={() => false}
-            onConnect={handleWalletConnected}
-            insufficientBalance={insufficientBalance}
-            showOnRampOption={shouldShowOnRampOption}
-          />
-          <RouteOptionsDrawer
-            checkout={checkout}
-            routes={routes}
-            chains={chains}
-            showSwapOption={showSwapOption}
-            showBridgeOption={showBridgeOption}
-            showDirectCryptoPayOption
-            visible={showOptionsDrawer}
-            onClose={() => setShowOptionsDrawer(false)}
-            onCardClick={() => false}
-            onRouteClick={handleRouteClick}
-            onDirectCryptoPayClick={handleDirectCryptoPayClick}
-            insufficientBalance={insufficientBalance}
-            directCryptoPay={!isFundingNeeded}
-            directCryptoPayRoutes={directCryptoPayRoutes}
-          />
-          <DeliverToWalletDrawer
-            visible={showDeliverToDrawer}
-            walletOptions={walletOptions}
-            onClose={() => setShowDeliverToDrawer(false)}
-            onConnect={handleWalletConnected}
-          />
         </Stack>
       </Stack>
 
@@ -810,8 +604,10 @@
         visible={showPayWithWalletDrawer}
         walletOptions={walletOptions}
         onClose={() => setShowPayWithWalletDrawer(false)}
-        onPayWithCard={() => undefined}
-        onConnect={() => undefined}
+        onPayWithCard={() => false}
+        onConnect={handleWalletConnected}
+        insufficientBalance={insufficientBalance}
+        showOnRampOption={shouldShowOnRampOption}
       />
       <PurchaseDeliverToWalletDrawer
         visible={showDeliverToWalletDrawer}
@@ -819,6 +615,22 @@
         onClose={handleDeliverToWalletClose}
         onConnect={() => undefined}
       />
+      <RouteOptionsDrawer
+        checkout={checkout}
+        routes={routes}
+        chains={chains}
+        showSwapOption={showSwapOption}
+        showBridgeOption={showBridgeOption}
+        showDirectCryptoPayOption
+        visible={showOptionsDrawer}
+        onClose={() => setShowOptionsDrawer(false)}
+        onCardClick={() => false}
+        onRouteClick={handleRouteClick}
+        onDirectCryptoPayClick={handleDirectCryptoPayClick}
+        insufficientBalance={insufficientBalance}
+        directCryptoPay={!isFundingNeeded}
+        directCryptoPayRoutes={directCryptoPayRoutes}
+      />
     </SimpleLayout>
   );
 }