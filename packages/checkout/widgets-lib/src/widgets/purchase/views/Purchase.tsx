import {
  ButtCon, Button, Link, MenuItem, Stack,
} from '@biom3/react';
import {
  ChainId, Checkout, EIP6963ProviderInfo, WalletProviderRdns,
} from '@imtbl/checkout-sdk';
import {
  ReactNode,
  useCallback,
  useContext, useEffect, useMemo, useState,
} from 'react';
import { Web3Provider } from '@ethersproject/providers';
import { ChainType } from '@0xsquid/squid-types';
import { Environment } from '@imtbl/config';
import { TokenBalance } from '@0xsquid/sdk/dist/types';
import { Trans } from 'react-i18next';
import { SimpleLayout } from '../../../components/SimpleLayout/SimpleLayout';
import { DeliverToWalletDrawer } from '../../../components/WalletDrawer/DeliverToWalletDrawer';
import { SelectedWallet } from '../../../components/SelectedWallet/SelectedWallet';
import { SquidFooter } from '../../../lib/squid/components/SquidFooter';
import { RouteOptionsDrawer } from '../../../components/RouteOptionsDrawer/RouteOptionsDrawer';
import { PayWithWalletDrawer } from '../../../components/WalletDrawer/PayWithWalletDrawer';
import { useProvidersContext } from '../../../context/providers-context/ProvidersContext';
import { useInjectedProviders } from '../../../lib/hooks/useInjectedProviders';
import { getProviderSlugFromRdns } from '../../../lib/provider/utils';
import { sendConnectProviderSuccessEvent } from '../../add-tokens/AddTokensWidgetEvents';
import { EventTargetContext } from '../../../context/event-target-context/EventTargetContext';
import { Chain, RouteData } from '../../../lib/squid/types';
import { useRoutes } from '../../../lib/squid/hooks/useRoutes';
import { useSquid } from '../../../lib/squid/hooks/useSquid';
import { useTokens } from '../../../lib/squid/hooks/useTokens';
import { fetchChains } from '../../../lib/squid/functions/fetchChains';
import { fetchBalances } from '../../../lib/squid/functions/fetchBalances';
import { RiveStateMachineInput } from '../../../types/HandoverTypes';
import { SelectedRouteOption } from '../../../components/SelectedRouteOption/SelectedRouteOption';
import { convertToNetworkChangeableProvider } from '../../../functions/convertToNetworkChangeableProvider';
import { useExecute } from '../../../lib/squid/hooks/useExecute';
import { useSignOrder } from '../../../lib/hooks/useSignOrder';
import { SignPaymentTypes } from '../../../lib/primary-sales';
import { getRemoteRive } from '../../../lib/utils';
import { HandoverContent } from '../../../components/Handover/HandoverContent';
import { useHandover } from '../../../lib/hooks/useHandover';
import { HandoverTarget } from '../../../context/handover-context/HandoverContext';
import { EXECUTE_TXN_ANIMATION } from '../../../lib/squid/config';
<<<<<<< HEAD
=======
import { verifyAndSwitchChain } from '../../../lib/squid/functions/verifyAndSwitchChain';
import { UserJourney } from '../../../context/analytics-provider/SegmentAnalyticsProvider';
>>>>>>> 871736d5

interface PurchaseProps {
  checkout: Checkout;
  environmentId: string;
  showBackButton?: boolean;
  onCloseButtonClick?: () => void;
  onBackButtonClick?: () => void;
}

export function Purchase({
  checkout,
  environmentId,
  onCloseButtonClick,
  showBackButton,
  onBackButtonClick,
}: PurchaseProps) {
  const {
<<<<<<< HEAD
    fetchRoutesWithRateLimit, resetRoutes, getRoute, getAmountData, hasSufficientBalance,
=======
    fetchRoutes, getRoute, getFromAmountData,
>>>>>>> 871736d5
  } = useRoutes();

  const [showOptionsDrawer, setShowOptionsDrawer] = useState(false);
  const [showPayWithDrawer, setShowPayWithDrawer] = useState(false);
  const [showDeliverToDrawer, setShowDeliverToDrawer] = useState(false);

  const [selectedRouteData, setSelectedRouteData] = useState<RouteData | undefined>(undefined);
  const [fetchingRoutes, setFetchingRoutes] = useState(false);
<<<<<<< HEAD
  const [isFundingNeeded, setIsFundingNeeded] = useState<boolean | undefined>(undefined);

=======
>>>>>>> 871736d5
  const [insufficientBalance, setInsufficientBalance] = useState(false);

  // TODO: Move to context
  const [balances, setBalances] = useState<TokenBalance[]>([]);
  const [routes, setRoutes] = useState<RouteData[]>([]);
  const [chains, setChains] = useState<Chain[]>([]);
  const squid = useSquid(checkout);
  const tokens = useTokens(checkout);

  // TODO: Fetch from Primary Sales quote
  const item = {
    id: 'lootbox',
    name: 'Lootbox',
    price: '1',
    token: 'USDC',
    tokenAddress: '0x6de8aCC0D406837030CE4dd28e7c08C5a96a30d2',
  };

  const {
    eventTargetState: { eventTarget },
  } = useContext(EventTargetContext);

  const {
    providersState: {
      fromProviderInfo,
      fromProvider,
      toProviderInfo,
      fromAddress,
      toAddress,
    },
  } = useProvidersContext();
  const { providers } = useInjectedProviders({ checkout });

  const {
<<<<<<< HEAD
    checkProviderChain, getAllowance, approve, execute, getStatus, waitForReceipt,
  } = useExecute('purchase-test', checkout?.config.environment || Environment.SANDBOX);
=======
    getAllowance, approve, execute, getStatus,
  } = useExecute(UserJourney.PURCHASE, (err) => {
    console.log('useExecute err', err);
  });
>>>>>>> 871736d5

  const { addHandover } = useHandover({
    id: HandoverTarget.GLOBAL,
  });

  const walletOptions = useMemo(
    () => providers
    // TODO: Check if must filter passport on L1
      .map((detail) => {
        if (detail.info.rdns === WalletProviderRdns.PASSPORT) {
          return {
            ...detail,
            info: {
              ...detail.info,
              name: getProviderSlugFromRdns(detail.info.rdns).replace(
                /^\w/,
                (c) => c.toUpperCase(),
              ),
            },
          };
        }
        return detail;
      }),
    [providers],
  );

  interface HandoverProps {
    animationPath: string;
    state: RiveStateMachineInput;
    headingText: string;
    subheadingText?: ReactNode;
    primaryButtonText?: string;
    onPrimaryButtonClick?: () => void;
    secondaryButtonText?: string;
    onSecondaryButtonClick?: () => void;
    duration?: number;
  }

  const showHandover = useCallback(
    ({
      animationPath,
      state,
      headingText,
      subheadingText,
      primaryButtonText,
      onPrimaryButtonClick,
      secondaryButtonText,
      onSecondaryButtonClick,
      duration,
    }: HandoverProps) => {
      addHandover({
        animationUrl: getRemoteRive(
          checkout?.config.environment,
          animationPath,
        ),
        inputValue: state,
        duration,
        children: (
          <HandoverContent
            headingText={headingText}
            subheadingText={subheadingText}
            primaryButtonText={primaryButtonText}
            onPrimaryButtonClick={onPrimaryButtonClick}
            secondaryButtonText={secondaryButtonText}
            onSecondaryButtonClick={onSecondaryButtonClick}
          />
        ),
      });
    },
    [addHandover, checkout],
  );

  const handleWalletConnected = (
    providerType: 'from' | 'to',
    provider: Web3Provider,
    providerInfo: EIP6963ProviderInfo,
  ) => {
    sendConnectProviderSuccessEvent(
      eventTarget,
      providerType,
      provider,
      providerInfo,
    );
  };

  const handleRouteClick = (route: RouteData) => {
    setShowOptionsDrawer(false);
    setShowPayWithDrawer(false);
    setShowDeliverToDrawer(false);
    setSelectedRouteData(route);
  };

  useEffect(() => {
<<<<<<< HEAD
    resetRoutes();
=======
    setRoutes([]);
>>>>>>> 871736d5
    setInsufficientBalance(false);
    setSelectedRouteData(undefined);
  }, [fromAddress]);

  useEffect(() => {
<<<<<<< HEAD
    resetRoutes();
=======
    setRoutes([]);
>>>>>>> 871736d5
    setInsufficientBalance(false);
    setSelectedRouteData(undefined);

    (async () => {
<<<<<<< HEAD
      if (balances && squid && tokens && balances.length > 0) {
        console.log('balances', balances);
        const isSufficientBalance = hasSufficientBalance(
          balances,
          item.tokenAddress,
          ChainId.IMTBL_ZKEVM_MAINNET.toString(),
          item.price,
        );
        console.log('isSufficientBalance', isSufficientBalance);
        setIsFundingNeeded(!isSufficientBalance);

        if (!isSufficientBalance) {
          setFetchingRoutes(true);

          const availableRoutes = await fetchRoutesWithRateLimit(
            squid,
            tokens,
            balances,
            ChainId.IMTBL_ZKEVM_MAINNET.toString(),
            item.tokenAddress,
            item.price,
            5,
            1000,
            true,
          );
          setFetchingRoutes(false);
          setRoutes(availableRoutes);
          setInsufficientBalance(availableRoutes.length === 0);
        }
=======
      if (
        balances
        && squid
        && tokens
      ) {
        setFetchingRoutes(true);
        const availableRoutes = await fetchRoutes(
          squid,
          tokens,
          balances,
          ChainId.IMTBL_ZKEVM_MAINNET.toString(),
          item.tokenAddress,
          item.price,
          5,
          1000,
          true,
        );
        setFetchingRoutes(false);

        if (availableRoutes.length === 0) {
          setInsufficientBalance(true);
        }

        setRoutes(availableRoutes);
>>>>>>> 871736d5
      }
    })();
  }, [balances, squid]);

  useEffect(() => {
    if (!squid || !fromProvider) return;

    (async () => {
      const updatedChains = fetchChains(squid);
      const updatedBalances = await fetchBalances(squid, updatedChains, fromProvider);

      setChains(updatedChains);
      setBalances(updatedBalances);
    })();
  }, [squid, fromProvider]);

  useEffect(() => {
    if (!selectedRouteData && routes.length > 0) {
      setSelectedRouteData(routes[0]);
    }
  }, [routes]);

  const shouldShowBackButton = showBackButton && onBackButtonClick;
  const shouldShowOnRampOption = false;
  const showSwapOption = true;
  const showBridgeOption = true;

  const { signWithPostHooks } = useSignOrder({
    environmentId,
    provider: fromProvider,
    items: [{
      productId: item.id,
      name: item.name,
      qty: 1,
      image: 'https://i.ibb.co/pRh6PtM/lootbox.png',
      description: 'A common lootbox',
    }],
    fromTokenAddress: item.tokenAddress,
    recipientAddress: toAddress || '',
    environment: checkout?.config.environment || Environment.SANDBOX,
    waitFulfillmentSettlements: false,
  });

  const squidMulticallAddress = '0xad6cea45f98444a922a2b4fe96b8c90f0862d2f4';

<<<<<<< HEAD
  const handleDirectCryptoPayment = async (
    provider: Web3Provider,
    spenderAddress: string,
    recipientAddress: string,
    tokenAddress: string,
  ) => {
    const signResponse = await signWithPostHooks(
      SignPaymentTypes.CRYPTO,
      tokenAddress,
      spenderAddress,
      recipientAddress,
    );
    if (!signResponse) return;
    const signer = provider.getSigner();
    if (!signer) return;

    const gasPrice = await provider.getGasPrice();

    const approveTxn = signResponse.signResponse.transactions.find(
      (txn) => txn.methodCall.startsWith('approve'),
    );
    if (!approveTxn) return;
    const approveTxnResponse = await signer.sendTransaction({
      to: approveTxn.tokenAddress,
      data: approveTxn.rawData,
      gasPrice,
      gasLimit: approveTxn.gasEstimate,
    });
    await waitForReceipt(provider, approveTxnResponse.hash);

    const executeTxn = signResponse.signResponse.transactions.find(
      (txn) => txn.methodCall.startsWith('execute'),
    );
    if (!executeTxn) return;
    const executeTxnResponse = await signer.sendTransaction({
      to: executeTxn.tokenAddress,
      data: executeTxn.rawData,
      gasPrice,
      gasLimit: executeTxn.gasEstimate,
    });
    const receipt = await waitForReceipt(provider, executeTxnResponse.hash);
    if (receipt?.status === 1) {
=======
  const handleProceedClick = useCallback(async () => {
    // eslint-disable-next-line max-len
    if (!squid || !tokens || !toAddress || !selectedRouteData || !fromAddress || !fromProvider || !fromProviderInfo) return;

    const signResponse = await signWithPostHooks(
      SignPaymentTypes.CRYPTO,
      item.tokenAddress,
      squidMulticallAddress,
      toAddress,
    );

    console.log('signResponse', signResponse?.signResponse);
    console.log('postHooks', signResponse?.postHooks);

    const updatedAmountData = getFromAmountData(
      tokens,
      selectedRouteData.amountData.balance,
      item.price,
      ChainId.IMTBL_ZKEVM_MAINNET.toString(),
      item.tokenAddress,
      selectedRouteData.amountData.additionalBuffer,
    );
    if (!updatedAmountData) return;

    const postHooks = signResponse?.postHooks ? {
      chainType: ChainType.EVM,
      calls: signResponse.postHooks,
      provider: 'Immutable Primary Sales',
      description: 'Perform Primary Sales NFT checkout',
      logoURI: 'https://explorer.immutable.com/assets/configs/network_icon.svg',
    } : undefined;

    const route = (await getRoute(
      squid,
      updatedAmountData?.fromToken,
      updatedAmountData?.toToken,
      toAddress,
      updatedAmountData.fromAmount,
      updatedAmountData.toAmount,
      fromAddress,
      false,
      postHooks,
    ))?.route;

    if (!route) return;

    const currentFromAddress = await fromProvider.getSigner().getAddress();

    if (currentFromAddress !== fromAddress) {
      return;
    }

    const changeableProvider = await convertToNetworkChangeableProvider(
      fromProvider,
    );

    const verifyChainResult = await verifyAndSwitchChain(
      changeableProvider,
      route.route.params.fromChain,
    );

    if (!verifyChainResult.isChainCorrect) {
      return;
    }

    const allowance = await getAllowance(changeableProvider, route);
    const { fromAmount } = route.route.params;

    console.log('allowance', allowance);

    if (!allowance || allowance?.lt(fromAmount)) {
      const approveTxnReceipt = await approve(fromProviderInfo, changeableProvider, route);

      if (!approveTxnReceipt) {
        return;
      }
    }

    const executeTxnReceipt = await execute(squid, fromProviderInfo, changeableProvider, route);

    console.log('executeTxnReceipt', executeTxnReceipt);

    if (!executeTxnReceipt) {
      return;
    }

    const status = await getStatus(squid, executeTxnReceipt.transactionHash);
    const axelarscanUrl = `https://axelarscan.io/gmp/${executeTxnReceipt?.transactionHash}`;

    console.log('status', status);
    console.log('axelarscanUrl', axelarscanUrl);

    console.log('proceed finished');

    if (status?.squidTransactionStatus === 'success') {
>>>>>>> 871736d5
      showHandover({
        animationPath: EXECUTE_TXN_ANIMATION,
        state: RiveStateMachineInput.COMPLETED,
        headingText: 'Purchase complete',
        subheadingText: (
          <Trans
<<<<<<< HEAD
            i18nKey="Go to <explorerLink>Block explorer</explorerLink> for transaction details"
            components={{
              explorerLink: (
=======
            i18nKey="Go to <axelarscanLink>Axelarscan</axelarscanLink> for transaction details"
            components={{
              axelarscanLink: (
>>>>>>> 871736d5
                <Link
                  size="small"
                  rc={(
                    <a
                      target="_blank"
<<<<<<< HEAD
                      href={`https://explorer.immutable.com/tx/${receipt.transactionHash}`}
=======
                      href={axelarscanUrl}
>>>>>>> 871736d5
                      rel="noreferrer"
                    />
                  )}
                />
              ),
            }}
          />
        ),
        primaryButtonText: 'Done',
        onPrimaryButtonClick: () => {},
      });
    }
<<<<<<< HEAD
  };

  const handleProceedClick = useCallback(async () => {
    // eslint-disable-next-line max-len
    if (!squid || !tokens || !toAddress || !fromAddress || !fromProvider || !fromProviderInfo) return;
    if (!selectedRouteData && isFundingNeeded) return;

    if (isFundingNeeded === true) {
      const signResponse = await signWithPostHooks(
        SignPaymentTypes.CRYPTO,
        item.tokenAddress,
        squidMulticallAddress,
        toAddress,
      );

      console.log('signResponse', signResponse?.signResponse);
      console.log('postHooks', signResponse?.postHooks);

      if (!selectedRouteData) return;
      const updatedAmountData = getAmountData(
        tokens,
        selectedRouteData.amountData.balance,
        item.price,
        ChainId.IMTBL_ZKEVM_MAINNET.toString(),
        item.tokenAddress,
        selectedRouteData.amountData.additionalBuffer,
      );
      if (!updatedAmountData) return;

      const postHooks = signResponse?.postHooks ? {
        chainType: ChainType.EVM,
        calls: signResponse.postHooks,
        provider: 'Immutable Primary Sales',
        description: 'Perform Primary Sales NFT checkout',
        logoURI: 'https://explorer.immutable.com/assets/configs/network_icon.svg',
      } : undefined;

      const route = (await getRoute(
        squid,
        updatedAmountData?.fromToken,
        updatedAmountData?.toToken,
        toAddress,
        updatedAmountData.fromAmount,
        updatedAmountData.toAmount,
        fromAddress,
        false,
        postHooks,
      ))?.route;

      if (!route) return;

      const currentFromAddress = await fromProvider.getSigner().getAddress();

      if (currentFromAddress !== fromAddress) {
        return;
      }

      const changeableProvider = await convertToNetworkChangeableProvider(
        fromProvider,
      );

      const isValidNetwork = await checkProviderChain(
        changeableProvider,
        route.route.params.fromChain,
      );

      if (!isValidNetwork) {
        return;
      }

      const allowance = await getAllowance(changeableProvider, route);
      const { fromAmount } = route.route.params;

      console.log('allowance', allowance);

      if (!allowance || allowance?.lt(fromAmount)) {
        const approveTxnReceipt = await approve(fromProviderInfo, changeableProvider, route);

        if (!approveTxnReceipt) {
          return;
        }
      }

      const executeTxnReceipt = await execute(squid, fromProviderInfo, changeableProvider, route);

      console.log('executeTxnReceipt', executeTxnReceipt);

      if (!executeTxnReceipt) {
        return;
      }

      const status = await getStatus(squid, executeTxnReceipt.transactionHash);
      const axelarscanUrl = `https://axelarscan.io/gmp/${executeTxnReceipt?.transactionHash}`;

      console.log('status', status);
      console.log('axelarscanUrl', axelarscanUrl);

      console.log('proceed finished');

      if (status?.squidTransactionStatus === 'success') {
        showHandover({
          animationPath: EXECUTE_TXN_ANIMATION,
          state: RiveStateMachineInput.COMPLETED,
          headingText: 'Purchase complete',
          subheadingText: (
            <Trans
              i18nKey="Go to <axelarscanLink>Axelarscan</axelarscanLink> for transaction details"
              components={{
                axelarscanLink: (
                  <Link
                    size="small"
                    rc={(
                      <a
                        target="_blank"
                        href={axelarscanUrl}
                        rel="noreferrer"
                      />
                    )}
                  />
                ),
              }}
            />
          ),
          primaryButtonText: 'Done',
          onPrimaryButtonClick: () => {},
        });
      }
    } else {
      // Paying directly with Crypto on Immutable zkEVM (Funded flow)
      await handleDirectCryptoPayment(fromProvider, fromAddress, toAddress, item.tokenAddress);
    }
=======
>>>>>>> 871736d5
  }, [
    squid,
    tokens,
    toAddress,
    selectedRouteData,
    fromProvider,
    fromProviderInfo,
    approve,
    getAllowance,
    execute,
  ]);

<<<<<<< HEAD
  const loading = (!!fromAddress || fetchingRoutes) && (
    (!(selectedRouteData || insufficientBalance || isFundingNeeded === false))
  );

  const readyToProceed = !!fromAddress
    && !!toAddress
    && !loading
    && ((!!selectedRouteData && !selectedRouteData.isInsufficientGas) || (isFundingNeeded === false));
=======
  const loading = (!!fromAddress || fetchingRoutes)
    && !(selectedRouteData || insufficientBalance);

  const readyToProceed = !!fromAddress
    && !!toAddress
    && !!selectedRouteData
    && !selectedRouteData.isInsufficientGas
    && !loading;
>>>>>>> 871736d5

  return (
    <SimpleLayout
      containerSx={{ bg: 'transparent' }}
      header={(
        <Stack
          direction="row"
          sx={{
            pos: 'absolute',
            w: '100%',
            top: '0',
            pt: 'base.spacing.x4',
            px: 'base.spacing.x5',
          }}
          justifyContent="flex-start"
        >
          {shouldShowBackButton && (
            <ButtCon
              testId="backButton"
              icon="ArrowBackward"
              variant="tertiary"
              size="small"
              onClick={onBackButtonClick}
            />
          )}
          <ButtCon
            variant="tertiary"
            size="small"
            icon="Close"
            onClick={onCloseButtonClick}
            sx={{ ml: 'auto' }}
          />
        </Stack>
      )}
    >
      <Stack alignItems="center" sx={{ flex: 1 }}>
        <Stack
          testId="topSection"
          sx={{
            flex: 1,
            px: 'base.spacing.x2',
            w: '100%',
            pt: 'base.spacing.x1',
          }}
          justifyContent="center"
          alignItems="center"
        >
          <p>
            <strong>{item.name}</strong>
          </p>
          <p>
            {item.token}
            {' '}
            {item.price}
          </p>
        </Stack>
        <Stack
          testId="bottomSection"
          sx={{
            alignSelf: 'stretch',
            p: 'base.spacing.x3',
            pb: 'base.spacing.x5',
            bg: 'base.color.neutral.800',
            bradtl: 'base.borderRadius.x8',
            bradtr: 'base.borderRadius.x8',
          }}
          gap="base.spacing.x4"
        >
          <Stack gap="0px">
            <SelectedWallet
              label="Pay with"
              providerInfo={{
                ...fromProviderInfo,
                address: fromAddress,
              }}
              onClick={(event) => {
                event.stopPropagation();
                setShowPayWithDrawer(true);
              }}
            >
              {fromAddress && (
              <>
                <MenuItem.BottomSlot.Divider
                  sx={fromAddress ? { ml: 'base.spacing.x4' } : undefined}
                />
                <SelectedRouteOption
                  checkout={checkout}
                  loading={loading}
                  chains={chains}
                  routeData={selectedRouteData}
                  onClick={() => setShowOptionsDrawer(true)}
                  withSelectedWallet={!!fromAddress}
                  insufficientBalance={insufficientBalance}
                  showOnrampOption={shouldShowOnRampOption}
                />
              </>
              )}
            </SelectedWallet>

            <SelectedWallet
              label="Deliver to"
              providerInfo={{
                ...toProviderInfo,
                address: toAddress,
              }}
              onClick={() => setShowDeliverToDrawer(true)}
            />
          </Stack>

          <Button
            testId="add-tokens-button"
            size="large"
            variant={readyToProceed ? 'primary' : 'secondary'}
            disabled={!readyToProceed}
            sx={{ opacity: readyToProceed ? 1 : 0.5 }}
            onClick={handleProceedClick}
          >
            Proceed
          </Button>

          <SquidFooter />

          <PayWithWalletDrawer
            visible={showPayWithDrawer}
            walletOptions={walletOptions}
            onClose={() => setShowPayWithDrawer(false)}
            onPayWithCard={() => false}
            onConnect={handleWalletConnected}
            insufficientBalance={insufficientBalance}
            showOnRampOption={shouldShowOnRampOption}
          />
          <RouteOptionsDrawer
            checkout={checkout}
            routes={routes}
            showOnrampOption={shouldShowOnRampOption}
            showSwapOption={showSwapOption}
            showBridgeOption={showBridgeOption}
            visible={showOptionsDrawer}
            onClose={() => setShowOptionsDrawer(false)}
            onCardClick={() => false}
            onRouteClick={handleRouteClick}
            insufficientBalance={insufficientBalance}
          />
          <DeliverToWalletDrawer
            visible={showDeliverToDrawer}
            walletOptions={walletOptions}
            onClose={() => setShowDeliverToDrawer(false)}
            onConnect={handleWalletConnected}
          />
        </Stack>
      </Stack>
    </SimpleLayout>
  );
}<|MERGE_RESOLUTION|>--- conflicted
+++ resolved
@@ -42,11 +42,8 @@
 import { useHandover } from '../../../lib/hooks/useHandover';
 import { HandoverTarget } from '../../../context/handover-context/HandoverContext';
 import { EXECUTE_TXN_ANIMATION } from '../../../lib/squid/config';
-<<<<<<< HEAD
-=======
 import { verifyAndSwitchChain } from '../../../lib/squid/functions/verifyAndSwitchChain';
 import { UserJourney } from '../../../context/analytics-provider/SegmentAnalyticsProvider';
->>>>>>> 871736d5
 
 interface PurchaseProps {
   checkout: Checkout;
@@ -64,11 +61,7 @@
   onBackButtonClick,
 }: PurchaseProps) {
   const {
-<<<<<<< HEAD
-    fetchRoutesWithRateLimit, resetRoutes, getRoute, getAmountData, hasSufficientBalance,
-=======
-    fetchRoutes, getRoute, getFromAmountData,
->>>>>>> 871736d5
+    fetchRoutes, getRoute, getFromAmountData, hasSufficientBalance,
   } = useRoutes();
 
   const [showOptionsDrawer, setShowOptionsDrawer] = useState(false);
@@ -77,11 +70,8 @@
 
   const [selectedRouteData, setSelectedRouteData] = useState<RouteData | undefined>(undefined);
   const [fetchingRoutes, setFetchingRoutes] = useState(false);
-<<<<<<< HEAD
   const [isFundingNeeded, setIsFundingNeeded] = useState<boolean | undefined>(undefined);
 
-=======
->>>>>>> 871736d5
   const [insufficientBalance, setInsufficientBalance] = useState(false);
 
   // TODO: Move to context
@@ -116,15 +106,10 @@
   const { providers } = useInjectedProviders({ checkout });
 
   const {
-<<<<<<< HEAD
-    checkProviderChain, getAllowance, approve, execute, getStatus, waitForReceipt,
-  } = useExecute('purchase-test', checkout?.config.environment || Environment.SANDBOX);
-=======
-    getAllowance, approve, execute, getStatus,
+    getAllowance, approve, execute, getStatus, waitForReceipt,
   } = useExecute(UserJourney.PURCHASE, (err) => {
     console.log('useExecute err', err);
   });
->>>>>>> 871736d5
 
   const { addHandover } = useHandover({
     id: HandoverTarget.GLOBAL,
@@ -218,26 +203,17 @@
   };
 
   useEffect(() => {
-<<<<<<< HEAD
-    resetRoutes();
-=======
     setRoutes([]);
->>>>>>> 871736d5
     setInsufficientBalance(false);
     setSelectedRouteData(undefined);
   }, [fromAddress]);
 
   useEffect(() => {
-<<<<<<< HEAD
-    resetRoutes();
-=======
     setRoutes([]);
->>>>>>> 871736d5
     setInsufficientBalance(false);
     setSelectedRouteData(undefined);
 
     (async () => {
-<<<<<<< HEAD
       if (balances && squid && tokens && balances.length > 0) {
         console.log('balances', balances);
         const isSufficientBalance = hasSufficientBalance(
@@ -252,7 +228,7 @@
         if (!isSufficientBalance) {
           setFetchingRoutes(true);
 
-          const availableRoutes = await fetchRoutesWithRateLimit(
+          const availableRoutes = await fetchRoutes(
             squid,
             tokens,
             balances,
@@ -267,32 +243,6 @@
           setRoutes(availableRoutes);
           setInsufficientBalance(availableRoutes.length === 0);
         }
-=======
-      if (
-        balances
-        && squid
-        && tokens
-      ) {
-        setFetchingRoutes(true);
-        const availableRoutes = await fetchRoutes(
-          squid,
-          tokens,
-          balances,
-          ChainId.IMTBL_ZKEVM_MAINNET.toString(),
-          item.tokenAddress,
-          item.price,
-          5,
-          1000,
-          true,
-        );
-        setFetchingRoutes(false);
-
-        if (availableRoutes.length === 0) {
-          setInsufficientBalance(true);
-        }
-
-        setRoutes(availableRoutes);
->>>>>>> 871736d5
       }
     })();
   }, [balances, squid]);
@@ -338,7 +288,6 @@
 
   const squidMulticallAddress = '0xad6cea45f98444a922a2b4fe96b8c90f0862d2f4';
 
-<<<<<<< HEAD
   const handleDirectCryptoPayment = async (
     provider: Web3Provider,
     spenderAddress: string,
@@ -381,128 +330,21 @@
     });
     const receipt = await waitForReceipt(provider, executeTxnResponse.hash);
     if (receipt?.status === 1) {
-=======
-  const handleProceedClick = useCallback(async () => {
-    // eslint-disable-next-line max-len
-    if (!squid || !tokens || !toAddress || !selectedRouteData || !fromAddress || !fromProvider || !fromProviderInfo) return;
-
-    const signResponse = await signWithPostHooks(
-      SignPaymentTypes.CRYPTO,
-      item.tokenAddress,
-      squidMulticallAddress,
-      toAddress,
-    );
-
-    console.log('signResponse', signResponse?.signResponse);
-    console.log('postHooks', signResponse?.postHooks);
-
-    const updatedAmountData = getFromAmountData(
-      tokens,
-      selectedRouteData.amountData.balance,
-      item.price,
-      ChainId.IMTBL_ZKEVM_MAINNET.toString(),
-      item.tokenAddress,
-      selectedRouteData.amountData.additionalBuffer,
-    );
-    if (!updatedAmountData) return;
-
-    const postHooks = signResponse?.postHooks ? {
-      chainType: ChainType.EVM,
-      calls: signResponse.postHooks,
-      provider: 'Immutable Primary Sales',
-      description: 'Perform Primary Sales NFT checkout',
-      logoURI: 'https://explorer.immutable.com/assets/configs/network_icon.svg',
-    } : undefined;
-
-    const route = (await getRoute(
-      squid,
-      updatedAmountData?.fromToken,
-      updatedAmountData?.toToken,
-      toAddress,
-      updatedAmountData.fromAmount,
-      updatedAmountData.toAmount,
-      fromAddress,
-      false,
-      postHooks,
-    ))?.route;
-
-    if (!route) return;
-
-    const currentFromAddress = await fromProvider.getSigner().getAddress();
-
-    if (currentFromAddress !== fromAddress) {
-      return;
-    }
-
-    const changeableProvider = await convertToNetworkChangeableProvider(
-      fromProvider,
-    );
-
-    const verifyChainResult = await verifyAndSwitchChain(
-      changeableProvider,
-      route.route.params.fromChain,
-    );
-
-    if (!verifyChainResult.isChainCorrect) {
-      return;
-    }
-
-    const allowance = await getAllowance(changeableProvider, route);
-    const { fromAmount } = route.route.params;
-
-    console.log('allowance', allowance);
-
-    if (!allowance || allowance?.lt(fromAmount)) {
-      const approveTxnReceipt = await approve(fromProviderInfo, changeableProvider, route);
-
-      if (!approveTxnReceipt) {
-        return;
-      }
-    }
-
-    const executeTxnReceipt = await execute(squid, fromProviderInfo, changeableProvider, route);
-
-    console.log('executeTxnReceipt', executeTxnReceipt);
-
-    if (!executeTxnReceipt) {
-      return;
-    }
-
-    const status = await getStatus(squid, executeTxnReceipt.transactionHash);
-    const axelarscanUrl = `https://axelarscan.io/gmp/${executeTxnReceipt?.transactionHash}`;
-
-    console.log('status', status);
-    console.log('axelarscanUrl', axelarscanUrl);
-
-    console.log('proceed finished');
-
-    if (status?.squidTransactionStatus === 'success') {
->>>>>>> 871736d5
       showHandover({
         animationPath: EXECUTE_TXN_ANIMATION,
         state: RiveStateMachineInput.COMPLETED,
         headingText: 'Purchase complete',
         subheadingText: (
           <Trans
-<<<<<<< HEAD
             i18nKey="Go to <explorerLink>Block explorer</explorerLink> for transaction details"
             components={{
               explorerLink: (
-=======
-            i18nKey="Go to <axelarscanLink>Axelarscan</axelarscanLink> for transaction details"
-            components={{
-              axelarscanLink: (
->>>>>>> 871736d5
                 <Link
                   size="small"
                   rc={(
                     <a
                       target="_blank"
-<<<<<<< HEAD
                       href={`https://explorer.immutable.com/tx/${receipt.transactionHash}`}
-=======
-                      href={axelarscanUrl}
->>>>>>> 871736d5
                       rel="noreferrer"
                     />
                   )}
@@ -515,7 +357,6 @@
         onPrimaryButtonClick: () => {},
       });
     }
-<<<<<<< HEAD
   };
 
   const handleProceedClick = useCallback(async () => {
@@ -535,7 +376,7 @@
       console.log('postHooks', signResponse?.postHooks);
 
       if (!selectedRouteData) return;
-      const updatedAmountData = getAmountData(
+      const updatedAmountData = getFromAmountData(
         tokens,
         selectedRouteData.amountData.balance,
         item.price,
@@ -577,15 +418,14 @@
         fromProvider,
       );
 
-      const isValidNetwork = await checkProviderChain(
+      const verifyChainResult = await verifyAndSwitchChain(
         changeableProvider,
         route.route.params.fromChain,
       );
 
-      if (!isValidNetwork) {
+      if (!verifyChainResult.isChainCorrect) {
         return;
       }
-
       const allowance = await getAllowance(changeableProvider, route);
       const { fromAmount } = route.route.params;
 
@@ -647,8 +487,6 @@
       // Paying directly with Crypto on Immutable zkEVM (Funded flow)
       await handleDirectCryptoPayment(fromProvider, fromAddress, toAddress, item.tokenAddress);
     }
-=======
->>>>>>> 871736d5
   }, [
     squid,
     tokens,
@@ -661,7 +499,6 @@
     execute,
   ]);
 
-<<<<<<< HEAD
   const loading = (!!fromAddress || fetchingRoutes) && (
     (!(selectedRouteData || insufficientBalance || isFundingNeeded === false))
   );
@@ -670,16 +507,6 @@
     && !!toAddress
     && !loading
     && ((!!selectedRouteData && !selectedRouteData.isInsufficientGas) || (isFundingNeeded === false));
-=======
-  const loading = (!!fromAddress || fetchingRoutes)
-    && !(selectedRouteData || insufficientBalance);
-
-  const readyToProceed = !!fromAddress
-    && !!toAddress
-    && !!selectedRouteData
-    && !selectedRouteData.isInsufficientGas
-    && !loading;
->>>>>>> 871736d5
 
   return (
     <SimpleLayout
