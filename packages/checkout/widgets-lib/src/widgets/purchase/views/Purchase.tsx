import { ChainType } from '@0xsquid/squid-types';
import {
  Stack, ButtCon, Button,
} from '@biom3/react';
import { Web3Provider } from '@ethersproject/providers';
import {
  Checkout, WalletProviderRdns, EIP6963ProviderInfo, ChainId,
} from '@imtbl/checkout-sdk';
import { Environment } from '@imtbl/config';
import { t } from 'i18next';
import {
  useContext, useState, useMemo, useEffect, useCallback,
} from 'react';
import { TokenBalance } from '@0xsquid/sdk/dist/types';
import { SimpleLayout } from '../../../components/SimpleLayout/SimpleLayout';
import { UserJourney } from '../../../context/analytics-provider/SegmentAnalyticsProvider';
import { CryptoFiatContext, CryptoFiatActions } from '../../../context/crypto-fiat-context/CryptoFiatContext';
import { EventTargetContext } from '../../../context/event-target-context/EventTargetContext';
import { useProvidersContext } from '../../../context/providers-context/ProvidersContext';
import { convertToNetworkChangeableProvider } from '../../../functions/convertToNetworkChangeableProvider';
import { getDurationFormatted } from '../../../functions/getDurationFormatted';
import { useInjectedProviders } from '../../../lib/hooks/useInjectedProviders';
import { getProviderSlugFromRdns } from '../../../lib/provider';
import { SquidFooter } from '../../../lib/squid/components/SquidFooter';
import { fetchBalances } from '../../../lib/squid/functions/fetchBalances';
import { findBalance } from '../../../lib/squid/functions/findBalance';
import { findToken } from '../../../lib/squid/functions/findToken';
import { getRouteChains } from '../../../lib/squid/functions/getRouteChains';
import { verifyAndSwitchChain } from '../../../lib/squid/functions/verifyAndSwitchChain';
import { useExecute } from '../../../lib/squid/hooks/useExecute';
import { useRoutes } from '../../../lib/squid/hooks/useRoutes';
import { RouteData } from '../../../lib/squid/types';
import { useSignOrder } from '../../../lib/hooks/useSignOrder';
import { SignPaymentTypes } from '../../../lib/primary-sales';
import { PurchaseDeliverToWalletDrawer } from '../components/PurchaseDeliverToWalletDrawer';
import { PurchaseItemHero } from '../components/PurchaseItemHero';
import { PurchasePayWithWalletDrawer } from '../components/PurchasePayWithWalletDrawer';
import { RouteOptionsDrawer } from '../components/PurchaseRouteOptionsDrawer/RouteOptionsDrawer';
import { PurchaseSelectedRouteOption } from '../components/PurchaseSelectedRouteOption';
import { PurchaseSelectedWallet } from '../components/PurchaseSelectedWallet';
import { PurchaseActions, PurchaseContext } from '../context/PurchaseContext';
import { useHandoverConfig, PurchaseHandoverStep } from '../hooks/useHandoverConfig';
import { sendConnectProviderSuccessEvent, sendPurchaseSuccessEvent } from '../PurchaseWidgetEvents';
<<<<<<< HEAD
import { DirectCryptoPayData } from '../types';
import { useErrorHandler } from '../hooks/useErrorHandler';
=======
import {
  DirectCryptoPayData,
} from '../types';
import { ViewActions, ViewContext } from '../../../context/view-context/ViewContext';
import { PurchaseWidgetViews } from '../../../context/view-context/PurchaseViewContextTypes';
>>>>>>> 4ab0efae

interface PurchaseProps {
  checkout: Checkout;
  environmentId: string;
  showBackButton?: boolean;
  onCloseButtonClick?: () => void;
  onBackButtonClick?: () => void;
}

export function Purchase({
  checkout,
  environmentId,
  onCloseButtonClick,
  showBackButton,
  onBackButtonClick,
}: PurchaseProps) {
  const [showPayWithWalletDrawer, setShowPayWithWalletDrawer] = useState(false);
  const [showDeliverToWalletDrawer, setShowDeliverToWalletDrawer] = useState(false);
  const [showOptionsDrawer, setShowOptionsDrawer] = useState(false);

  const [routes, setRoutes] = useState<RouteData[]>([]);
  const [directCryptoPayRoutes, setDirectCryptoPayRoutes] = useState<DirectCryptoPayData[]>([]);

  const [selectedRouteData, setSelectedRouteData] = useState<RouteData | undefined>(undefined);
  const [selectedDirectCryptoPayRoute, setSelectedDirectCryptoPayRoute] = useState<
  DirectCryptoPayData | undefined
  >(undefined);
  const [fetchingRoutes, setFetchingRoutes] = useState(false);
  const [insufficientBalance, setInsufficientBalance] = useState(false);
  const [balances, setBalances] = useState<TokenBalance[]>([]);

  const [isPayWithCard, setIsPayWithCard] = useState(false);

  const {
    purchaseState: {
      squid: { squid, tokens, chains },
      items,
      quote,
    },
  } = useContext(PurchaseContext);

  const { viewDispatch } = useContext(ViewContext);

  const { cryptoFiatDispatch } = useContext(CryptoFiatContext);

  const { purchaseDispatch } = useContext(PurchaseContext);

  const {
    eventTargetState: { eventTarget },
  } = useContext(EventTargetContext);

  const {
    providersState: {
      fromProviderInfo,
      fromProvider,
      toProviderInfo,
      fromAddress,
      toAddress,
      lockedToProvider,
    },
  } = useProvidersContext();

  const {
    fetchRoutes, getRoute, getFromAmountData, hasSufficientBalance, hasSufficientGas,
  } = useRoutes();
  const { providers } = useInjectedProviders({ checkout });

  const { onTransactionError } = useErrorHandler();

  const {
    getAllowance, approve, execute, getStatus, waitForReceipt,
  } = useExecute(UserJourney.PURCHASE, onTransactionError);

  const { signWithPostHooks, sign } = useSignOrder({
    environmentId,
    provider: fromProvider,
    items,
    recipientAddress: toAddress || '',
    environment: checkout?.config.environment || Environment.SANDBOX,
    waitFulfillmentSettlements: false,
  });

  const { showHandover } = useHandoverConfig(checkout.config.environment);

  const handleWalletConnected = (
    providerType: 'from' | 'to',
    provider: Web3Provider,
    providerInfo: EIP6963ProviderInfo,
  ) => {
    setIsPayWithCard(false);

    sendConnectProviderSuccessEvent(
      eventTarget,
      providerType,
      provider,
      providerInfo,
    );
  };

  const handleRouteClick = (route: RouteData) => {
    setShowOptionsDrawer(false);
    setShowPayWithWalletDrawer(false);
    setShowDeliverToWalletDrawer(false);
    setSelectedRouteData(route);
    setSelectedDirectCryptoPayRoute(undefined);
  };

  const handleDirectCryptoPayClick = (route: DirectCryptoPayData) => {
    setShowOptionsDrawer(false);
    setShowPayWithWalletDrawer(false);
    setShowDeliverToWalletDrawer(false);
    setSelectedRouteData(undefined);
    setSelectedDirectCryptoPayRoute(route);
  };

  const handlePayWithCardClick = () => {
    setIsPayWithCard(true);
    setShowOptionsDrawer(false);
    setShowPayWithWalletDrawer(false);
    setShowDeliverToWalletDrawer(false);
    setSelectedRouteData(undefined);
    setSelectedDirectCryptoPayRoute(undefined);
  };

  useEffect(() => {
    setRoutes([]);
    setInsufficientBalance(false);
    setSelectedRouteData(undefined);
  }, [fromAddress]);

  useEffect(() => {
    setRoutes([]);
    setInsufficientBalance(false);
    setSelectedRouteData(undefined);

    if (!squid || !quote || !tokens || balances?.length === 0) return;
    if (isPayWithCard) return;

    setFetchingRoutes(true);

    (async () => {
      const tokenAddress = quote.currency.address;
      const tokenAmount = String(quote.totalCurrencyAmount);

      const isSufficientBalance = hasSufficientBalance(
        balances,
        tokenAddress,
        ChainId.IMTBL_ZKEVM_MAINNET.toString(),
        tokenAmount,
      );

      if (isSufficientBalance) {
        const token = findToken(tokens, tokenAddress, ChainId.IMTBL_ZKEVM_MAINNET.toString());
        const balance = findBalance(balances, tokenAddress, ChainId.IMTBL_ZKEVM_MAINNET.toString());

        if (token && balance) {
          const directCryptoRoute = {
            isInsufficientGas: !hasSufficientGas(balances, ChainId.IMTBL_ZKEVM_MAINNET.toString(), fromProvider),
            amountData: {
              fromToken: token,
              fromAmount: tokenAmount,
              toToken: token,
              toAmount: tokenAmount,
              balance,
              additionalBuffer: 0,
            },
          };

          setDirectCryptoPayRoutes([directCryptoRoute]);
          setSelectedDirectCryptoPayRoute(directCryptoRoute);
        }
      }

      const availableRoutes = await fetchRoutes(
        squid,
        tokens,
        balances,
        ChainId.IMTBL_ZKEVM_MAINNET.toString(),
        tokenAddress,
        tokenAmount,
        5,
        1000,
        true,
      );

      setRoutes(availableRoutes);
      setFetchingRoutes(false);
      setInsufficientBalance(availableRoutes.length === 0);

      if (availableRoutes && availableRoutes.length > 0 && !isSufficientBalance) {
        setSelectedRouteData(availableRoutes[0]);
      }
    }
    )();
  }, [quote, balances, squid]);

  useEffect(() => {
    if (!squid || !chains || !fromProvider) return;

    (async () => {
      const updatedBalances = await fetchBalances(squid, chains, fromProvider);
      setBalances(updatedBalances);
    })();
  }, [squid, chains, fromProvider]);

  useEffect(() => {
    if (!quote) return;

    const tokenSymbols = Object
      .values(quote.quote.totalAmount)
      .map((price) => price.currency);

    cryptoFiatDispatch({
      payload: {
        type: CryptoFiatActions.SET_TOKEN_SYMBOLS,
        tokenSymbols,
      },
    });
  }, [quote]);

  const shouldShowBackButton = showBackButton && onBackButtonClick;
  const shouldShowOnRampOption = true;
  const showSwapOption = true;
  const showBridgeOption = true;

  const squidMulticallAddress = '0xad6cea45f98444a922a2b4fe96b8c90f0862d2f4';

  const handleFiatPayment = async (
    recipientAddress: string,
    tokenAddress: string,
  ) => {
    const signResponse = await sign(
      SignPaymentTypes.FIAT,
      tokenAddress,
      recipientAddress,
    );
    if (!signResponse) return;
    purchaseDispatch({
      payload: {
        type: PurchaseActions.SET_SIGN_RESPONSE,
        signResponse,
      },
    });

    viewDispatch({
      payload: {
        type: ViewActions.UPDATE_VIEW,
        view: { type: PurchaseWidgetViews.PAY_WITH_CARD },
      },
    });
  };

  const handleDirectCryptoPayment = async (
    provider: Web3Provider,
    spenderAddress: string,
    recipientAddress: string,
    tokenAddress: string,
  ) => {
    const signResponse = await sign(
      SignPaymentTypes.CRYPTO,
      tokenAddress,
      spenderAddress,
      recipientAddress,
    );
    if (!signResponse) return;
    const signer = provider.getSigner();
    if (!signer) return;

    showHandover(PurchaseHandoverStep.PREPARING, {});

    const gasPrice = await provider.getGasPrice();

    const approveTxn = signResponse.transactions.find(
      (txn) => txn.methodCall.startsWith('approve'),
    );
    if (!approveTxn) return;
    showHandover(PurchaseHandoverStep.REQUEST_APPROVAL, {});

    const approveTxnResponse = await signer.sendTransaction({
      to: approveTxn.tokenAddress,
      data: approveTxn.rawData,
      gasPrice,
      gasLimit: approveTxn.gasEstimate,
    });
    const approveReceipt = await waitForReceipt(provider, approveTxnResponse.hash);
    if (!approveReceipt) {
      return;
    }
    showHandover(PurchaseHandoverStep.APPROVAL_CONFIRMED, {});

    const executeTxn = signResponse.transactions.find(
      (txn) => txn.methodCall.startsWith('execute'),
    );
    if (!executeTxn) return;
    showHandover(PurchaseHandoverStep.REQUEST_EXECUTION, {});

    const executeTxnResponse = await signer.sendTransaction({
      to: executeTxn.tokenAddress,
      data: executeTxn.rawData,
      gasPrice,
      gasLimit: executeTxn.gasEstimate,
    });
    const executeReceipt = await waitForReceipt(provider, executeTxnResponse.hash);
    if (executeReceipt?.status === 1) {
      showHandover(PurchaseHandoverStep.SUCCESS_ZKEVM, { transactionHash: executeTxnResponse.hash });
    }
  };

  const handleProceedClick = useCallback(async () => {
    if (!quote || !toAddress) return;

    if (isPayWithCard) {
      handleFiatPayment(toAddress, quote.currency.address);
      return;
    }

    if (!squid || !tokens || !toAddress || !fromAddress || !fromProvider || !fromProviderInfo || !quote) return;
    if (!selectedRouteData && !selectedDirectCryptoPayRoute) return;

    if (selectedDirectCryptoPayRoute === undefined) {
      if (!selectedRouteData) return;

      const signResponse = await signWithPostHooks(
        SignPaymentTypes.CRYPTO,
        quote.currency.address,
        squidMulticallAddress,
        toAddress,
      );
<<<<<<< HEAD
      // TODO ERROR TRANSAK_FAILED PRODUCT_NOT_FOUND INSUFFICIENT_STOCK
=======
      if (!signResponse) return;
      purchaseDispatch({
        payload: {
          type: PurchaseActions.SET_SIGN_RESPONSE,
          signResponse: signResponse.signResponse,
        },
      });
>>>>>>> 4ab0efae

      const updatedAmountData = getFromAmountData(
        tokens,
        selectedRouteData.amountData.balance,
        String(quote.totalCurrencyAmount),
        ChainId.IMTBL_ZKEVM_MAINNET.toString(),
        quote.currency.address,
        selectedRouteData.amountData.additionalBuffer,
      );
      if (!updatedAmountData) return;
      // TODO ERROR NOT LIKELY just use ROUTE_ERROR

      const postHooks = signResponse?.postHooks ? {
        chainType: ChainType.EVM,
        calls: signResponse.postHooks,
        provider: 'Immutable Primary Sales',
        description: 'Perform Primary Sales NFT checkout',
        logoURI: 'https://explorer.immutable.com/assets/configs/network_icon.svg',
      } : undefined;

      const route = (await getRoute(
        squid,
        updatedAmountData?.fromToken,
        updatedAmountData?.toToken,
        toAddress,
        updatedAmountData.fromAmount,
        updatedAmountData.toAmount,
        fromAddress,
        false,
        postHooks,
      ))?.route;

      if (!route) return;
      // TODO ERROR ROUTE_ERROR

      const currentFromAddress = await fromProvider.getSigner().getAddress();
      const { fromChain, toChain } = getRouteChains(chains, route);

      if (currentFromAddress !== fromAddress) {
        return;
      }

      showHandover(PurchaseHandoverStep.PREPARING, {});

      const changeableProvider = await convertToNetworkChangeableProvider(
        fromProvider,
      );

      const verifyChainResult = await verifyAndSwitchChain(
        changeableProvider,
        route.route.params.fromChain,
      );

      if (!verifyChainResult.isChainCorrect) {
        return;
      }

      const allowance = await getAllowance(changeableProvider, route);
      const { fromAmount } = route.route.params;

      // eslint-disable-next-line no-console
      console.log('allowance', allowance);

      if (!allowance || allowance?.lt(fromAmount)) {
        showHandover(PurchaseHandoverStep.REQUEST_APPROVAL, {});

        const approveTxnReceipt = await approve(fromProviderInfo, changeableProvider, route);

        if (!approveTxnReceipt) {
          return;
        }

        showHandover(PurchaseHandoverStep.APPROVAL_CONFIRMED, {});
      }

      showHandover(PurchaseHandoverStep.REQUEST_EXECUTION, {});

      const executeTxnReceipt = await execute(squid, fromProviderInfo, changeableProvider, route);

      // eslint-disable-next-line no-console
      console.log('executeTxnReceipt', executeTxnReceipt);

      if (!executeTxnReceipt) {
        return;
      }

      const fundingMethod = fromChain !== toChain ? 'squid' : 'direct';

      sendPurchaseSuccessEvent(eventTarget, executeTxnReceipt.transactionHash, fundingMethod);

      if (toChain === fromChain) {
        showHandover(PurchaseHandoverStep.SUCCESS_ZKEVM, { transactionHash: executeTxnReceipt.transactionHash });
        return;
      }

      const formattedDuration = selectedRouteData
        ? getDurationFormatted(
          selectedRouteData.route.route.estimate.estimatedRouteDuration,
          t('views.PURCHASE.routeSelection.minutesText'),
          t('views.PURCHASE.routeSelection.minuteText'),
          t('views.PURCHASE.routeSelection.secondsText'),
        )
        : '';

      showHandover(PurchaseHandoverStep.EXECUTING, {
        routeDuration: formattedDuration,
        transactionHash: executeTxnReceipt.transactionHash,
      });

      const status = await getStatus(squid, executeTxnReceipt.transactionHash);
      const axelarscanUrl = `https://axelarscan.io/gmp/${executeTxnReceipt?.transactionHash}`;

      // eslint-disable-next-line no-console
      console.log('status', status);
      // eslint-disable-next-line no-console
      console.log('axelarscanUrl', axelarscanUrl);

      if (status?.squidTransactionStatus === 'success') {
        showHandover(PurchaseHandoverStep.SUCCESS, { axelarscanUrl });
      } else if (status?.squidTransactionStatus === 'needs_gas') {
        showHandover(PurchaseHandoverStep.NEEDS_GAS, { axelarscanUrl });
      } else if (status?.squidTransactionStatus === 'partial_success') {
        showHandover(PurchaseHandoverStep.PARTIAL_SUCCESS, { axelarscanUrl });
      } else {
        showHandover(PurchaseHandoverStep.FAIL, { axelarscanUrl });
      }
    } else {
      handleDirectCryptoPayment(fromProvider, fromAddress, toAddress, quote.currency.address);
    }
  }, [
    squid,
    tokens,
    toAddress,
    selectedRouteData,
    fromProvider,
    fromProviderInfo,
    approve,
    getAllowance,
    execute,
  ]);

  const loading = (!!fromAddress || fetchingRoutes) && (
    (!(selectedRouteData || insufficientBalance || selectedDirectCryptoPayRoute))
  ) && !isPayWithCard;

  const readyToProceed = (!!fromAddress || isPayWithCard)
    && !!toAddress
    && !loading
    && ((!!selectedRouteData && !selectedRouteData.isInsufficientGas)
    || (!!selectedDirectCryptoPayRoute && !selectedDirectCryptoPayRoute.isInsufficientGas) || isPayWithCard);

  const walletOptions = useMemo(
    () => providers
      .map((detail) => {
        if (detail.info.rdns === WalletProviderRdns.PASSPORT) {
          return {
            ...detail,
            info: {
              ...detail.info,
              name: getProviderSlugFromRdns(detail.info.rdns).replace(
                /^\w/,
                (c) => c.toUpperCase(),
              ),
            },
          };
        }
        return detail;
      }),
    [providers],
  );

  const handleDeliverToWalletClose = () => {
    setShowDeliverToWalletDrawer(false);
  };

  return (
    <SimpleLayout
      containerSx={{ bg: 'transparent' }}
      header={(
        <Stack
          direction="row"
          sx={{
            pos: 'absolute',
            w: '100%',
            top: '0',
            pt: 'base.spacing.x4',
            px: 'base.spacing.x5',
          }}
          justifyContent="flex-start"
        >
          {shouldShowBackButton && (
            <ButtCon
              testId="backButton"
              icon="ArrowBackward"
              variant="tertiary"
              size="small"
              onClick={onBackButtonClick}
            />
          )}
          <ButtCon
            variant="tertiary"
            size="small"
            icon="Close"
            onClick={onCloseButtonClick}
            sx={{ ml: 'auto' }}
          />
        </Stack>
      )}
    >
      <Stack alignItems="center" sx={{ flex: 1 }}>
        <Stack
          testId="topSection"
          sx={{
            flex: 1,
            px: 'base.spacing.x2',
            w: '100%',
            pt: 'base.spacing.x1',
          }}
          justifyContent="center"
          alignItems="center"
        >
          <PurchaseItemHero items={items} />
        </Stack>

        <Stack
          testId="bottomSection"
          sx={{
            alignSelf: 'stretch',
            p: 'base.spacing.x3',
            pb: 'base.spacing.x5',
            bg: 'base.color.neutral.800',
            bradtl: 'base.borderRadius.x8',
            bradtr: 'base.borderRadius.x8',
          }}
          gap="base.spacing.x4"
        >
          <Stack gap="base.spacing.x3">
            {(!fromProviderInfo || isPayWithCard) && (
            <PurchaseSelectedWallet
              label={isPayWithCard ? 'Pay with card'
                : t('views.PURCHASE.walletSelection.from.label')}
              size="small"
              onClick={(event) => {
                event.stopPropagation();
                setShowPayWithWalletDrawer(true);
              }}
            />
            )}

            {fromAddress && !isPayWithCard && (
              <PurchaseSelectedRouteOption
                checkout={checkout}
                loading={loading}
                chains={chains}
                routeData={selectedRouteData || (selectedDirectCryptoPayRoute || undefined)}
                onClick={() => setShowOptionsDrawer(true)}
                insufficientBalance={insufficientBalance}
                directCryptoPay={!!selectedDirectCryptoPayRoute}
                showOnrampOption={shouldShowOnRampOption}
              />
            )}

            <PurchaseSelectedWallet
              label={t('views.PURCHASE.walletSelection.to.label')}
              size={toProviderInfo ? 'xSmall' : 'small'}
              providerInfo={{
                ...toProviderInfo,
                address: toAddress,
              }}
              onClick={() => setShowDeliverToWalletDrawer(true)}
              disabled={lockedToProvider}
            />
          </Stack>

          <Button
            testId="purchase-proceed-button"
            size="large"
            variant={readyToProceed ? 'primary' : 'secondary'}
            disabled={!readyToProceed}
            sx={{ opacity: readyToProceed ? 1 : 0.5 }}
            onClick={handleProceedClick}
          >
            {t('views.PURCHASE.review.buttonText')}
          </Button>

          <SquidFooter />

        </Stack>
      </Stack>

      <PurchasePayWithWalletDrawer
        visible={showPayWithWalletDrawer}
        walletOptions={walletOptions}
        onClose={() => {
          setShowPayWithWalletDrawer(false);
        }}
        onPayWithCard={handlePayWithCardClick}
        onConnect={handleWalletConnected}
        insufficientBalance={insufficientBalance}
        showOnRampOption={shouldShowOnRampOption}
      />
      <PurchaseDeliverToWalletDrawer
        visible={showDeliverToWalletDrawer}
        walletOptions={walletOptions}
        onClose={handleDeliverToWalletClose}
        onConnect={() => undefined}
      />
      <RouteOptionsDrawer
        checkout={checkout}
        routes={routes}
        chains={chains}
        showSwapOption={showSwapOption}
        showBridgeOption={showBridgeOption}
        showDirectCryptoPayOption
        visible={showOptionsDrawer}
        onClose={() => setShowOptionsDrawer(false)}
        onCardClick={handlePayWithCardClick}
        onRouteClick={handleRouteClick}
        onDirectCryptoPayClick={handleDirectCryptoPayClick}
        insufficientBalance={insufficientBalance}
        directCryptoPayRoutes={directCryptoPayRoutes}
      />
    </SimpleLayout>
  );
}<|MERGE_RESOLUTION|>--- conflicted
+++ resolved
@@ -41,16 +41,12 @@
 import { PurchaseActions, PurchaseContext } from '../context/PurchaseContext';
 import { useHandoverConfig, PurchaseHandoverStep } from '../hooks/useHandoverConfig';
 import { sendConnectProviderSuccessEvent, sendPurchaseSuccessEvent } from '../PurchaseWidgetEvents';
-<<<<<<< HEAD
-import { DirectCryptoPayData } from '../types';
-import { useErrorHandler } from '../hooks/useErrorHandler';
-=======
 import {
   DirectCryptoPayData,
 } from '../types';
 import { ViewActions, ViewContext } from '../../../context/view-context/ViewContext';
 import { PurchaseWidgetViews } from '../../../context/view-context/PurchaseViewContextTypes';
->>>>>>> 4ab0efae
+import { useErrorHandler } from '../hooks/useErrorHandler';
 
 interface PurchaseProps {
   checkout: Checkout;
@@ -117,7 +113,6 @@
     fetchRoutes, getRoute, getFromAmountData, hasSufficientBalance, hasSufficientGas,
   } = useRoutes();
   const { providers } = useInjectedProviders({ checkout });
-
   const { onTransactionError } = useErrorHandler();
 
   const {
@@ -379,9 +374,6 @@
         squidMulticallAddress,
         toAddress,
       );
-<<<<<<< HEAD
-      // TODO ERROR TRANSAK_FAILED PRODUCT_NOT_FOUND INSUFFICIENT_STOCK
-=======
       if (!signResponse) return;
       purchaseDispatch({
         payload: {
@@ -389,7 +381,6 @@
           signResponse: signResponse.signResponse,
         },
       });
->>>>>>> 4ab0efae
 
       const updatedAmountData = getFromAmountData(
         tokens,
@@ -400,7 +391,6 @@
         selectedRouteData.amountData.additionalBuffer,
       );
       if (!updatedAmountData) return;
-      // TODO ERROR NOT LIKELY just use ROUTE_ERROR
 
       const postHooks = signResponse?.postHooks ? {
         chainType: ChainType.EVM,
@@ -423,7 +413,6 @@
       ))?.route;
 
       if (!route) return;
-      // TODO ERROR ROUTE_ERROR
 
       const currentFromAddress = await fromProvider.getSigner().getAddress();
       const { fromChain, toChain } = getRouteChains(chains, route);
