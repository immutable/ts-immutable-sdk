import { IMTBLWidgetEvents, PurchaseItem, PurchaseWidgetParams } from '@imtbl/checkout-sdk';
import { CloudImage, Stack, useTheme } from '@biom3/react';
import {
  useContext, useEffect, useMemo, useReducer,
} from 'react';
import { StrongCheckoutWidgetsConfig } from '../../lib/withDefaultWidgetConfig';
import {
  initialPurchaseState, PurchaseActions, PurchaseContext, purchaseReducer,
} from './context/PurchaseContext';
import { PurchaseWidgetViews } from '../../context/view-context/PurchaseViewContextTypes';
import {
  initialViewState,
  ViewContext,
  viewReducer,
} from '../../context/view-context/ViewContext';
import { Purchase } from './views/Purchase';
import { sendPurchaseCloseEvent } from './PurchaseWidgetEvents';
import { orchestrationEvents } from '../../lib/orchestrationEvents';
import { EventTargetContext } from '../../context/event-target-context/EventTargetContext';
import { getRemoteImage } from '../../lib/utils';
import { useProvidersContext } from '../../context/providers-context/ProvidersContext';

export type PurchaseWidgetInputs = PurchaseWidgetParams & {
  config: StrongCheckoutWidgetsConfig;
  items?: PurchaseItem[];
};

export default function PurchaseWidget({
  config,
  environmentId,
<<<<<<< HEAD
=======
  items,
>>>>>>> fcedd20b
  showBackButton,
}: PurchaseWidgetInputs) {
  const { base: { colorMode } } = useTheme();

  const [viewState, viewDispatch] = useReducer(viewReducer, {
    ...initialViewState,
    view: { type: PurchaseWidgetViews.PURCHASE },
    history: [{ type: PurchaseWidgetViews.PURCHASE }],
  });

  const {
    providersState: { checkout },
  } = useProvidersContext();

  const viewReducerValues = useMemo(
    () => ({
      viewState,
      viewDispatch,
    }),
    [viewState, viewReducer],
  );

  const [purchaseState, purchaseDispatch] = useReducer(
    purchaseReducer,
    initialPurchaseState,
  );

  const purchaseReducerValues = useMemo(
    () => ({
      purchaseState,
      purchaseDispatch,
    }),
    [purchaseState, purchaseReducer],
  );

  const {
    eventTargetState: { eventTarget },
  } = useContext(EventTargetContext);

  useEffect(
    () => {
      if (!items) return;

      purchaseDispatch({
        payload: {
          type: PurchaseActions.SET_ITEMS,
          items,
        },
      });
    },
    [items],
  );

  return (
    <ViewContext.Provider value={viewReducerValues}>
      <PurchaseContext.Provider value={purchaseReducerValues}>
        <Stack sx={{ pos: 'relative' }}>
          <CloudImage
            use={(
              <img
                src={getRemoteImage(
                  config.environment,
                  `/add-tokens-bg-texture-${colorMode}.webp`,
                )}
                alt="background texture"
              />
            )}
            sx={{
              pos: 'absolute',
              h: '100%',
              w: '100%',
              objectFit: 'cover',
              objectPosition: 'center',
            }}
          />
          {viewState.view.type === PurchaseWidgetViews.PURCHASE && (
            <Purchase
              checkout={checkout}
              environmentId={environmentId!}
              showBackButton={showBackButton}
              onCloseButtonClick={() => sendPurchaseCloseEvent(eventTarget)}
              onBackButtonClick={() => {
                orchestrationEvents.sendRequestGoBackEvent(
                  eventTarget,
                  IMTBLWidgetEvents.IMTBL_PURCHASE_WIDGET_EVENT,
                  {},
                );
              }}
            />
          )}
        </Stack>
      </PurchaseContext.Provider>
    </ViewContext.Provider>
  );
}<|MERGE_RESOLUTION|>--- conflicted
+++ resolved
@@ -28,10 +28,7 @@
 export default function PurchaseWidget({
   config,
   environmentId,
-<<<<<<< HEAD
-=======
   items,
->>>>>>> fcedd20b
   showBackButton,
 }: PurchaseWidgetInputs) {
   const { base: { colorMode } } = useTheme();
