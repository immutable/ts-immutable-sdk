import { PostMessageHandler } from '@imtbl/checkout-sdk';
import {
  Dispatch, ReactNode, useContext, useEffect,
} from 'react';
import {
  CheckoutAction,
  CheckoutActions,
  CheckoutContext,
  CheckoutState,
} from './CheckoutContext';
import { ProviderRelay } from './ProviderRelay';

type CheckoutContextProviderProps = {
  values: {
    checkoutState: CheckoutState;
    checkoutDispatch: Dispatch<CheckoutAction>;
  };
  children: ReactNode;
};
export function CheckoutContextProvider({
  values,
  children,
}: CheckoutContextProviderProps) {
  const { checkoutState, checkoutDispatch } = values;
  const {
    checkout,
    provider,
    iframeContentWindow,
    postMessageHandler,
    iframeURL,
  } = checkoutState;

  useEffect(() => {
    if (!iframeContentWindow || !checkout || !iframeURL) return;

    const postMessageHandlerInstance = new PostMessageHandler({
      targetOrigin: new URL(iframeURL).origin,
      eventTarget: iframeContentWindow,
    });

<<<<<<< HEAD
    postMessageHandlerInstance.setLogger((...args: any[]) => {
      console.log('🔔 PARENT – ', ...args);
    });

=======
>>>>>>> 73d598a6
    checkoutDispatch({
      payload: {
        type: CheckoutActions.SET_POST_MESSAGE_HANDLER,
        postMessageHandler: postMessageHandlerInstance,
      },
    });
  }, [iframeContentWindow, checkout, iframeURL]);

  useEffect(() => {
    if (!provider || !postMessageHandler) return undefined;
    checkoutDispatch({
      payload: {
        type: CheckoutActions.SET_PROVIDER_RELAY,
        providerRelay: new ProviderRelay(postMessageHandler, provider),
      },
    });

    return () => {
      postMessageHandler?.destroy();
    };
  }, [provider, postMessageHandler]);

  return (
    <CheckoutContext.Provider value={values}>
      {children}
    </CheckoutContext.Provider>
  );
}

export const useCheckoutContext = () => {
  const context = useContext(CheckoutContext);
  if (context === undefined) {
    const error = new Error(
      'useCheckoutContext must be used within a <ImtblProvider />',
    );
    throw error;
  }

  return [context.checkoutState, context.checkoutDispatch] as const;
};<|MERGE_RESOLUTION|>--- conflicted
+++ resolved
@@ -38,13 +38,11 @@
       eventTarget: iframeContentWindow,
     });
 
-<<<<<<< HEAD
+    // TODO: remove logger after done with development
     postMessageHandlerInstance.setLogger((...args: any[]) => {
-      console.log('🔔 PARENT – ', ...args);
+      console.log('🔔 PARENT – ', ...args); // eslint-disable-line
     });
 
-=======
->>>>>>> 73d598a6
     checkoutDispatch({
       payload: {
         type: CheckoutActions.SET_POST_MESSAGE_HANDLER,
