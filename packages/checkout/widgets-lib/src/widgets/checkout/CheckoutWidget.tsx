--- conflicted
+++ resolved
@@ -1,17 +1,14 @@
-<<<<<<< HEAD
 import {
   Checkout,
-  CheckoutFlowType,
+  CheckoutWidgetConfiguration,
   CheckoutWidgetParams,
   WalletProviderName,
 } from '@imtbl/checkout-sdk';
-import { Environment } from '@imtbl/config';
 import {
   useEffect,
   useMemo,
   useReducer,
 } from 'react';
-import { StrongCheckoutWidgetsConfig } from '../../lib/withDefaultWidgetConfig';
 import {
   CheckoutActions,
   checkoutReducer,
@@ -20,43 +17,13 @@
 import { CheckoutContextProvider } from './context/CheckoutContextProvider';
 import { CheckoutAppIframe } from './views/CheckoutAppIframe';
 // import { CHECKOUT_APP_URL } from '../../lib/constants';
-=======
-import { useEffect, useState } from 'react';
-import { Box } from '@biom3/react';
-import { CheckoutWidgetParams, Checkout, CheckoutWidgetConfiguration } from '@imtbl/checkout-sdk';
 
 import { getIframeURL } from './functions/iframeParams';
->>>>>>> 450c189c
 
 export type CheckoutWidgetInputs = {
   checkout: Checkout;
   params: CheckoutWidgetParams;
   config: CheckoutWidgetConfiguration;
-};
-
-const getIframeURL = (
-  params: CheckoutWidgetInputs['params'],
-  environment: Environment,
-  publishableKey: string,
-): string => {
-  const { language, flow, ...restParams } = params;
-  // TODO get baseUrl from config/params
-  // environment, flow, params, configs
-  // const baseUrl = CHECKOUT_APP_URL[environment];
-  const baseUrl = 'http://localhost:3001';
-
-  const queryParams = new URLSearchParams(
-    restParams as Record<string, string>,
-  ).toString();
-
-  switch (flow) {
-    case CheckoutFlowType.CONNECT:
-      return `${baseUrl}/${publishableKey}/${language}/connect?${queryParams}`;
-    case CheckoutFlowType.WALLET:
-      return `${baseUrl}/${publishableKey}/${language}/wallet?${queryParams}`;
-    default:
-      return baseUrl;
-  }
 };
 
 export default function CheckoutWidget(props: CheckoutWidgetInputs) {
@@ -70,10 +37,9 @@
   );
 
   useEffect(() => {
-<<<<<<< HEAD
-    if (!publishableKey || !params.language) return;
+    if (!publishableKey) return;
 
-    const iframeUrl = getIframeURL(params, environment, publishableKey);
+    const iframeUrl = getIframeURL(params, config, environment, publishableKey);
 
     checkoutDispatch({
       payload: {
@@ -81,14 +47,7 @@
         iframeUrl,
       },
     });
-  }, [publishableKey, params]);
-=======
-    if (!publishableKey) return;
-
-    const url = getIframeURL(params, config, environment, publishableKey);
-    setIframeURL(url);
   }, [params, config, environment, publishableKey]);
->>>>>>> 450c189c
 
   useEffect(() => {
     checkoutDispatch({
@@ -115,21 +74,9 @@
   }, [checkout]);
 
   return (
-<<<<<<< HEAD
     <CheckoutContextProvider values={checkoutReducerValues}>
       CheckoutWidgetComponent
       <CheckoutAppIframe />
     </CheckoutContextProvider>
-=======
-    <Box
-      rc={<iframe id="checkout-app" src={iframeURL} title="checkout" />}
-      sx={{
-        w: '100%',
-        h: '100%',
-        border: 'none',
-        boxShadow: 'none',
-      }}
-    />
->>>>>>> 450c189c
   );
 }