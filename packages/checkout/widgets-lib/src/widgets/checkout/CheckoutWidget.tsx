import { Suspense, useEffect, useMemo } from 'react';
import {
  CheckoutEventType,
  CheckoutWidgetParams,
  CheckoutFlowType,
  CheckoutWidgetConfiguration,
  Checkout,
} from '@imtbl/checkout-sdk';
import { useTranslation } from 'react-i18next';
import { Web3Provider } from '@ethersproject/providers';
import { CheckoutWidgetContextProvicer } from './context/CheckoutContextProvider';
import {
  useViewState,
  SharedViews,
  ViewContextProvider,
  ViewActions,
} from '../../context/view-context/ViewContext';
import { LoadingView } from '../../views/loading/LoadingView';
import { sendCheckoutEvent } from './CheckoutWidgetEvents';
import { useEventTargetState } from '../../context/event-target-context/EventTargetContext';
import { ErrorView } from '../../views/error/ErrorView';
import { StrongCheckoutWidgetsConfig } from '../../lib/withDefaultWidgetConfig';
import SwapWidget from '../swap/SwapWidget';
import {
  ConnectLoader,
  ConnectLoaderParams,
} from '../../components/ConnectLoader/ConnectLoader';
import ConnectWidget from '../connect/ConnectWidget';
import BridgeWidget from '../bridge/BridgeWidget';
import OnRampWidget from '../on-ramp/OnRampWidget';
import WalletWidget from '../wallet/WalletWidget';
import SaleWidget from '../sale/SaleWidget';
import AddFundsWidget from '../add-funds/AddFundsWidget';
import { getViewShouldConnect } from './functions/getViewShouldConnect';
import { useWidgetEvents } from './hooks/useWidgetEvents';

export type CheckoutWidgetInputs = {
  checkout: Checkout;
  web3Provider?: Web3Provider;
  flowParams: CheckoutWidgetParams;
  flowConfig: CheckoutWidgetConfiguration;
  widgetsConfig: StrongCheckoutWidgetsConfig;
  connectLoaderParams: ConnectLoaderParams;
};

export default function CheckoutWidget(props: CheckoutWidgetInputs) {
  const {
    flowParams,
    flowConfig,
    widgetsConfig,
    connectLoaderParams,
    checkout,
    web3Provider,
  } = props;

  const { t } = useTranslation();
  const viewState = useViewState();
  const [{ view }, viewDispatch] = viewState;
  const [{ eventTarget }] = useEventTargetState();
  useWidgetEvents(eventTarget);

  /**
<<<<<<< HEAD
   * Subscribe and Handle widget events
   */
  useWidgetEvents(eventTarget, viewState);

  /**
=======
>>>>>>> b96aff29
   * Mount the view according to set flow in params
   */
  useEffect(() => {
    if (!flowParams.flow) return;

    const { flow, ...mountedWidgetParams } = flowParams;

    viewDispatch({
      payload: {
        type: ViewActions.UPDATE_VIEW,
        view: {
          type: flow as any,
          data: {
            params: mountedWidgetParams,
            config: { ...(flowConfig?.[flow] || {}) },
          },
        },
      },
    });
  }, [flowParams]);

  const showBackButton = !!view.data?.showBackButton;

  const shouldConnectView = useMemo(
    () => getViewShouldConnect(view.type),
    [view.type],
  );

  return (
    <ViewContextProvider>
      <CheckoutWidgetContextProvicer>
        {/* --- Status Views --- */}
        {view.type === SharedViews.LOADING_VIEW && (
          <LoadingView loadingText={t('views.LOADING_VIEW.text')} />
        )}
        {view.type === SharedViews.SERVICE_UNAVAILABLE_ERROR_VIEW && (
          <ErrorView
            onCloseClick={() => {
              sendCheckoutEvent(eventTarget, {
                type: CheckoutEventType.CLOSE,
                data: {},
              });
            }}
            onActionClick={() => {
              // TODO: trigger a retry
            }}
            actionText={t('views.ERROR_VIEW.actionText')}
          />
        )}
        {/* --- Widgets without connect --- */}
        {view.type === CheckoutFlowType.CONNECT && (
          <ConnectWidget
            config={widgetsConfig}
            checkout={checkout}
            sendCloseEventOverride={() => {
              sendCheckoutEvent(eventTarget, {
                type: CheckoutEventType.CLOSE,
                data: {},
              });
            }}
            {...(view.data.params || {})}
          />
        )}
        {view.type === CheckoutFlowType.BRIDGE && (
          <BridgeWidget
            config={widgetsConfig}
            checkout={checkout}
            web3Provider={web3Provider}
            showBackButton={showBackButton}
            {...(view.data.params || {})}
          />
        )}
        {/* --- Widgets that require connect --- */}
        {shouldConnectView && (
          <ConnectLoader
            widgetConfig={widgetsConfig}
            params={connectLoaderParams}
            closeEvent={() => {
              sendCheckoutEvent(eventTarget, {
                type: CheckoutEventType.CLOSE,
                data: {},
              });
            }}
          >
            <Suspense
              fallback={
                <LoadingView loadingText={t('views.LOADING_VIEW.text')} />
              }
            >
              {view.type === CheckoutFlowType.WALLET && (
                <WalletWidget
                  config={widgetsConfig}
                  walletConfig={{
                    showNetworkMenu: true,
                    showDisconnectButton: true,
                    ...view.data.config,
                  }}
                  {...(view.data.params || {})}
                />
              )}
              {view.type === CheckoutFlowType.SALE && (
                <SaleWidget
                  config={widgetsConfig}
                  {...(view.data.params || {})}
                  {...{
                    hideExcludedPaymentTypes: false,
                    waitFulfillmentSettlements: true,
                    ...view.data.config,
                  }}
                />
              )}
              {view.type === CheckoutFlowType.ADD_FUNDS && (
                <AddFundsWidget
                  checkout={checkout}
                  {...(view.data.params || {})}
                  {...(view.data.config || {})}
                  showBackButton={showBackButton}
                />
              )}
              {view.type === CheckoutFlowType.SWAP && (
                <SwapWidget
                  config={widgetsConfig}
                  {...(view.data.params || {})}
                  {...(view.data.config || {})}
                  showBackButton={showBackButton}
                />
              )}
              {view.type === CheckoutFlowType.ONRAMP && (
                <OnRampWidget
                  config={widgetsConfig}
                  {...(view.data.params || {})}
                  {...(view.data.config || {})}
                  showBackButton={showBackButton}
                />
              )}
            </Suspense>
          </ConnectLoader>
        )}
      </CheckoutWidgetContextProvicer>
    </ViewContextProvider>
  );
}<|MERGE_RESOLUTION|>--- conflicted
+++ resolved
@@ -60,14 +60,11 @@
   useWidgetEvents(eventTarget);
 
   /**
-<<<<<<< HEAD
    * Subscribe and Handle widget events
    */
   useWidgetEvents(eventTarget, viewState);
 
   /**
-=======
->>>>>>> b96aff29
    * Mount the view according to set flow in params
    */
   useEffect(() => {
