--- conflicted
+++ resolved
@@ -1,5 +1,9 @@
 import {
-  Box, Caption, Drawer, MenuItem, Divider,
+  Box,
+  Caption,
+  Drawer,
+  MenuItem,
+  Divider,
   MenuItemSize,
 } from '@biom3/react';
 import { motion } from 'framer-motion';
@@ -132,17 +136,11 @@
               )}
               <PaymentOptions
                 onClick={onPayWithCard}
-<<<<<<< HEAD
                 size={size}
-                paymentOptions={[SalePaymentTypes.DEBIT, SalePaymentTypes.CREDIT].filter(
-                  (type) => !disabledPaymentTypes?.includes(type),
-                )}
-=======
                 paymentOptions={[
                   SalePaymentTypes.DEBIT,
                   SalePaymentTypes.CREDIT,
                 ].filter((type) => !disabledPaymentTypes?.includes(type))}
->>>>>>> 22afe969
                 captions={{
                   [SalePaymentTypes.DEBIT]: t(
                     'views.PAYMENT_METHODS.options.debit.caption',
