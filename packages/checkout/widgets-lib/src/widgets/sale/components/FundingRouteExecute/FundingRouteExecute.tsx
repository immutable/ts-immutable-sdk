import {
  FundingStep,
  FundingStepType,
  BridgeEventType,
  BridgeFailed,
  BridgeTransactionSent,
  BridgeWidgetParams,
  ConnectEventType,
  ConnectionSuccess,
  ConnectTargetLayer,
  IMTBLWidgetEvents,
  SwapEventType,
  SwapFailed,
  SwapSuccess,
  SwapWidgetParams,
} from '@imtbl/checkout-sdk';
import {
  useCallback,
  useContext,
  useEffect, useMemo, useReducer, useRef, useState,
} from 'react';
<<<<<<< HEAD
import { XBridgeWidget } from 'widgets/x-bridge/XBridgeWidget';
=======
import { BridgeWidget } from 'widgets/bridge/BridgeWidget';
>>>>>>> ff12430b
import {
  ConnectLoaderActions,
  ConnectLoaderContext,
} from '../../../../context/connect-loader-context/ConnectLoaderContext';
import {
  EventTargetActions, EventTargetContext, eventTargetReducer, initialEventTargetState,
} from '../../../../context/event-target-context/EventTargetContext';
import { ConnectWidgetViews } from '../../../../context/view-context/ConnectViewContextTypes';
import { SaleWidgetViews } from '../../../../context/view-context/SaleViewContextTypes';
import { ViewActions, ViewContext } from '../../../../context/view-context/ViewContext';
import { getL1ChainId, getL2ChainId } from '../../../../lib/networkUtils';
import { text as textConfig } from '../../../../resources/text/textConfig';
import { LoadingView } from '../../../../views/loading/LoadingView';
import { ConnectWidget } from '../../../connect/ConnectWidget';
import { SwapWidget } from '../../../swap/SwapWidget';
import { useSaleContext } from '../../context/SaleContextProvider';
import { SaleErrorTypes } from '../../types';

type FundingRouteExecuteProps = {
  fundingRouteStep?: FundingStep;
  onFundingRouteExecuted: () => void;
};

enum FundingRouteExecuteViews {
  LOADING = 'LOADING',
  EXECUTE_BRIDGE = 'EXECUTE_BRIDGE',
  EXECUTE_SWAP = 'EXECUTE_SWAP',
  SWITCH_NETWORK_ETH = 'SWITCH_NETWORK_ETH',
  SWITCH_NETWORK_ZKEVM = 'SWITCH_NETWORK_ZKEVM',
}

export function FundingRouteExecute({ fundingRouteStep, onFundingRouteExecuted }: FundingRouteExecuteProps) {
  const {
    config, provider, checkout, fromTokenAddress: requiredTokenAddress,
  } = useSaleContext();
  const { viewDispatch } = useContext(ViewContext);

  const { connectLoaderDispatch } = useContext(ConnectLoaderContext);
  const text = textConfig.views[SaleWidgetViews.FUND_WITH_SMART_CHECKOUT];

  const [swapParams, setSwapParams] = useState<SwapWidgetParams | undefined>(undefined);
  const [bridgeParams, setBridgeParams] = useState<BridgeWidgetParams | undefined>(undefined);

  const [view, setView] = useState<FundingRouteExecuteViews>(FundingRouteExecuteViews.LOADING);
  const nextView = useRef<FundingRouteExecuteViews | false>(false);

  const stepSuccess = useRef<BridgeTransactionSent | SwapSuccess | undefined>(undefined);
  const stepFailed = useRef<BridgeFailed | SwapFailed | undefined>(undefined);

  const [eventTargetState, eventTargetDispatch] = useReducer(eventTargetReducer, initialEventTargetState);
  const eventTargetReducerValues = useMemo(() => (
    { eventTargetState, eventTargetDispatch }), [eventTargetState, eventTargetDispatch]);
  const eventTarget = new EventTarget();

  const sendFailEvent = (errorData?: any) => {
    viewDispatch({
      payload: {
        type: ViewActions.UPDATE_VIEW,
        view: {
          type: SaleWidgetViews.SALE_FAIL,
          data: {
            errorType: SaleErrorTypes.SMART_CHECKOUT_EXECUTE_ERROR,
            errorData,
          },
        },
      },
    });
  };

  const handleStep = useCallback(async (step: FundingStep) => {
    if (!checkout || !provider) {
      throw new Error('checkout or provider not available.');
    }

    const network = await checkout.getNetworkInfo({
      provider,
    });

    if (step.type === FundingStepType.BRIDGE) {
      setBridgeParams({
        tokenAddress: step.fundingItem.token.address,
        amount: step.fundingItem.fundsRequired.formattedAmount,
      });
      if (network.chainId === getL1ChainId(checkout!.config)) {
        setView(FundingRouteExecuteViews.EXECUTE_BRIDGE);
        return;
      }
      nextView.current = FundingRouteExecuteViews.EXECUTE_BRIDGE;

      setView(FundingRouteExecuteViews.SWITCH_NETWORK_ETH);
    }
    if (step.type === FundingStepType.SWAP) {
      setSwapParams({
        amount: step.fundingItem.fundsRequired.formattedAmount,
        fromTokenAddress: step.fundingItem.token.address,
        toTokenAddress: requiredTokenAddress,
      });
      if (network.chainId === getL2ChainId(checkout!.config)) {
        setView(FundingRouteExecuteViews.EXECUTE_SWAP);
        return;
      }
      nextView.current = FundingRouteExecuteViews.EXECUTE_SWAP;

      setView(FundingRouteExecuteViews.SWITCH_NETWORK_ZKEVM);
    }
  }, [provider, checkout]);

  useEffect(() => {
    if (!fundingRouteStep) {
      return;
    }
    try {
      handleStep(fundingRouteStep);
    } catch (err) {
      sendFailEvent(err);
    }
  }, [fundingRouteStep]);

  const onCloseWidget = () => {
    // Need to check SUCCESS first, as it's possible for widget to emit both FAILED and SUCCESS.
    if (stepSuccess.current) {
      stepSuccess.current = undefined;
      stepFailed.current = undefined;
      onFundingRouteExecuted();
    } else {
      sendFailEvent(stepFailed.current);
    }
  };

  const handleCustomEvent = (event) => {
    switch (event.detail.type) {
      case BridgeEventType.TRANSACTION_SENT:
      case SwapEventType.SUCCESS: {
        const successEvent = event.detail.data as (SwapSuccess | BridgeTransactionSent);
        stepSuccess.current = successEvent;
        break;
      }
      case BridgeEventType.FAILURE:
      case SwapEventType.FAILURE: {
        // On FAILURE, widget will prompt user to try again.
        // We need to know if it failed though when they close the widget
        const failureEvent = event.detail.data as (SwapFailed | BridgeFailed);
        stepFailed.current = failureEvent;
        break;
      }
      case BridgeEventType.CLOSE_WIDGET:
      case SwapEventType.CLOSE_WIDGET: {
        onCloseWidget();
        break;
      }
      case SwapEventType.REJECTED:
      default:
        // Widgets internally handle all other than SUCCESS | FAILURE | CLOSE_WIDGET
        break;
    }
  };

  const handleConnectEvent = (event) => {
    switch (event.detail.type) {
      case ConnectEventType.SUCCESS: {
        const eventData = event.detail.data as ConnectionSuccess;
        connectLoaderDispatch({
          payload: {
            type: ConnectLoaderActions.SET_PROVIDER,
            provider: eventData.provider,
          },
        });
        if (nextView.current !== false) {
          setView(nextView.current);
          nextView.current = false;
        }
        break;
      }
      case ConnectEventType.FAILURE:
      case ConnectEventType.CLOSE_WIDGET:
      default:
        onCloseWidget();
        break;
    }
  };

  useEffect(() => {
    // Handle the connect event when switching networks
    eventTarget.addEventListener(IMTBLWidgetEvents.IMTBL_CONNECT_WIDGET_EVENT, handleConnectEvent);

    // Handle the other widget events
    eventTarget.addEventListener(IMTBLWidgetEvents.IMTBL_BRIDGE_WIDGET_EVENT, handleCustomEvent);
    eventTarget.addEventListener(IMTBLWidgetEvents.IMTBL_SWAP_WIDGET_EVENT, handleCustomEvent);

    // Remove the custom event listener when the component unmounts
    return () => {
      eventTarget.removeEventListener(IMTBLWidgetEvents.IMTBL_CONNECT_WIDGET_EVENT, handleConnectEvent);
      eventTarget.removeEventListener(IMTBLWidgetEvents.IMTBL_BRIDGE_WIDGET_EVENT, handleCustomEvent);
      eventTarget.removeEventListener(IMTBLWidgetEvents.IMTBL_SWAP_WIDGET_EVENT, handleCustomEvent);
    };
  }, []);

  useEffect(() => {
    eventTargetDispatch({
      payload: {
        type: EventTargetActions.SET_EVENT_TARGET,
        eventTarget,
      },
    });
  }, [checkout]);

  return (
    <EventTargetContext.Provider value={eventTargetReducerValues}>
      {view === FundingRouteExecuteViews.LOADING && (
        <LoadingView loadingText={text.loading.checkingBalances} />
      )}
      {view === FundingRouteExecuteViews.EXECUTE_BRIDGE && (
        <XBridgeWidget
          {...bridgeParams!}
          config={config}
          checkout={checkout!}
        />
      )}
      {view === FundingRouteExecuteViews.EXECUTE_SWAP && (
        <SwapWidget
          {...swapParams!}
          config={config}
        />
      )}
      {view === FundingRouteExecuteViews.SWITCH_NETWORK_ETH && (
        <ConnectWidget
          config={config}
          targetLayer={ConnectTargetLayer.LAYER1}
          web3Provider={provider}
          checkout={checkout!}
          deepLink={ConnectWidgetViews.SWITCH_NETWORK}
        />
      )}
      {view === FundingRouteExecuteViews.SWITCH_NETWORK_ZKEVM && (
        <ConnectWidget
          config={config}
          targetLayer={ConnectTargetLayer.LAYER2}
          web3Provider={provider}
          checkout={checkout!}
          deepLink={ConnectWidgetViews.SWITCH_NETWORK}
        />
      )}
    </EventTargetContext.Provider>
  );
}<|MERGE_RESOLUTION|>--- conflicted
+++ resolved
@@ -19,11 +19,7 @@
   useContext,
   useEffect, useMemo, useReducer, useRef, useState,
 } from 'react';
-<<<<<<< HEAD
-import { XBridgeWidget } from 'widgets/x-bridge/XBridgeWidget';
-=======
 import { BridgeWidget } from 'widgets/bridge/BridgeWidget';
->>>>>>> ff12430b
 import {
   ConnectLoaderActions,
   ConnectLoaderContext,
@@ -236,7 +232,7 @@
         <LoadingView loadingText={text.loading.checkingBalances} />
       )}
       {view === FundingRouteExecuteViews.EXECUTE_BRIDGE && (
-        <XBridgeWidget
+        <BridgeWidget
           {...bridgeParams!}
           config={config}
           checkout={checkout!}
