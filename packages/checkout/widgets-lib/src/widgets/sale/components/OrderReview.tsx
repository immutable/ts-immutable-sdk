--- conflicted
+++ resolved
@@ -6,7 +6,8 @@
 import {
   FundingStepType,
   SaleItem,
-  SalePaymentTypes, TransactionRequirement,
+  SalePaymentTypes,
+  TransactionRequirement,
 } from '@imtbl/checkout-sdk';
 import {
   OrderSummarySubViews,
@@ -126,8 +127,7 @@
   }, [fundingBalance, conversions]);
 
   const multiple = items.length > 1;
-  const withFees = !loadingBalances
-    && fundingBalance.type === FundingStepType.SWAP;
+  const withFees = !loadingBalances && fundingBalance.type === FundingStepType.SWAP;
 
   return (
     <SimpleLayout
@@ -162,13 +162,8 @@
           flexDirection: 'column',
           px: 'base.spacing.x2',
           pb: 'base.spacing.x8',
-<<<<<<< HEAD
           flex: 1,
           maxh: withFees ? '45%' : '60%',
-=======
-          maxh: '60%',
-          height: '100%',
->>>>>>> 42eced84
           overflowY: 'scroll',
           scrollbarWidth: 'none',
           rowGap: 'base.spacing.x4',
