--- conflicted
+++ resolved
@@ -2,17 +2,9 @@
   WidgetEvent,
   IMTBLWidgetEvents,
   SaleEventType,
-<<<<<<< HEAD
   WidgetType,
 } from '@imtbl/checkout-sdk';
-import { ExecuteOrderResponse } from './types';
-=======
-  SaleSuccess,
-  SaleFailed,
-  SaleTransactionSuccess,
-} from '@imtbl/checkout-widgets';
 import { ExecutedTransaction } from './types';
->>>>>>> d2a27ebf
 
 export const sendSaleWidgetCloseEvent = (
   eventTarget: Window | EventTarget,
@@ -79,7 +71,7 @@
   eventTarget: Window | EventTarget,
   transactions: ExecutedTransaction[],
 ) => {
-  const event = new CustomEvent<WidgetEvent<SaleTransactionSuccess>>(
+  const event = new CustomEvent<WidgetEvent<WidgetType.SALE, SaleEventType.TRANSACTION_SUCCESS>>(
     IMTBLWidgetEvents.IMTBL_SALE_WIDGET_EVENT,
     {
       detail: {
