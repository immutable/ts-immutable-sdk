--- conflicted
+++ resolved
@@ -65,12 +65,8 @@
 
   useEffect(() => {
     if (paymentMethod) {
-<<<<<<< HEAD
       sendSelectedPaymentMethod(paymentMethod, SaleWidgetViews.PAYMENT_METHODS);
-      sign(paymentMethod);
-=======
       sign(paymentMethod, (response) => handleGoToPaymentView(paymentMethod, !!response));
->>>>>>> 5f45c156
       handleGoToPaymentView(paymentMethod);
     }
   }, [paymentMethod]);
