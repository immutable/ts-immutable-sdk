import {
  Banner, Box, Heading, Link,
} from '@biom3/react';
import { useContext, useEffect } from 'react';

import { useTranslation } from 'react-i18next';
import { IMTBLWidgetEvents, SalePaymentTypes } from '@imtbl/checkout-sdk';
import { FooterLogo } from '../../../components/Footer/FooterLogo';
import { HeaderNavigation } from '../../../components/Header/HeaderNavigation';
import { SimpleLayout } from '../../../components/SimpleLayout/SimpleLayout';
import { FundWithSmartCheckoutSubViews, SaleWidgetViews } from '../../../context/view-context/SaleViewContextTypes';
import {
  SharedViews,
  ViewActions,
  ViewContext,
} from '../../../context/view-context/ViewContext';
import { orchestrationEvents } from '../../../lib/orchestrationEvents';
import { EventTargetContext } from '../../../context/event-target-context/EventTargetContext';

import { PaymentOptions } from '../components/PaymentOptions';
import { useSaleContext } from '../context/SaleContextProvider';
import { useSaleEvent } from '../hooks/useSaleEvents';
import { SaleErrorTypes } from '../types';

export function PaymentMethods() {
  const { t } = useTranslation();
  const { viewState, viewDispatch } = useContext(ViewContext);
  const {
<<<<<<< HEAD
    amount, fromTokenAddress: tokenAddress, paymentMethod, setPaymentMethod, sign, disabledPaymentTypes,
=======
    paymentMethod, setPaymentMethod, sign, disabledPaymentTypes, goToErrorView, invalidParameters,
>>>>>>> 2345367b
  } = useSaleContext();
  const { sendPageView, sendCloseEvent, sendSelectedPaymentMethod } = useSaleEvent();
  const { eventTargetState: { eventTarget } } = useContext(EventTargetContext);

  const handleOptionClick = (type: SalePaymentTypes) => setPaymentMethod(type);

  useEffect(() => {
    if (paymentMethod) {
      sendSelectedPaymentMethod(paymentMethod, SaleWidgetViews.PAYMENT_METHODS);
    }

    if (paymentMethod === SalePaymentTypes.FIAT) {
      sign(paymentMethod, () => {
        viewDispatch({
          payload: {
            type: ViewActions.UPDATE_VIEW,
            view: {
              type: SaleWidgetViews.PAY_WITH_CARD,
            },
          },
        });
      });

      viewDispatch({
        payload: {
          type: ViewActions.UPDATE_VIEW,
          view: {
            type: SharedViews.LOADING_VIEW,
            data: { loadingText: t('views.PAYMENT_METHODS.loading.ready') },
          },
        },
      });
    }

    if (paymentMethod === SalePaymentTypes.CRYPTO) {
      viewDispatch({
        payload: {
          type: ViewActions.UPDATE_VIEW,
          view: {
            type: SaleWidgetViews.FUND_WITH_SMART_CHECKOUT,
            subView: FundWithSmartCheckoutSubViews.INIT,
          },
        },
      });
    }
  }, [paymentMethod]);

  const insufficientCoinsBanner = (
    <Box sx={{ paddingX: 'base.spacing.x2' }}>
      <Banner>
        <Banner.Icon icon="InformationCircle" />
        <Banner.Caption>
          {t('views.PAYMENT_METHODS.insufficientCoinsBanner.caption')}
          <Link
            sx={{ mx: 'base.spacing.x1' }}
            onClick={
              () => orchestrationEvents
                .sendRequestBridgeEvent(eventTarget, IMTBLWidgetEvents.IMTBL_BRIDGE_WIDGET_EVENT, {
                  amount, tokenAddress,
                })
            }
          >
            {t('views.PAYMENT_METHODS.insufficientCoinsBanner.captionCTA')}
          </Link>
          {t('views.PAYMENT_METHODS.insufficientCoinsBanner.captionEnd')}
        </Banner.Caption>
      </Banner>
    </Box>
  );

  useEffect(() => sendPageView(SaleWidgetViews.PAYMENT_METHODS), []);
  useEffect(() => {
    if (!invalidParameters) return;
    goToErrorView(SaleErrorTypes.INVALID_PARAMETERS);
  }, [invalidParameters]);

  return (
    <SimpleLayout
      testId="payment-methods"
      header={(
        <HeaderNavigation
          onCloseButtonClick={() => sendCloseEvent(SaleWidgetViews.PAYMENT_METHODS)}
        />
      )}
      footer={<FooterLogo />}
    >
      <Box
        sx={{
          display: 'flex',
          flexDirection: 'column',
          paddingX: 'base.spacing.x2',
          paddingY: 'base.spacing.x8',
          rowGap: 'base.spacing.x4',
        }}
      >
        <Heading
          size="small"
          sx={{
            paddingX: 'base.spacing.x4',
          }}
        >
          {t('views.PAYMENT_METHODS.header.heading')}
        </Heading>
        <Box sx={{ paddingX: 'base.spacing.x2' }}>
          <PaymentOptions disabledOptions={disabledPaymentTypes} onClick={handleOptionClick} />
        </Box>
        {viewState.view.data?.showInsufficientCoinsBanner ? insufficientCoinsBanner : null}
      </Box>
    </SimpleLayout>
  );
}<|MERGE_RESOLUTION|>--- conflicted
+++ resolved
@@ -26,11 +26,13 @@
   const { t } = useTranslation();
   const { viewState, viewDispatch } = useContext(ViewContext);
   const {
-<<<<<<< HEAD
-    amount, fromTokenAddress: tokenAddress, paymentMethod, setPaymentMethod, sign, disabledPaymentTypes,
-=======
-    paymentMethod, setPaymentMethod, sign, disabledPaymentTypes, goToErrorView, invalidParameters,
->>>>>>> 2345367b
+    amount,
+    fromTokenAddress: tokenAddress,
+    paymentMethod,
+    setPaymentMethod,
+    sign,
+    disabledPaymentTypes,
+    invalidParameters,
   } = useSaleContext();
   const { sendPageView, sendCloseEvent, sendSelectedPaymentMethod } = useSaleEvent();
   const { eventTargetState: { eventTarget } } = useContext(EventTargetContext);
