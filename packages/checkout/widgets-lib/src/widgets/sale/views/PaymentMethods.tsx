--- conflicted
+++ resolved
@@ -1,16 +1,11 @@
-/* eslint-disable @typescript-eslint/no-unused-vars */
-/* eslint-disable no-console */
-import {
-  useCallback, useContext, useEffect,
-} from 'react';
+import { useCallback, useContext, useEffect } from 'react';
 import { Box, Heading } from '@biom3/react';
 
-import { RoutingOutcomeType } from '@imtbl/checkout-sdk';
 import { SimpleLayout } from '../../../components/SimpleLayout/SimpleLayout';
 import { FooterLogo } from '../../../components/Footer/FooterLogo';
 import { HeaderNavigation } from '../../../components/Header/HeaderNavigation';
 import { text as textConfig } from '../../../resources/text/textConfig';
-import { FundWithSmartCheckoutSubViews, SaleWidgetViews } from '../../../context/view-context/SaleViewContextTypes';
+import { SaleWidgetViews } from '../../../context/view-context/SaleViewContextTypes';
 
 import {
   ViewContext,
@@ -23,68 +18,23 @@
 import { PaymentOptions } from '../components/PaymentOptions';
 
 import { useSaleContext } from '../context/SaleContextProvider';
-import { PaymentTypes, SaleErrorTypes } from '../types';
+import { PaymentTypes } from '../types';
 
 export function PaymentMethods() {
   const text = { methods: textConfig.views[SaleWidgetViews.PAYMENT_METHODS] };
   const { viewDispatch } = useContext(ViewContext);
   const { eventTargetState: { eventTarget } } = useContext(EventTargetContext);
-  const {
-    paymentMethod, setPaymentMethod, sign, querySmartCheckout,
-  } = useSaleContext();
+  const { paymentMethod, setPaymentMethod, sign } = useSaleContext();
 
   const handleOptionClick = (type: PaymentTypes) => setPaymentMethod(type);
 
-<<<<<<< HEAD
-  const handleGoToPaymentView = useCallback((type: PaymentTypes) => {
-    if (type === PaymentTypes.CRYPTO) {
-      if (!querySmartCheckout) {
-        // we need this, not sure what should happen for the user if not defined
-        return;
-      }
-      querySmartCheckout((res) => {
-        if (res?.sufficient) {
-          viewDispatch({
-            payload: {
-              type: ViewActions.UPDATE_VIEW,
-              view: {
-                type: SaleWidgetViews.PAY_WITH_COINS,
-              },
-            },
-          });
-        } else if (res?.router.routingOutcome?.type === RoutingOutcomeType.ROUTES_FOUND) {
-          viewDispatch({
-            payload: {
-              type: ViewActions.UPDATE_VIEW,
-              view: {
-                type: SaleWidgetViews.FUND_WITH_SMART_CHECKOUT,
-                subView: FundWithSmartCheckoutSubViews.FUNDING_ROUTE_SELECT,
-              },
-            },
-          });
-        } else {
-          viewDispatch({
-            payload: {
-              type: ViewActions.UPDATE_VIEW,
-              view: {
-                type: SaleWidgetViews.SALE_FAIL,
-                data: {
-                  errorType: SaleErrorTypes.INSUFFICIENT_BALANCE,
-                },
-              },
-            },
-          });
-        }
-      });
-=======
   const handleGoToPaymentView = useCallback((type: PaymentTypes, signed = false) => {
     if (type === PaymentTypes.CRYPTO && !signed) {
->>>>>>> 453df5b8
       viewDispatch({
         payload: {
           type: ViewActions.UPDATE_VIEW,
           view: {
-            type: SharedViews.LOADING_VIEW,
+            type: SaleWidgetViews.PAY_WITH_COINS,
           },
         },
       });
@@ -112,14 +62,14 @@
         },
       });
     }
-  }, [querySmartCheckout]);
+  }, []);
 
   useEffect(() => {
     if (paymentMethod) {
       sign(paymentMethod, (response) => handleGoToPaymentView(paymentMethod, !!response));
       handleGoToPaymentView(paymentMethod);
     }
-  }, [paymentMethod, querySmartCheckout]);
+  }, [paymentMethod]);
 
   return (
     <SimpleLayout
@@ -150,9 +100,7 @@
           {text.methods.header.heading}
         </Heading>
         <Box sx={{ paddingX: 'base.spacing.x2' }}>
-          <PaymentOptions
-            onClick={handleOptionClick}
-          />
+          <PaymentOptions onClick={handleOptionClick} />
         </Box>
       </Box>
     </SimpleLayout>
