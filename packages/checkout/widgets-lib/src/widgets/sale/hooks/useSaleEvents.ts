import { useContext } from 'react';
<<<<<<< HEAD
import {
  TrackEventProps,
  UserJourney,
  useAnalytics,
=======
import { StandardAnalyticsActions } from '@imtbl/react-analytics';
import {
  UserJourney,
  useAnalytics,
  AnalyticsControlTypes,
>>>>>>> 9b40bab2
} from '../../../context/analytics-provider/SegmentAnalyticsProvider';
import { EventTargetContext } from '../../../context/event-target-context/EventTargetContext';
import {
  sendSaleFailedEvent,
  sendSaleSuccessEvent,
  sendSaleWidgetCloseEvent,
  sendSaleTransactionSuccessEvent,
} from '../SaleWidgetEvents';
import { SaleWidgetViews } from '../../../context/view-context/SaleViewContextTypes';
import { ExecutedTransaction } from '../types';
import { useSaleContext } from '../context/SaleContextProvider';
import { toPascalCase, toStringifyTransactions } from '../functions/utils';

export const useSaleEvent = () => {
  const { track, page } = useAnalytics();
<<<<<<< HEAD
=======
  const {
    recipientAddress: userId,
    recipientEmail: email,
    signResponse,
    paymentMethod,
  } = useSaleContext();
>>>>>>> 9b40bab2
  const {
    recipientAddress: userId, recipientEmail: email, signResponse, paymentMethod,
  } = useSaleContext();
  const { eventTargetState: { eventTarget } } = useContext(EventTargetContext);
  const defaultView = SaleWidgetViews.PAYMENT_METHODS;
<<<<<<< HEAD

  const common = {
    email,
    userId,
    paymentMethod,
=======
  const commonProps = {
>>>>>>> 9b40bab2
    location: 'web',
    userJourney: UserJourney.SALE,
  };
  const userProps = {
    email,
    userId,
    paymentMethod,
  };
  const orderProps = {
    amount: signResponse?.order.totalAmount,
    currency: signResponse?.order.currency.name,
  };

  const orderProps = {
    amount: signResponse?.order.totalAmount,
    currency: signResponse?.order.currency.name,
  };

  const sendCloseEvent = (
    screen: string = defaultView,
    controlType: AnalyticsControlTypes = 'Button',
    action: StandardAnalyticsActions = 'Pressed',
  ) => {
    track({
      ...commonProps,
      screen: toPascalCase(screen),
      control: 'Close',
      controlType,
      action,
      extras: {
        ...userProps,
      },
    });
    sendSaleWidgetCloseEvent(eventTarget);
  };

  const sendSuccessEvent = (
<<<<<<< HEAD
    screen: TrackEventProps['screen'] = defaultView,
=======
    screen: string = defaultView,
>>>>>>> 9b40bab2
    transactions: ExecutedTransaction[] = [],
    details?: Record<string, unknown>,
  ) => {
    track({
<<<<<<< HEAD
      ...details,
=======
      ...commonProps,
>>>>>>> 9b40bab2
      screen: toPascalCase(screen),
      control: 'Success',
      controlType: 'Event',
      action: 'Succeeded',
<<<<<<< HEAD
      transactions: toStringifyTransactions(transactions),
      ...common,
      ...orderProps,
=======
      extras: {
        ...details,
        ...userProps,
        transactions: toStringifyTransactions(transactions),
        ...orderProps,
      },
>>>>>>> 9b40bab2
    });
    sendSaleSuccessEvent(eventTarget, transactions);
  };

  const sendFailedEvent = (
    reason: string,
    transactions: ExecutedTransaction[] = [],
<<<<<<< HEAD
    screen: TrackEventProps['screen'] = defaultView,
    details?: Record<string, unknown>,
  ) => {
    track({
      ...details,
=======
    screen: string = defaultView,
    details?: Record<string, unknown>,
  ) => {
    track({
      ...commonProps,
>>>>>>> 9b40bab2
      screen: toPascalCase(screen),
      control: 'Fail',
      controlType: 'Event',
      action: 'Failed',
<<<<<<< HEAD
      reason,
      transactions: toStringifyTransactions(transactions),
      ...common,
      ...orderProps,
=======
      extras: {
        transactions: toStringifyTransactions(transactions),
        ...details,
        ...orderProps,
        ...userProps,
        reason,
      },
>>>>>>> 9b40bab2
    });
    sendSaleFailedEvent(eventTarget, reason, transactions);
  };

  const sendTransactionSuccessEvent = (transactions: ExecutedTransaction[]) => {
    sendSaleTransactionSuccessEvent(eventTarget, transactions);
  };

  const sendSelectedPaymentMethod = (type: string, screen: string) => {
    track({
      ...commonProps,
      screen: toPascalCase(screen),
      control: 'Select',
      controlType: 'MenuItem',
<<<<<<< HEAD
      ...common,
      paymentMethod: type,
=======
      extras: {
        paymentMethod: type,
      },
>>>>>>> 9b40bab2
    });
  };

  const sendPageView = (screen: string, data?: Record<string, unknown>) => {
    page({
      ...commonProps,
      screen: toPascalCase(screen),
      action: 'Viewed',
      ...data,
    });
  };

  const sendOrderCreated = (
    screen: string,
    details: Record<string, unknown>,
  ) => {
    track({
      ...commonProps,
      screen: toPascalCase(screen),
      control: 'OrderCreated',
      controlType: 'Event',
      extras: {
        ...details,
      },
    });
  };

  const sendOrderCreated = (screen: string, details: Record<string, unknown>) => {
    track({
      ...details,
      screen: toPascalCase(screen),
      control: 'OrderCreated',
      controlType: 'Event',
      ...common,
    });
  };

  return {
    track,
    page,
    sendPageView,
    sendCloseEvent,
    sendSuccessEvent,
    sendFailedEvent,
    sendTransactionSuccessEvent,
    sendOrderCreated,
    sendSelectedPaymentMethod,
  };
};<|MERGE_RESOLUTION|>--- conflicted
+++ resolved
@@ -1,16 +1,9 @@
 import { useContext } from 'react';
-<<<<<<< HEAD
-import {
-  TrackEventProps,
-  UserJourney,
-  useAnalytics,
-=======
 import { StandardAnalyticsActions } from '@imtbl/react-analytics';
 import {
   UserJourney,
   useAnalytics,
   AnalyticsControlTypes,
->>>>>>> 9b40bab2
 } from '../../../context/analytics-provider/SegmentAnalyticsProvider';
 import { EventTargetContext } from '../../../context/event-target-context/EventTargetContext';
 import {
@@ -26,29 +19,17 @@
 
 export const useSaleEvent = () => {
   const { track, page } = useAnalytics();
-<<<<<<< HEAD
-=======
   const {
     recipientAddress: userId,
     recipientEmail: email,
     signResponse,
     paymentMethod,
   } = useSaleContext();
->>>>>>> 9b40bab2
   const {
-    recipientAddress: userId, recipientEmail: email, signResponse, paymentMethod,
-  } = useSaleContext();
-  const { eventTargetState: { eventTarget } } = useContext(EventTargetContext);
+    eventTargetState: { eventTarget },
+  } = useContext(EventTargetContext);
   const defaultView = SaleWidgetViews.PAYMENT_METHODS;
-<<<<<<< HEAD
-
-  const common = {
-    email,
-    userId,
-    paymentMethod,
-=======
   const commonProps = {
->>>>>>> 9b40bab2
     location: 'web',
     userJourney: UserJourney.SALE,
   };
@@ -57,11 +38,6 @@
     userId,
     paymentMethod,
   };
-  const orderProps = {
-    amount: signResponse?.order.totalAmount,
-    currency: signResponse?.order.currency.name,
-  };
-
   const orderProps = {
     amount: signResponse?.order.totalAmount,
     currency: signResponse?.order.currency.name,
@@ -86,36 +62,22 @@
   };
 
   const sendSuccessEvent = (
-<<<<<<< HEAD
-    screen: TrackEventProps['screen'] = defaultView,
-=======
     screen: string = defaultView,
->>>>>>> 9b40bab2
     transactions: ExecutedTransaction[] = [],
     details?: Record<string, unknown>,
   ) => {
     track({
-<<<<<<< HEAD
-      ...details,
-=======
       ...commonProps,
->>>>>>> 9b40bab2
       screen: toPascalCase(screen),
       control: 'Success',
       controlType: 'Event',
       action: 'Succeeded',
-<<<<<<< HEAD
-      transactions: toStringifyTransactions(transactions),
-      ...common,
-      ...orderProps,
-=======
       extras: {
         ...details,
         ...userProps,
         transactions: toStringifyTransactions(transactions),
         ...orderProps,
       },
->>>>>>> 9b40bab2
     });
     sendSaleSuccessEvent(eventTarget, transactions);
   };
@@ -123,29 +85,15 @@
   const sendFailedEvent = (
     reason: string,
     transactions: ExecutedTransaction[] = [],
-<<<<<<< HEAD
-    screen: TrackEventProps['screen'] = defaultView,
-    details?: Record<string, unknown>,
-  ) => {
-    track({
-      ...details,
-=======
     screen: string = defaultView,
     details?: Record<string, unknown>,
   ) => {
     track({
       ...commonProps,
->>>>>>> 9b40bab2
       screen: toPascalCase(screen),
       control: 'Fail',
       controlType: 'Event',
       action: 'Failed',
-<<<<<<< HEAD
-      reason,
-      transactions: toStringifyTransactions(transactions),
-      ...common,
-      ...orderProps,
-=======
       extras: {
         transactions: toStringifyTransactions(transactions),
         ...details,
@@ -153,7 +101,6 @@
         ...userProps,
         reason,
       },
->>>>>>> 9b40bab2
     });
     sendSaleFailedEvent(eventTarget, reason, transactions);
   };
@@ -168,14 +115,9 @@
       screen: toPascalCase(screen),
       control: 'Select',
       controlType: 'MenuItem',
-<<<<<<< HEAD
-      ...common,
-      paymentMethod: type,
-=======
       extras: {
         paymentMethod: type,
       },
->>>>>>> 9b40bab2
     });
   };
 
@@ -203,16 +145,6 @@
     });
   };
 
-  const sendOrderCreated = (screen: string, details: Record<string, unknown>) => {
-    track({
-      ...details,
-      screen: toPascalCase(screen),
-      control: 'OrderCreated',
-      controlType: 'Event',
-      ...common,
-    });
-  };
-
   return {
     track,
     page,
