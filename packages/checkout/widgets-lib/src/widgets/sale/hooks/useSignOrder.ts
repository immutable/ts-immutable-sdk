/* eslint-disable @typescript-eslint/naming-convention */
import { useCallback, useState } from 'react';

import { Environment } from '@imtbl/config';
import {
  SignResponse,
  SignOrderInput,
  PaymentTypes,
  Item,
  SignedOrderProduct,
  SignOrderError,
  ExecuteOrderResponse,
  ExecutedTransaction,
  SaleErrorTypes,
} from '../types';

const PRIMARY_SALES_API_BASE_URL = {
  [Environment.SANDBOX]:
    'https://api.sandbox.immutable.com/v1/primary-sales/:environmentId/order/sign',
  [Environment.PRODUCTION]:
    'https://api.immutable.com/v1/primary-sales/:environmentId/order/sign',
};

type SignApiTransaction = {
  contract_address: string;
  gas_estimate: number;
  method_call: string;
  params: {
    amount?: number;
    spender?: string;
    data?: string[];
    deadline?: number;
    multicallSigner?: string;
    reference?: string;
    signature?: string;
    targets?: string[];
  };
  raw_data: string;
};

type SignApiProduct = {
  detail: {
    amount: number;
    collection_address: string;
    token_id: string;
  }[];
  product_id: string;
};

type SignApiResponse = {
  order: {
    currency: {
      name: string;
      decimals: number;
      erc20_address: string;
    };
    currency_symbol: string;
    products: SignApiProduct[];
    total_amount: string;
  };
  transactions: SignApiTransaction[];
};

enum SignCurrencyFilter {
  CONTRACT_ADDRESS = 'contract_address',
  CURRENCY_SYMBOL = 'currency_symbol',
}

type SignApiRequest = {
  recipient_address: string;
  currency_filter: SignCurrencyFilter;
  currency_value: string;
  payment_type: string;
  products: {
    product_id: string;
    quantity: number;
  }[];
};

type SignApiError = {
  code: string;
  details: any;
  link: string;
  message: string;
  trace_id: string;
};

const toSignedProduct = (
  product: SignApiProduct,
  currency: string,
  item?: Item,
): SignedOrderProduct => ({
  productId: product.product_id,
  image: item?.image || '',
  qty: item?.qty || 1,
  name: item?.name || '',
  description: item?.description || '',
  currency,
  collectionAddress: product.detail[0]?.collection_address,
  amount: product.detail.map(({ amount }) => amount),
  tokenId: product.detail.map(({ token_id: tokenId }) => Number(tokenId)),
});

const toSignResponse = (
  signApiResponse: SignApiResponse,
  items: Item[],
): SignResponse => {
  const { order, transactions } = signApiResponse;

  return {
    order: {
      currency: {
        name: order.currency.name,
        erc20Address: order.currency.erc20_address,
      },
      products: order.products
        .map((product) => toSignedProduct(
          product,
          order.currency.name,
          items.find((item) => item.productId === product.product_id),
        ))
        .reduce((acc, product) => {
          const index = acc.findIndex((n) => n.name === product.name);

          if (index === -1) {
            acc.push({ ...product });
          }

          if (index > -1) {
            acc[index].amount = [...acc[index].amount, ...product.amount];
            acc[index].tokenId = [...acc[index].tokenId, ...product.tokenId];
          }

          return acc;
        }, [] as SignedOrderProduct[]),
      totalAmount: Number(order.total_amount),
    },
    transactions: transactions.map((transaction) => ({
      contractAddress: transaction.contract_address,
      gasEstimate: transaction.gas_estimate,
      methodCall: transaction.method_call,
      params: {
        reference: transaction.params.reference || '',
        amount: transaction.params.amount || 0,
        spender: transaction.params.spender || '',
      },
      rawData: transaction.raw_data,
    })),
  };
};

export const useSignOrder = (input: SignOrderInput) => {
  const {
    provider,
    items,
    fromContractAddress,
    recipientAddress,
    env,
    environmentId,
  } = input;
  const [signError, setSignError] = useState<SignOrderError | undefined>(
    undefined,
  );
  const [signResponse, setSignResponse] = useState<SignResponse | undefined>(
    undefined,
  );
  const [executeResponse, setExecuteResponse] = useState<ExecuteOrderResponse>({
    done: false,
    transactions: [],
  });

  const setExecuteTransactions = (transaction: ExecutedTransaction) => {
    setExecuteResponse((prev) => ({ ...prev, transactions: [...prev.transactions, transaction] }));
  };

  const setExecuteDone = () => setExecuteResponse((prev) => ({ ...prev, done: true }));

  const sendTransaction = useCallback(
    async (
      to: string,
      data: string,
      gasLimit: number,
      method: string,
    ): Promise<string | undefined> => {
      let transactionHash: string | undefined;

      try {
        const signer = provider?.getSigner();
        const gasPrice = await provider?.getGasPrice();
        const txnResponse = await signer?.sendTransaction({
          to,
          data,
          gasPrice,
          gasLimit,
        });

        setExecuteTransactions({ method, hash: txnResponse?.hash });
        await txnResponse?.wait(1);

        transactionHash = txnResponse?.hash;
<<<<<<< HEAD
      } catch (err) {
=======
        return transactionHash;
      } catch (e) {
>>>>>>> c30d53e3
        // TODO: check error type to send
        // SaleErrorTypes.WALLET_REJECTED or SaleErrorTypes.WALLET_REJECTED_NO_FUNDS

        const reason = typeof err === 'string' ? err : (err as any).reason || '';
        let errorType = SaleErrorTypes.TRANSACTION_FAILED;

        if (reason.includes('rejected') && reason.includes('user')) {
          errorType = SaleErrorTypes.WALLET_REJECTED;
        }

        if (
          reason.includes('failed to submit')
          && reason.includes('highest gas limit')
        ) {
          errorType = SaleErrorTypes.WALLET_REJECTED_NO_FUNDS;
        }

        setSignError({
          type: errorType,
          data: { error: err, reason },
        });
        return undefined;
      }
    },
    [provider],
  );

  const sign = useCallback(
    async (paymentType: PaymentTypes): Promise<SignResponse | undefined> => {
      if (
        !provider
        || !recipientAddress
        || !fromContractAddress
        || !items.length
      ) {
        return undefined;
      }

      const data: SignApiRequest = {
        recipient_address: recipientAddress,
        payment_type: paymentType,
        currency_filter: SignCurrencyFilter.CONTRACT_ADDRESS,
        currency_value: fromContractAddress,
        products: items.map((item) => ({
          product_id: item.productId,
          quantity: item.qty,
        })),
      };

      try {
        const baseUrl = PRIMARY_SALES_API_BASE_URL[env].replace(
          ':environmentId',
          environmentId,
        );
        const response = await fetch(baseUrl, {
          method: 'POST',
          headers: {
            'Content-Type': 'application/json',
          },
          body: JSON.stringify(data),
        });

        if (!response.ok) {
          const { code, message } = (await response.json()) as SignApiError;
          throw new Error(code, { cause: message });
        }

        const responseData = toSignResponse(await response.json(), items);
        setSignResponse(responseData);

        return responseData;
      } catch (e) {
        setSignError({ type: SaleErrorTypes.DEFAULT, data: { error: e } });
      }
      return undefined;
    },
    [items, fromContractAddress, recipientAddress, environmentId, env],
  );

  const execute = async (
    signData: SignResponse | undefined,
  ): Promise<ExecutedTransaction[]> => {
    if (!signData) {
      setSignError({
        type: SaleErrorTypes.DEFAULT,
        data: { reason: 'No sign data' },
      });
      return [];
    }
    let successful = true;
    const execTransactions: ExecutedTransaction[] = [];
    for (const transaction of signData.transactions) {
      const {
        contractAddress: to,
        rawData: data,
        methodCall: method,
        gasEstimate,
      } = transaction;
      // eslint-disable-next-line no-await-in-loop
      const hash = await sendTransaction(to, data, gasEstimate, method);

      if (!hash) {
        successful = false;
        break;
      }

      execTransactions.push({ method, hash });
    }

    if (successful) {
      setExecuteDone();
    }
    return execTransactions;
  };

  return {
    sign,
    signResponse,
    signError,
    execute,
    executeResponse,
  };
};<|MERGE_RESOLUTION|>--- conflicted
+++ resolved
@@ -198,12 +198,8 @@
         await txnResponse?.wait(1);
 
         transactionHash = txnResponse?.hash;
-<<<<<<< HEAD
+        return transactionHash;
       } catch (err) {
-=======
-        return transactionHash;
-      } catch (e) {
->>>>>>> c30d53e3
         // TODO: check error type to send
         // SaleErrorTypes.WALLET_REJECTED or SaleErrorTypes.WALLET_REJECTED_NO_FUNDS
 
