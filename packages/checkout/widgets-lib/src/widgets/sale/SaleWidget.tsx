--- conflicted
+++ resolved
@@ -21,11 +21,7 @@
 import { StatusView, StatusViewProps } from '../../components/Status/StatusView';
 import { EventTargetContext } from '../../context/event-target-context/EventTargetContext';
 import { SaleWidgetViews } from '../../context/view-context/SaleViewContextTypes';
-<<<<<<< HEAD
 import { Item, SaleErrorTypes, PaymentTypes } from './types';
-=======
-import { Item, SaleErrorTypes } from './types';
->>>>>>> e51457ed
 import { widgetTheme } from '../../lib/theme';
 import { SaleContextProvider } from './context/SaleContextProvider';
 import { FundWithSmartCheckout } from './views/FundWithSmartCheckout';
@@ -120,11 +116,7 @@
 
   const errorHandlersConfig: Record<SaleErrorTypes, ErrorHandlerConfig> = {
     [SaleErrorTypes.TRANSACTION_FAILED]: {
-<<<<<<< HEAD
-      onActionClick: goBackToPaymentMethods,
-=======
-      onActionClick: updateToPaymentMethods,
->>>>>>> e51457ed
+      onActionClick: goBackToPaymentMethods,
       onSecondaryActionClick: () => {
         /* TODO: redirects to Immutascan to check the transaction if has is given */
         console.log({ transactionHash: viewState.view?.data?.transactionHash }); // eslint-disable-line no-console
@@ -149,11 +141,7 @@
       statusType: StatusType.INFORMATION,
     },
     [SaleErrorTypes.WALLET_FAILED]: {
-<<<<<<< HEAD
-      onActionClick: goBackToPaymentMethods,
-=======
-      onActionClick: updateToPaymentMethods,
->>>>>>> e51457ed
+      onActionClick: goBackToPaymentMethods,
       onSecondaryActionClick: closeWidget,
       statusType: StatusType.INFORMATION,
       statusIconStyles: {
@@ -161,11 +149,7 @@
       },
     },
     [SaleErrorTypes.WALLET_REJECTED_NO_FUNDS]: {
-<<<<<<< HEAD
-      onActionClick: goBackToPaymentMethods,
-=======
-      onActionClick: updateToPaymentMethods,
->>>>>>> e51457ed
+      onActionClick: goBackToPaymentMethods,
       onSecondaryActionClick: closeWidget,
       statusType: StatusType.INFORMATION,
     },
@@ -176,28 +160,16 @@
       onSecondaryActionClick: closeWidget,
       statusType: StatusType.INFORMATION,
     },
-<<<<<<< HEAD
-
     [SaleErrorTypes.DEFAULT]: {
       onActionClick: goBackToPaymentMethods,
-=======
-    [SaleErrorTypes.DEFAULT]: {
-      onActionClick: updateToPaymentMethods,
->>>>>>> e51457ed
-      onSecondaryActionClick: closeWidget,
-      statusType: StatusType.INFORMATION,
-    },
-  };
-
-<<<<<<< HEAD
+      onSecondaryActionClick: closeWidget,
+      statusType: StatusType.INFORMATION,
+    },
+  };
+
   const getErrorViewProps = (): StatusViewProps => {
     const errorTextConfig: AllErrorTextConfigs = text.views[SaleWidgetViews.SALE_FAIL].errors;
     const errorType = viewState.view.data.errorType || SaleErrorTypes.DEFAULT;
-=======
-  const errorViewProps = useMemo<StatusViewProps>(() => {
-    const errorTextConfig: AllErrorTextConfigs = text.views[SaleWidgetViews.SALE_FAIL].errors;
-    const errorType = viewState.view.data?.error || SaleErrorTypes.DEFAULT;
->>>>>>> e51457ed
     const handlers = errorHandlersConfig[errorType] || {};
 
     return {
@@ -245,11 +217,7 @@
             <PayWithCoins />
           )}
           {viewState.view.type === SaleWidgetViews.SALE_FAIL && (
-<<<<<<< HEAD
             <StatusView {...getErrorViewProps()} />
-=======
-            <StatusView {...errorViewProps} />
->>>>>>> e51457ed
           )}
           {viewState.view.type === SaleWidgetViews.SALE_SUCCESS
             && provider && (
