import {
  useContext,
  createContext,
  useMemo,
  ReactNode,
  useEffect,
  useState,
  useCallback,
  useRef,
} from 'react';
import { Passport } from '@imtbl/passport';
import {
<<<<<<< HEAD
  Item,
  PaymentTypes,
  SignResponse,
  SaleErrorTypes,
  SignOrderError,
  ExecutedTransaction,
  ExecuteOrderResponse,
=======
  Item, PaymentTypes, SignResponse, SaleErrorTypes, SignOrderError,
>>>>>>> 306fd905
} from '../types';
import { useSignOrder } from '../hooks/useSignOrder';
import { ConnectLoaderState } from '../../../context/connect-loader-context/ConnectLoaderContext';
import { StrongCheckoutWidgetsConfig } from '../../../lib/withDefaultWidgetConfig';
import {
  ViewActions,
  ViewContext,
} from '../../../context/view-context/ViewContext';
import { SaleWidgetViews } from '../../../context/view-context/SaleViewContextTypes';

type SaleContextProps = {
  config: StrongCheckoutWidgetsConfig;
  env: string;
  environmentId: string;
  items: Item[];
  amount: string;
  fromContractAddress: string;
  provider: ConnectLoaderState['provider'];
  checkout: ConnectLoaderState['checkout'];
  passport?: Passport;
};

type SaleContextValues = SaleContextProps & {
  sign: (
    paymentType: PaymentTypes,
    callback?: () => void
  ) => Promise<SignResponse | undefined>;
  execute: (
    signResponse: SignResponse | undefined
  ) => Promise<ExecutedTransaction[]>;
  recipientAddress: string;
  recipientEmail: string;
  signResponse: SignResponse | undefined;
  signError: SignOrderError | undefined;
<<<<<<< HEAD
  executeResponse: ExecuteOrderResponse | undefined;
=======
>>>>>>> 306fd905
  isPassportWallet: boolean;
  paymentMethod: PaymentTypes | undefined;
  setPaymentMethod: (paymentMethod: PaymentTypes) => void;
  goBackToPaymentMethods: (paymentMethod?: PaymentTypes | undefined) => void;
  goToErrorView: (type: SaleErrorTypes, data?: Record<string, unknown>) => void;
  goToSuccessView: () => void;
};

// eslint-disable-next-line @typescript-eslint/naming-convention
const SaleContext = createContext<SaleContextValues>({
  items: [],
  amount: '',
  fromContractAddress: '',
  provider: undefined,
  checkout: undefined,
  environmentId: '',
  env: '',
  recipientAddress: '',
  recipientEmail: '',
  sign: () => Promise.resolve(undefined),
  execute: () => Promise.resolve([]),
  signResponse: undefined,
  signError: undefined,
<<<<<<< HEAD
  executeResponse: undefined,
=======
>>>>>>> 306fd905
  passport: undefined,
  isPassportWallet: false,
  paymentMethod: undefined,
  setPaymentMethod: () => {},
  goBackToPaymentMethods: () => {},
  goToErrorView: () => {},
  goToSuccessView: () => {},
  config: {} as StrongCheckoutWidgetsConfig,
});

SaleContext.displayName = 'SaleSaleContext';

/** Max attemps to retry with same payment method */
const MAX_ERROR_RETRIES = 1;

export function SaleContextProvider(props: {
  children: ReactNode;
  value: SaleContextProps;
}) {
  const {
    children,
    value: {
      config,
      env,
      environmentId,
      items,
      amount,
      fromContractAddress,
      provider,
      checkout,
      passport,
    },
  } = props;

  const errorRetries = useRef(0);
  const { viewDispatch } = useContext(ViewContext);
  const [{ recipientEmail, recipientAddress }, setUserInfo] = useState<{
    recipientEmail: string;
    recipientAddress: string;
  }>({
    recipientEmail: '',
    recipientAddress: '',
  });

  const [paymentMethod, setPaymentMethod] = useState<PaymentTypes | undefined>(
    undefined,
  );

  const goBackToPaymentMethods = useCallback(
    (type?: PaymentTypes | undefined) => {
      setPaymentMethod(type);
      viewDispatch({
        payload: {
          type: ViewActions.UPDATE_VIEW,
          view: { type: SaleWidgetViews.PAYMENT_METHODS },
        },
      });
    },
    [],
  );

  const goToErrorView = useCallback(
    (errorType: SaleErrorTypes, data: Record<string, unknown> = {}) => {
      errorRetries.current += 1;
      if (errorRetries.current > MAX_ERROR_RETRIES) {
        errorRetries.current = 0;
        setPaymentMethod(undefined);
      }

      viewDispatch({
        payload: {
          type: ViewActions.UPDATE_VIEW,
          view: {
            type: SaleWidgetViews.SALE_FAIL,
            data: { errorType, ...data },
          },
        },
      });
    },
    [],
  );

  const goToSuccessView = useCallback(() => {
    viewDispatch({
      payload: {
        type: ViewActions.UPDATE_VIEW,
        view: {
          type: SaleWidgetViews.SALE_SUCCESS,
        },
      },
    });
  }, []);

  useEffect(() => {
    const getUserInfo = async () => {
      const signer = provider?.getSigner();
      const address = (await signer?.getAddress()) || '';
      const email = (await passport?.getUserInfo())?.email || '';

      setUserInfo({ recipientEmail: email, recipientAddress: address });
    };

    getUserInfo();
  }, [provider]);

  const {
<<<<<<< HEAD
    sign: signOrder,
    execute,
    signResponse,
    signError,
    executeResponse,
=======
    sign: signOrder, execute, signResponse, signError,
>>>>>>> 306fd905
  } = useSignOrder({
    items,
    provider,
    fromContractAddress,
    recipientAddress,
    environmentId,
    env,
  });

  const sign = useCallback(
    async (
      type: PaymentTypes,
      callback?: (r?: SignResponse) => void,
    ): Promise<SignResponse | undefined> => {
      const response = await signOrder(type);
      if (!response) return undefined;

      callback?.(response);
      return response;
    },
    [signOrder],
  );

  useEffect(() => {
    if (!signError) return;
    goToErrorView(signError.type, signError.data);
  }, [signError]);

  const values = useMemo(
    () => ({
      config,
      items,
      amount,
      fromContractAddress,
      sign,
      signResponse,
      signError,
<<<<<<< HEAD
      execute,
      executeResponse,
=======
>>>>>>> 306fd905
      environmentId,
      env,
      provider,
      checkout,
      recipientAddress,
      recipientEmail,
      paymentMethod,
      setPaymentMethod,
      goBackToPaymentMethods,
      goToErrorView,
      goToSuccessView,
      isPassportWallet: !!(provider?.provider as any)?.isPassport,
    }),
    [
      config,
      env,
      environmentId,
      items,
      amount,
      fromContractAddress,
      provider,
      checkout,
      recipientAddress,
      recipientEmail,
      signResponse,
      signError,
      executeResponse,
      paymentMethod,
      signResponse,
      signError,
      goBackToPaymentMethods,
      goToErrorView,
      goToSuccessView,
    ],
  );

  return <SaleContext.Provider value={values}>{children}</SaleContext.Provider>;
}

export function useSaleContext() {
  return useContext(SaleContext);
}<|MERGE_RESOLUTION|>--- conflicted
+++ resolved
@@ -10,7 +10,6 @@
 } from 'react';
 import { Passport } from '@imtbl/passport';
 import {
-<<<<<<< HEAD
   Item,
   PaymentTypes,
   SignResponse,
@@ -18,9 +17,6 @@
   SignOrderError,
   ExecutedTransaction,
   ExecuteOrderResponse,
-=======
-  Item, PaymentTypes, SignResponse, SaleErrorTypes, SignOrderError,
->>>>>>> 306fd905
 } from '../types';
 import { useSignOrder } from '../hooks/useSignOrder';
 import { ConnectLoaderState } from '../../../context/connect-loader-context/ConnectLoaderContext';
@@ -55,10 +51,7 @@
   recipientEmail: string;
   signResponse: SignResponse | undefined;
   signError: SignOrderError | undefined;
-<<<<<<< HEAD
   executeResponse: ExecuteOrderResponse | undefined;
-=======
->>>>>>> 306fd905
   isPassportWallet: boolean;
   paymentMethod: PaymentTypes | undefined;
   setPaymentMethod: (paymentMethod: PaymentTypes) => void;
@@ -82,10 +75,7 @@
   execute: () => Promise.resolve([]),
   signResponse: undefined,
   signError: undefined,
-<<<<<<< HEAD
   executeResponse: undefined,
-=======
->>>>>>> 306fd905
   passport: undefined,
   isPassportWallet: false,
   paymentMethod: undefined,
@@ -192,15 +182,11 @@
   }, [provider]);
 
   const {
-<<<<<<< HEAD
     sign: signOrder,
     execute,
     signResponse,
     signError,
     executeResponse,
-=======
-    sign: signOrder, execute, signResponse, signError,
->>>>>>> 306fd905
   } = useSignOrder({
     items,
     provider,
@@ -238,11 +224,8 @@
       sign,
       signResponse,
       signError,
-<<<<<<< HEAD
       execute,
       executeResponse,
-=======
->>>>>>> 306fd905
       environmentId,
       env,
       provider,
@@ -271,8 +254,6 @@
       signError,
       executeResponse,
       paymentMethod,
-      signResponse,
-      signError,
       goBackToPaymentMethods,
       goToErrorView,
       goToSuccessView,
