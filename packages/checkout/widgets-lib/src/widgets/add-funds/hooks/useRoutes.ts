--- conflicted
+++ resolved
@@ -7,10 +7,7 @@
 import { AmountData, RouteData, Token } from '../types';
 import { sortRoutesByFastestTime } from '../functions/sortRoutesByFastestTime';
 import { AddFundsActions, AddFundsContext } from '../context/AddFundsContext';
-<<<<<<< HEAD
-=======
 import { retry } from '../../../lib/retry';
->>>>>>> 18c88407
 
 export const useRoutes = () => {
   const latestRequestIdRef = useRef<number>(0);
@@ -162,11 +159,7 @@
 
     const routesData = await Promise.all(routePromises);
     return routesData.filter(
-<<<<<<< HEAD
-      (route): route is RouteData => route !== undefined,
-=======
       (route): route is RouteData => route?.route !== undefined,
->>>>>>> 18c88407
     );
   };
 
@@ -206,7 +199,6 @@
           await delay(delayMs);
         }),
     );
-<<<<<<< HEAD
     const sortedRoutes = sortRoutesByFastestTime(allRoutes);
 
     // Only update routes if the request is the latest one
@@ -215,16 +207,6 @@
     }
 
     return sortedRoutes;
-=======
-
-    // Only update routes if the request is the latest one
-    if (currentRequestId === latestRequestIdRef.current) {
-      const sortedRoutes = sortRoutesByFastestTime(allRoutes);
-      setRoutes(sortedRoutes);
-    }
-
-    return allRoutes;
->>>>>>> 18c88407
   };
 
   return {
