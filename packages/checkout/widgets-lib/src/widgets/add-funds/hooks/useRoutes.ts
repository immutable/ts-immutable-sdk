import { TokenBalance } from '@0xsquid/sdk/dist/types';
import { RouteResponse } from '@0xsquid/squid-types';
import { Squid } from '@0xsquid/sdk';
import { utils } from 'ethers';
import { useContext, useRef } from 'react';
import { delay } from '../functions/delay';
import { AmountData, RouteData, Token } from '../types';
<<<<<<< HEAD
import { sortRoutesByFastestTime } from '../functions/sortRoutesByFastestTime';
import { AddFundsActions, AddFundsContext } from '../context/AddFundsContext';
=======
import { retry } from '../../../lib/retry';
>>>>>>> db6a2bd0

export const useRoutes = () => {
  const latestRequestIdRef = useRef<number>(0);

  const { addFundsDispatch } = useContext(AddFundsContext);

  const setRoutes = (routes: RouteData[]) => {
    addFundsDispatch({
      payload: {
        type: AddFundsActions.SET_ROUTES,
        routes,
      },
    });
  };

  const resetRoutes = () => {
    setRoutes([]);
  };

  const findToken = (
    tokens: Token[],
    address: string,
    chainId: string,
  ): Token | undefined => tokens.find(
    (value) => value.address.toLowerCase() === address.toLowerCase()
        && value.chainId === chainId,
  );

  const calculateFromAmount = (
    fromToken: Token,
    toToken: Token,
    toAmount: string,
  ) => {
    const toAmountNumber = Number(toAmount);
    const toAmountInUsd = toAmountNumber * toToken.usdPrice;
    const baseFromAmount = toAmountInUsd / fromToken.usdPrice;
    const fromAmountWithBuffer = baseFromAmount * 1.015;
    return fromAmountWithBuffer.toString();
  };

  const getAmountData = (
    tokens: Token[],
    balance: TokenBalance,
    toAmount: string,
    toChainId: string,
    toTokenAddress: string,
  ): AmountData | undefined => {
    const fromToken = findToken(
      tokens,
      balance.address,
      balance.chainId.toString(),
    );
    const toToken = findToken(tokens, toTokenAddress, toChainId);
    if (!fromToken || !toToken) {
      return undefined;
    }
    return {
      fromToken,
      fromAmount: calculateFromAmount(fromToken, toToken, toAmount),
      toToken,
      toAmount,
      balance,
    };
  };

  const getSufficientFromAmounts = (
    tokens: Token[],
    balances: TokenBalance[],
    toChainId: string,
    toTokenAddress: string,
    toAmount: string,
  ): AmountData[] => {
    const filteredBalances = balances.filter(
      (balance) => !(
        balance.address.toLowerCase() === toTokenAddress.toLowerCase()
          && balance.chainId === toChainId
      ),
    );
    const amountDataArray: AmountData[] = filteredBalances
      .map((balance) => getAmountData(tokens, balance, toAmount, toChainId, toTokenAddress))
      .filter((value) => value !== undefined);

    return amountDataArray.filter((data: AmountData) => {
      const formattedBalance = utils.formatUnits(
        data.balance.balance,
        data.balance.decimals,
      );
      return (
        parseFloat(formattedBalance.toString()) > parseFloat(data.fromAmount)
      );
    });
  };

  const getRoute = async (
    squid: Squid,
    fromToken: Token,
    toToken: Token,
    toAddress: string,
    fromAmount: string,
    fromAddress?: string,
    quoteOnly = true,
  ): Promise<RouteResponse | undefined> => {
    try {
      const parsedFromAmount = parseFloat(fromAmount).toFixed(
        fromToken.decimals,
      );
      const formattedFromAmount = utils.parseUnits(
        parsedFromAmount,
        fromToken.decimals,
      );
      return await retry(
        () => squid.getRoute({
          fromChain: fromToken.chainId,
          fromToken: fromToken.address,
          fromAmount: formattedFromAmount.toString(),
          toChain: toToken.chainId,
          toToken: toToken.address,
          fromAddress,
          toAddress,
          quoteOnly,
          enableBoost: true,
        }),
        {
          retryIntervalMs: 1000,
          retries: 5,
          nonRetryable: (err: any) => err.response.status !== 429,
        },
      );
    } catch (error) {
      return undefined;
    }
  };

  const getRoutes = async (
    squid: Squid,
    amountDataArray: AmountData[],
    toTokenAddress: string,
  ): Promise<RouteData[]> => {
    const routePromises = amountDataArray.map((data) => getRoute(
      squid,
      data.fromToken,
      data.toToken,
      toTokenAddress,
      data.fromAmount,
    ).then((route) => ({
      amountData: data,
      route,
    })));

    const routesData = await Promise.all(routePromises);
    return routesData.filter(
      (route): route is RouteData => route !== undefined,
    );
  };

  const fetchRoutesWithRateLimit = async (
    squid: Squid,
    tokens: Token[],
    balances: TokenBalance[],
    toChanId: string,
    toTokenAddress: string,
    toAmount: string,
    bulkNumber = 5,
    delayMs = 1000,
  ): Promise<RouteData[]> => {
    const currentRequestId = ++latestRequestIdRef.current;

    const amountDataArray = getSufficientFromAmounts(
      tokens,
      balances,
      toChanId,
      toTokenAddress,
      toAmount,
    );

    const allRoutes: RouteData[] = [];
    await Promise.all(
      amountDataArray
        .reduce((acc, _, i) => {
          if (i % bulkNumber === 0) {
            acc.push(amountDataArray.slice(i, i + bulkNumber));
          }
          return acc;
        }, [] as (typeof amountDataArray)[])
        .map(async (slicedAmountDataArray) => {
          allRoutes.push(
            ...(await getRoutes(squid, slicedAmountDataArray, toTokenAddress)),
          );
          await delay(delayMs);
        }),
    );

    // Only update routes if the request is the latest one
    if (currentRequestId === latestRequestIdRef.current) {
      const sortedRoutes = sortRoutesByFastestTime(allRoutes);
      setRoutes(sortedRoutes);
    }

    return allRoutes;
  };

  return {
    fetchRoutesWithRateLimit,
    getAmountData,
    getRoute,
    resetRoutes,
  };
};<|MERGE_RESOLUTION|>--- conflicted
+++ resolved
@@ -5,12 +5,9 @@
 import { useContext, useRef } from 'react';
 import { delay } from '../functions/delay';
 import { AmountData, RouteData, Token } from '../types';
-<<<<<<< HEAD
 import { sortRoutesByFastestTime } from '../functions/sortRoutesByFastestTime';
 import { AddFundsActions, AddFundsContext } from '../context/AddFundsContext';
-=======
 import { retry } from '../../../lib/retry';
->>>>>>> db6a2bd0
 
 export const useRoutes = () => {
   const latestRequestIdRef = useRef<number>(0);
