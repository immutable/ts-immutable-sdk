--- conflicted
+++ resolved
@@ -159,11 +159,7 @@
 
     const routesData = await Promise.all(routePromises);
     return routesData.filter(
-<<<<<<< HEAD
-      (route): route is RouteData => route !== undefined,
-=======
       (route): route is RouteData => route?.route !== undefined,
->>>>>>> 6d960c6c
     );
   };
 
