--- conflicted
+++ resolved
@@ -2,11 +2,7 @@
   useContext, useEffect, useMemo, useReducer, useRef,
 } from 'react';
 import { useTranslation } from 'react-i18next';
-<<<<<<< HEAD
 import { AddFundsWidgetParams, IMTBLWidgetEvents } from '@imtbl/checkout-sdk';
-=======
-import { AddFundsWidgetParams } from '@imtbl/checkout-sdk';
->>>>>>> 18c88407
 
 import { Stack, CloudImage } from '@biom3/react';
 import { Environment } from '@imtbl/config';
@@ -41,15 +37,12 @@
 import { useProvidersContext } from '../../context/providers-context/ProvidersContext';
 import { ServiceUnavailableErrorView } from '../../views/error/ServiceUnavailableErrorView';
 import { ServiceType } from '../../views/error/serviceTypes';
-<<<<<<< HEAD
 import { orchestrationEvents } from '../../lib/orchestrationEvents';
-=======
 import { getRemoteImage } from '../../lib/utils';
 import { isValidAddress } from '../../lib/validations/widgetValidators';
 import { amountInputValidation } from '../../lib/validations/amountInputValidations';
 import { useError } from './hooks/useError';
 import { AddFundsErrorTypes } from './types';
->>>>>>> 18c88407
 
 export type AddFundsWidgetInputs = AddFundsWidgetParams & {
   config: StrongCheckoutWidgetsConfig;
@@ -185,60 +178,6 @@
   return (
     <ViewContext.Provider value={viewReducerValues}>
       <AddFundsContext.Provider value={addFundsReducerValues}>
-<<<<<<< HEAD
-        {viewState.view.type === AddFundsWidgetViews.ADD_FUNDS && (
-          <AddFunds
-            config={config}
-            checkout={checkout}
-            toTokenAddress={toTokenAddress}
-            toAmount={toAmount}
-            showOnrampOption={showOnrampOption}
-            showSwapOption={showSwapOption}
-            showBridgeOption={showBridgeOption}
-            onCloseButtonClick={() => sendAddFundsCloseEvent(eventTarget)}
-            onBackButtonClick={() => {
-              orchestrationEvents.sendRequestGoBackEvent(
-                eventTarget,
-                IMTBLWidgetEvents.IMTBL_ADD_FUNDS_WIDGET_EVENT,
-                {},
-              );
-            }}
-          />
-        )}
-        {viewState.view.type === AddFundsWidgetViews.REVIEW && (
-          <Review
-            data={viewState.view.data}
-            onCloseButtonClick={() => sendAddFundsCloseEvent(eventTarget)}
-            onBackButtonClick={() => {
-              viewDispatch({
-                payload: {
-                  type: ViewActions.GO_BACK,
-                },
-              });
-            }}
-            showBackButton
-          />
-        )}
-        {viewState.view.type === SharedViews.ERROR_VIEW && (
-          <ErrorView
-            actionText={t('views.ERROR_VIEW.actionText')}
-            onActionClick={errorAction}
-            onCloseClick={() => sendAddFundsCloseEvent(eventTarget)}
-            errorEventAction={() => {
-              page({
-                userJourney: UserJourney.ADD_FUNDS,
-                screen: 'Error',
-              });
-            }}
-          />
-        )}
-        {viewState.view.type === SharedViews.SERVICE_UNAVAILABLE_ERROR_VIEW && (
-          <ServiceUnavailableErrorView
-            service={ServiceType.GENERIC}
-            onCloseClick={() => sendAddFundsCloseEvent(eventTarget)}
-          />
-        )}
-=======
         <Stack sx={{ pos: 'relative' }}>
           <CloudImage
             use={(
@@ -264,11 +203,17 @@
               checkout={checkout}
               toTokenAddress={toTokenAddress}
               toAmount={toAmount}
-              showBackButton={showBackButton}
               showOnrampOption={showOnrampOption}
               showSwapOption={showSwapOption}
               showBridgeOption={showBridgeOption}
               onCloseButtonClick={() => sendAddFundsCloseEvent(eventTarget)}
+              onBackButtonClick={() => {
+                orchestrationEvents.sendRequestGoBackEvent(
+                  eventTarget,
+                  IMTBLWidgetEvents.IMTBL_ADD_FUNDS_WIDGET_EVENT,
+                  {},
+                );
+              }}
             />
           )}
           {viewState.view.type === AddFundsWidgetViews.REVIEW && (
@@ -306,7 +251,6 @@
             />
           )}
         </Stack>
->>>>>>> 18c88407
       </AddFundsContext.Provider>
     </ViewContext.Provider>
   );
