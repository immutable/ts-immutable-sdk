import { AddFundsWidgetParams, Checkout } from '@imtbl/checkout-sdk';
import { Web3Provider } from '@ethersproject/providers';
<<<<<<< HEAD
import {
  useContext, useEffect, useMemo, useReducer,
} from 'react';
import { UserJourney } from '../../context/analytics-provider/SegmentAnalyticsProvider';
import { TopUpView } from '../../views/top-up/TopUpView';
=======
import { useContext, useMemo, useReducer } from 'react';
>>>>>>> 3975c96d
import {
  sendAddFundsCloseEvent,
  sendAddFundsGoBackEvent,
} from './AddFundsWidgetEvents';
import { EventTargetContext } from '../../context/event-target-context/EventTargetContext';
import {
  ViewContext,
  initialViewState,
  viewReducer,
} from '../../context/view-context/ViewContext';
<<<<<<< HEAD
import {
  AddFundsActions, AddFundsContext, addFundsReducer, initialAddFundsState,
} from './context/AddFundsContext';
=======
import { AddFunds } from './views/AddFunds';
>>>>>>> 3975c96d

export type AddFundsWidgetInputs = AddFundsWidgetParams & {
  checkout: Checkout;
  web3Provider?: Web3Provider;
};

export default function AddFundsWidget({
  checkout,
  web3Provider,
  showOnrampOption = true,
  showSwapOption = true,
  showBridgeOption = true,
  tokenAddress,
  amount,
}: AddFundsWidgetInputs) {
  const [viewState, viewDispatch] = useReducer(viewReducer, initialViewState);

  const viewReducerValues = useMemo(
    () => ({
      viewState,
      viewDispatch,
    }),
    [viewState, viewReducer],
  );
  const [addFundsState, addFundsDispatch] = useReducer(addFundsReducer, initialAddFundsState);

  const addFundsReducerValues = useMemo(
    () => ({
      addFundsState,
      addFundsDispatch,
    }),
    [addFundsState, addFundsDispatch],
  );

  useEffect(() => {
    if (!web3Provider) return;
    addFundsDispatch({
      payload: {
        type: AddFundsActions.SET_PROVIDER,
        provider: web3Provider,
      },
    });
  }, [web3Provider]);

  useEffect(() => {
    if (!checkout) return;
    addFundsDispatch({
      payload: {
        type: AddFundsActions.SET_CHECKOUT,
        checkout,
      },
    });
  }, [checkout]);

  const {
    eventTargetState: { eventTarget },
  } = useContext(EventTargetContext);

  return (
    <ViewContext.Provider value={viewReducerValues}>
<<<<<<< HEAD
      <AddFundsContext.Provider value={addFundsReducerValues}>
        <TopUpView
          analytics={{ userJourney: UserJourney.ADD_FUNDS }}
          widgetEvent={IMTBLWidgetEvents.IMTBL_ADD_FUNDS_WIDGET_EVENT}
          checkout={checkout}
          provider={web3Provider}
          tokenAddress={tokenAddress}
          amount={amount}
          showOnrampOption={showOnrampOption}
          showSwapOption={showSwapOption}
          showBridgeOption={showBridgeOption}
          onCloseButtonClick={() => sendAddFundsCloseEvent(eventTarget)}
          onBackButtonClick={() => sendAddFundsGoBackEvent(eventTarget)}
        />
      </AddFundsContext.Provider>
=======
      <AddFunds
        checkout={checkout}
        provider={web3Provider}
        tokenAddress={tokenAddress}
        amount={amount}
        showOnrampOption={showOnrampOption}
        showSwapOption={showSwapOption}
        showBridgeOption={showBridgeOption}
        onCloseButtonClick={() => sendAddFundsCloseEvent(eventTarget)}
        onBackButtonClick={() => sendAddFundsGoBackEvent(eventTarget)}
      />
>>>>>>> 3975c96d
    </ViewContext.Provider>
  );
}<|MERGE_RESOLUTION|>--- conflicted
+++ resolved
@@ -1,14 +1,8 @@
 import { AddFundsWidgetParams, Checkout } from '@imtbl/checkout-sdk';
 import { Web3Provider } from '@ethersproject/providers';
-<<<<<<< HEAD
 import {
   useContext, useEffect, useMemo, useReducer,
 } from 'react';
-import { UserJourney } from '../../context/analytics-provider/SegmentAnalyticsProvider';
-import { TopUpView } from '../../views/top-up/TopUpView';
-=======
-import { useContext, useMemo, useReducer } from 'react';
->>>>>>> 3975c96d
 import {
   sendAddFundsCloseEvent,
   sendAddFundsGoBackEvent,
@@ -19,13 +13,10 @@
   initialViewState,
   viewReducer,
 } from '../../context/view-context/ViewContext';
-<<<<<<< HEAD
+import { AddFunds } from './views/AddFunds';
 import {
   AddFundsActions, AddFundsContext, addFundsReducer, initialAddFundsState,
 } from './context/AddFundsContext';
-=======
-import { AddFunds } from './views/AddFunds';
->>>>>>> 3975c96d
 
 export type AddFundsWidgetInputs = AddFundsWidgetParams & {
   checkout: Checkout;
@@ -86,11 +77,8 @@
 
   return (
     <ViewContext.Provider value={viewReducerValues}>
-<<<<<<< HEAD
       <AddFundsContext.Provider value={addFundsReducerValues}>
-        <TopUpView
-          analytics={{ userJourney: UserJourney.ADD_FUNDS }}
-          widgetEvent={IMTBLWidgetEvents.IMTBL_ADD_FUNDS_WIDGET_EVENT}
+        <AddFunds
           checkout={checkout}
           provider={web3Provider}
           tokenAddress={tokenAddress}
@@ -102,19 +90,6 @@
           onBackButtonClick={() => sendAddFundsGoBackEvent(eventTarget)}
         />
       </AddFundsContext.Provider>
-=======
-      <AddFunds
-        checkout={checkout}
-        provider={web3Provider}
-        tokenAddress={tokenAddress}
-        amount={amount}
-        showOnrampOption={showOnrampOption}
-        showSwapOption={showSwapOption}
-        showBridgeOption={showBridgeOption}
-        onCloseButtonClick={() => sendAddFundsCloseEvent(eventTarget)}
-        onBackButtonClick={() => sendAddFundsGoBackEvent(eventTarget)}
-      />
->>>>>>> 3975c96d
     </ViewContext.Provider>
   );
 }