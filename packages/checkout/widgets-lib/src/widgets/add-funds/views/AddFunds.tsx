--- conflicted
+++ resolved
@@ -44,14 +44,9 @@
 export function AddFunds({
   checkout,
   provider,
-<<<<<<< HEAD
-  amount,
-  tokenAddress,
-  showBackButton = false,
-=======
   toAmount,
   toTokenAddress,
->>>>>>> 404bf55b
+  showBackButton = false,
   showOnrampOption = true,
   showSwapOption = true,
   showBridgeOption = true,
@@ -116,15 +111,9 @@
         if (tokenResponse?.tokens.length > 0) {
           setAllowedTokens(tokenResponse.tokens);
 
-<<<<<<< HEAD
-          const token = tokenResponse.tokens.find((t) => t.address === tokenAddress)
-            || tokenResponse.tokens[0];
-          setToTokenAddress(token);
-=======
           const token = tokenResponse.tokens.find((t) => t.address === toTokenAddress)
             || tokenResponse.tokens[0];
           setCurrentToTokenAddress(token);
->>>>>>> 404bf55b
 
           addFundsDispatch({
             payload: {
@@ -213,16 +202,10 @@
   };
 
   const checkShowOnRampOption = () => {
-<<<<<<< HEAD
-    if (showOnrampOption && toTokenAddress) {
-      const token = onRampAllowedTokens.find(
-        (t) => t.address?.toLowerCase() === toTokenAddress.address?.toLowerCase(),
-=======
     if (showOnrampOption && currentToTokenAddress) {
       const token = onRampAllowedTokens.find(
         (t) => t.address?.toLowerCase()
           === currentToTokenAddress.address?.toLowerCase(),
->>>>>>> 404bf55b
       );
       return !!token;
     }
