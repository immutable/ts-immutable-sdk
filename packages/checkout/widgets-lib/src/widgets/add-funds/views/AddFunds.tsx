--- conflicted
+++ resolved
@@ -1,15 +1,12 @@
 import {
+  Body,
   ButtCon,
-  // Button,
-  // FramedIcon,
   FramedImage,
   HeroFormControl,
   HeroTextInput,
+  MenuItem,
   OverflowDrawerMenu,
   Stack,
-  Body,
-  // Box,
-  MenuItem,
 } from '@biom3/react';
 import debounce from 'lodash.debounce';
 import {
@@ -45,11 +42,8 @@
 import { SQUID_NATIVE_TOKEN } from '../utils/config';
 import { AddFundsWidgetViews } from '../../../context/view-context/AddFundsViewContextTypes';
 import type { RouteData } from '../types';
-<<<<<<< HEAD
 import { convertToUsd } from '../functions/convertToUsd';
-=======
 import { validateToAmount } from '../functions/amountValidation';
->>>>>>> 77302b4f
 
 interface AddFundsProps {
   checkout?: Checkout;
