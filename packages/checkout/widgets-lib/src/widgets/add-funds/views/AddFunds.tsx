--- conflicted
+++ resolved
@@ -48,12 +48,9 @@
 import { SelectedRouteOption } from '../components/SelectedRouteOption';
 import { DeliverToWalletDrawer } from '../../../components/WalletDrawer/DeliverToWalletDrawer';
 import { PayWithWalletDrawer } from '../../../components/WalletDrawer/PayWithWalletDrawer';
-<<<<<<< HEAD
 import { useInjectedProviders } from '../../../lib/hooks/useInjectedProviders';
 import { getProviderSlugFromRdns } from '../../../lib/provider';
 import { useProvidersContext } from '../../../context/providers-context/ProvidersContext';
-=======
->>>>>>> f7113e38
 
 interface AddFundsProps {
   checkout: Checkout | null;
@@ -529,16 +526,10 @@
             Review
           </Button>
           <PayWithWalletDrawer
-<<<<<<< HEAD
-=======
-            checkout={checkout}
->>>>>>> f7113e38
             visible={showPayWithDrawer}
             walletOptions={walletOptions}
             onClose={() => setShowPayWithDrawer(false)}
-            onPayWithCard={() => {
-              console.log('@TODO: Implement pay with card'); // eslint-disable-line no-console
-            }}
+            onPayWithCard={handleCardClick}
             insufficientBalance={insufficientBalance}
           />
           <OptionsDrawer
@@ -552,10 +543,6 @@
             onRouteClick={handleRouteClick}
           />
           <DeliverToWalletDrawer
-<<<<<<< HEAD
-=======
-            checkout={checkout}
->>>>>>> f7113e38
             visible={showDeliverToDrawer}
             walletOptions={walletOptions}
             onClose={() => setShowDeliverToDrawer(false)}
