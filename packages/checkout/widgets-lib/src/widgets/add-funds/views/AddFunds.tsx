import {
  ButtCon,
  // Button,
  // FramedIcon,
  FramedImage,
  HeroFormControl,
  HeroTextInput,
  OverflowDrawerMenu,
  Stack,
  Body,
  // Box,
  MenuItem,
} from '@biom3/react';
import debounce from 'lodash.debounce';
import {
  ChainId,
  type Checkout,
  IMTBLWidgetEvents,
  TokenFilterTypes,
  type TokenInfo,
} from '@imtbl/checkout-sdk';
import {
  type ChangeEvent,
  useCallback,
  useContext,
  useEffect,
  useMemo,
  useState,
} from 'react';
import { SimpleLayout } from '../../../components/SimpleLayout/SimpleLayout';
import { EventTargetContext } from '../../../context/event-target-context/EventTargetContext';
import {
  SharedViews,
  ViewActions,
  ViewContext,
} from '../../../context/view-context/ViewContext';
import { getL2ChainId } from '../../../lib';
import { orchestrationEvents } from '../../../lib/orchestrationEvents';
import { OptionsDrawer } from '../components/OptionsDrawer';
import { AddFundsActions, AddFundsContext } from '../context/AddFundsContext';
import { TokenImage } from '../../../components/TokenImage/TokenImage';
import { getDefaultTokenImage } from '../../../lib/utils';
import type { StrongCheckoutWidgetsConfig } from '../../../lib/withDefaultWidgetConfig';
import { useRoutes } from '../hooks/useRoutes';
import { SQUID_NATIVE_TOKEN } from '../utils/config';
import { AddFundsWidgetViews } from '../../../context/view-context/AddFundsViewContextTypes';
import type { RouteData } from '../types';
<<<<<<< HEAD
import { OnboardingDrawer } from '../components/OnboardingDrawer';
=======
import { validateToAmount } from '../functions/amountValidation';
>>>>>>> 244530c1

interface AddFundsProps {
  checkout?: Checkout;
  showBackButton?: boolean;
  showOnrampOption?: boolean;
  showSwapOption?: boolean;
  showBridgeOption?: boolean;
  toTokenAddress?: string;
  toAmount?: string;
  onCloseButtonClick?: () => void;
  onBackButtonClick?: () => void;
  config: StrongCheckoutWidgetsConfig;
}

export function AddFunds({
  checkout,
  toAmount,
  config,
  toTokenAddress,
  showOnrampOption = true,
  showSwapOption = true,
  showBridgeOption = true,
  onCloseButtonClick,
  showBackButton,
  onBackButtonClick,
}: AddFundsProps) {
  const { routes, fetchRoutesWithRateLimit, resetRoutes } = useRoutes();
  const {
    addFundsState: { squid, balances, tokens },
    addFundsDispatch,
  } = useContext(AddFundsContext);

  const { viewDispatch } = useContext(ViewContext);

  const {
    eventTargetState: { eventTarget },
  } = useContext(EventTargetContext);

  const [showOptionsDrawer, setShowOptionsDrawer] = useState(false);
  const [onRampAllowedTokens, setOnRampAllowedTokens] = useState<TokenInfo[]>(
    [],
  );
  const [allowedTokens, setAllowedTokens] = useState<TokenInfo[]>([]);
  const [inputValue, setInputValue] = useState<string>(toAmount || '');
  const [debouncedToAmount, setDebouncedToAmount] = useState<string>(inputValue);
  const [currentToTokenAddress, setCurrentToTokenAddress] = useState<
  TokenInfo | undefined
  >();

  const debouncedUpdateAmount = debounce((value: string) => {
    setDebouncedToAmount(value);
  }, 2500);

  const updateAmount = (event: ChangeEvent<HTMLInputElement>) => {
    const { value } = event.target;
    setInputValue(value);
    debouncedUpdateAmount(value);
  };

  const showErrorView = useCallback(
    (error: Error) => {
      viewDispatch({
        payload: {
          type: ViewActions.UPDATE_VIEW,
          view: {
            type: SharedViews.ERROR_VIEW,
            error,
          },
        },
      });
    },
    [viewDispatch],
  );

  useEffect(() => {
    resetRoutes();

    if (
      balances
      && squid
      && tokens
      && currentToTokenAddress?.address
      && debouncedToAmount
      && validateToAmount(debouncedToAmount)
    ) {
      fetchRoutesWithRateLimit(
        squid,
        tokens,
        balances,
        ChainId.IMTBL_ZKEVM_MAINNET.toString(),
        currentToTokenAddress.address === 'native'
          ? SQUID_NATIVE_TOKEN
          : currentToTokenAddress.address,
        debouncedToAmount,
        5,
        1000,
      );
    }
  }, [balances, squid, currentToTokenAddress, debouncedToAmount]);

  useEffect(() => {
    if (!checkout) {
      showErrorView(new Error('Checkout object is missing'));
      return;
    }

    const fetchTokens = async () => {
      try {
        const tokenResponse = await checkout.getTokenAllowList({
          type: TokenFilterTypes.SWAP,
          chainId: getL2ChainId(checkout.config),
        });

        if (tokenResponse?.tokens.length > 0) {
          setAllowedTokens(tokenResponse.tokens);

          if (toTokenAddress) {
            const token = tokenResponse.tokens.find(
              (t) => t.address?.toLowerCase() === toTokenAddress.toLowerCase(),
            );

            if (token) {
              setCurrentToTokenAddress(token);
            }
          }

          addFundsDispatch({
            payload: {
              type: AddFundsActions.SET_ALLOWED_TOKENS,
              allowedTokens: tokenResponse.tokens,
            },
          });
        }
      } catch (error) {
        showErrorView(new Error('Failed to fetch tokens'));
      }
    };

    fetchTokens();
  }, [checkout, toTokenAddress]);

  useEffect(() => {
    if (!checkout) {
      showErrorView(new Error('Checkout object is missing'));
      return;
    }

    const fetchOnRampTokens = async () => {
      try {
        const tokenResponse = await checkout.getTokenAllowList({
          type: TokenFilterTypes.ONRAMP,
          chainId: getL2ChainId(checkout.config),
        });

        if (tokenResponse?.tokens.length > 0) {
          setOnRampAllowedTokens(tokenResponse.tokens);
        }
      } catch (error) {
        showErrorView(new Error('Failed to fetch onramp tokens'));
      }
    };
    fetchOnRampTokens();
  }, [checkout]);

  const openDrawer = () => {
    setShowOptionsDrawer(true);
  };

  const isSelected = useCallback(
    (token: TokenInfo) => token.address === currentToTokenAddress,
    [currentToTokenAddress],
  );

  const handleTokenChange = useCallback((token: TokenInfo) => {
    setCurrentToTokenAddress(token);
  }, []);

  // @TODO: restore this when we bring back all the templating below
  // const handleReviewClick = useCallback(() => {
  //   // eslint-disable-next-line no-console
  //   console.log('handle review click');
  // }, []);

  const onCardClick = () => {
    const data = {
      tokenAddress: currentToTokenAddress?.address ?? '',
      amount: debouncedToAmount ?? '',
    };
    orchestrationEvents.sendRequestOnrampEvent(
      eventTarget,
      IMTBLWidgetEvents.IMTBL_ADD_FUNDS_WIDGET_EVENT,
      data,
    );
  };

  const onRouteClick = (routeData: RouteData) => {
    if (!debouncedToAmount || !currentToTokenAddress?.address) {
      return;
    }

    viewDispatch({
      payload: {
        type: ViewActions.UPDATE_VIEW,
        view: {
          type: AddFundsWidgetViews.REVIEW,
          data: {
            balance: routeData.amountData.balance,
            toChainId: ChainId.IMTBL_ZKEVM_MAINNET.toString(),
            toTokenAddress: currentToTokenAddress.address,
            toAmount: debouncedToAmount,
          },
        },
      },
    });
  };

  const shouldShowOnRampOption = useMemo(() => {
    if (showOnrampOption && currentToTokenAddress) {
      const token = onRampAllowedTokens.find(
        (t) => t.address?.toLowerCase()
          === currentToTokenAddress.address?.toLowerCase(),
      );
      return !!token;
    }
    return false;
  }, [currentToTokenAddress, onRampAllowedTokens, showOnrampOption]);

  const showInitialEmptyState = !currentToTokenAddress;

  const defaultTokenImage = getDefaultTokenImage(
    checkout?.config.environment,
    config.theme,
  );

  const tokenChoiceOptions = useMemo(
    () => allowedTokens.map((token) => (
      <MenuItem
        size="medium"
        key={token.name}
        onClick={() => handleTokenChange(token)}
        selected={isSelected(token)}
        emphasized
      >
        <MenuItem.FramedImage
          circularFrame
          use={(
            <TokenImage
              src={token.icon}
              name={token.name}
              defaultImage={defaultTokenImage}
            />
            )}
          emphasized={false}
        />
        <MenuItem.Label>{token.symbol}</MenuItem.Label>
        {token.symbol !== token.name && (
        <MenuItem.Caption>{token.name}</MenuItem.Caption>
        )}
      </MenuItem>
    )),
    [allowedTokens, handleTokenChange, isSelected, defaultTokenImage],
  );

  const shouldShowBackButton = showBackButton ?? !!onBackButtonClick;

  return (
    <SimpleLayout
      header={(
        <Stack
          direction="row"
          sx={{
            pos: 'absolute',
            w: '100%',
            top: '0px',
            pt: 'base.spacing.x4',
            px: 'base.spacing.x5',
          }}
          justifyContent="flex-start"
        >
          {shouldShowBackButton && (
            <ButtCon
              testId="backButton"
              icon="ArrowBackward"
              variant="tertiary"
              size="small"
              onClick={onBackButtonClick}
            />
          )}
          <ButtCon
            variant="tertiary"
            size="small"
            icon="Close"
            onClick={onCloseButtonClick}
            sx={{ ml: 'auto' }}
          />
        </Stack>
      )}
    >
      <Stack alignItems="center" sx={{ flex: 1 }}>
        <Stack
          testId="topSection"
          sx={{ flex: 1, px: 'base.spacing.x2', w: '100%' }}
          justifyContent="center"
          alignItems="center"
        >
          <OverflowDrawerMenu
            drawerSize="full"
            headerBarTitle="Add Token"
            drawerCloseIcon="ChevronExpand"
            {...(showInitialEmptyState
              ? { icon: 'Add', size: 'large', variant: 'tertiary' }
              : {
                customTarget: (
                  <FramedImage
                    size="xLarge"
                    use={(
                      <TokenImage
                        src={currentToTokenAddress?.icon}
                        name={currentToTokenAddress?.name}
                        defaultImage={defaultTokenImage}
                      />
                      )}
                    padded
                    emphasized
                    circularFrame
                    sx={{
                      cursor: 'pointer',
                      // eslint-disable-next-line @typescript-eslint/naming-convention
                      '&:hover': {
                        boxShadow: ({ base }) => `0 0 0 ${base.border.size[200]} ${base.color.text.body.primary}`,
                      },
                    }}
                  />
                ),
              })}
          >
            {tokenChoiceOptions}
          </OverflowDrawerMenu>

          {showInitialEmptyState ? (
            <Body>Add Token</Body>
          ) : (
            <HeroFormControl validationStatus={validateToAmount(inputValue) || inputValue === '' ? 'success' : 'error'}>
              <HeroFormControl.Label>
                Add
                {' '}
                {currentToTokenAddress.symbol}
              </HeroFormControl.Label>
              <HeroTextInput
                testId="add-funds-amount-input"
                type="number"
                value={inputValue}
                onChange={(value) => updateAmount(value)}
                placeholder="0"
                maxTextSize="xLarge"
              />
              <HeroFormControl.Caption>USD $0.00</HeroFormControl.Caption>
            </HeroFormControl>
          )}
        </Stack>
        <Stack
          testId="bottomSection"
          sx={{
            alignSelf: 'stretch',
            p: 'base.spacing.x3',
            pb: 'base.spacing.x10',
            bg: 'base.color.neutral.800',
          }}
          gap="base.spacing.x6"
        >
          <Stack gap="0px">
            <MenuItem size="small" emphasized onClick={openDrawer}>
              <MenuItem.FramedIcon
                icon="Dollar"
                variant="bold"
                emphasized={false}
              />
              <MenuItem.Label>
                {/* Pay with */}
                Choose payment option
              </MenuItem.Label>
            </MenuItem>
            {/*  @TODO: commented out for now, till these features are ready to go
            <Stack
              sx={{ pos: 'relative', h: 'base.spacing.x3' }}
              alignItems="center"
            >
              <FramedIcon
                icon="ArrowDown"
                sx={{
                  top: '0',
                  pos: 'absolute',
                  translate: ({ base }) => `0 -${base.spacing.x3}`,
                }}
              />
            </Stack> */}
            {/* @TODO: commented out for now, till these features are ready to go
            <MenuItem
              size="small"
              emphasized
              // onClick={() => {
              //   // eslint-disable-next-line no-console
              //   console.log('@TODO - need to hook this up!');
              // }}
            >
              <MenuItem.FramedIcon
                icon="Wallet"
                variant="bold"
                emphasized={false}
              />
              <MenuItem.Label>Deliver to</MenuItem.Label>
            </MenuItem> */}
          </Stack>

          {/*
            @TODO: commented out for now, till these features are ready to go
          <Button
            testId="add-funds-button"
            variant="secondary"
            onClick={handleReviewClick}
            size="large"
          >
            Review
          </Button> */}

          <OptionsDrawer
            showOnrampOption={shouldShowOnRampOption}
            routes={routes}
            showSwapOption={showSwapOption}
            showBridgeOption={showBridgeOption}
            visible={showOptionsDrawer}
            onClose={() => setShowOptionsDrawer(false)}
            onCardClick={onCardClick}
            onRouteClick={onRouteClick}
          />

          <OnboardingDrawer />
        </Stack>
      </Stack>
    </SimpleLayout>
  );
}<|MERGE_RESOLUTION|>--- conflicted
+++ resolved
@@ -45,11 +45,8 @@
 import { SQUID_NATIVE_TOKEN } from '../utils/config';
 import { AddFundsWidgetViews } from '../../../context/view-context/AddFundsViewContextTypes';
 import type { RouteData } from '../types';
-<<<<<<< HEAD
 import { OnboardingDrawer } from '../components/OnboardingDrawer';
-=======
 import { validateToAmount } from '../functions/amountValidation';
->>>>>>> 244530c1
 
 interface AddFundsProps {
   checkout?: Checkout;
