--- conflicted
+++ resolved
@@ -1,18 +1,19 @@
 import {
-<<<<<<< HEAD
-  Body,
   ButtCon,
   // Button,
   // FramedIcon,
   FramedImage,
   HeroFormControl,
   HeroTextInput,
-  MenuItem,
   OverflowDrawerMenu,
   Stack,
+  Body,
+  // Box,
+  MenuItem,
 } from '@biom3/react';
 import debounce from 'lodash.debounce';
 import {
+  ChainId,
   type Checkout,
   IMTBLWidgetEvents,
   TokenFilterTypes,
@@ -22,22 +23,11 @@
   type ChangeEvent,
   useCallback,
   useContext,
-  useEffect,
   useMemo,
   useState,
-=======
-  ChainId, Checkout, IMTBLWidgetEvents, TokenFilterTypes, TokenInfo,
-} from '@imtbl/checkout-sdk';
-import {
-  Body, Box, HeroTextInput, MenuItem, OverflowPopoverMenu,
-} from '@biom3/react';
-import {
-  useCallback, useContext, useEffect, useRef, useState,
->>>>>>> 2d6eade9
 } from 'react';
 import { SimpleLayout } from '../../../components/SimpleLayout/SimpleLayout';
 import { EventTargetContext } from '../../../context/event-target-context/EventTargetContext';
-<<<<<<< HEAD
 import {
   SharedViews,
   ViewActions,
@@ -45,22 +35,15 @@
 } from '../../../context/view-context/ViewContext';
 import { getL2ChainId } from '../../../lib';
 import { orchestrationEvents } from '../../../lib/orchestrationEvents';
-import { OptionTypes } from '../components/Option';
 import { OptionsDrawer } from '../components/OptionsDrawer';
 import { AddFundsActions, AddFundsContext } from '../context/AddFundsContext';
 import { TokenImage } from '../../../components/TokenImage/TokenImage';
 import { getDefaultTokenImage } from '../../../lib/utils';
-import { StrongCheckoutWidgetsConfig } from '../../../lib/withDefaultWidgetConfig';
-=======
-import { orchestrationEvents } from '../../../lib/orchestrationEvents';
-import { AddFundsActions, AddFundsContext } from '../context/AddFundsContext';
-import { getL2ChainId } from '../../../lib';
-import { SharedViews, ViewActions, ViewContext } from '../../../context/view-context/ViewContext';
+import type { StrongCheckoutWidgetsConfig } from '../../../lib/withDefaultWidgetConfig';
 import { useRoutes } from '../hooks/useRoutes';
-import { RouteData } from '../types';
+import { SQUID_NATIVE_TOKEN } from '../utils/config';
 import { AddFundsWidgetViews } from '../../../context/view-context/AddFundsViewContextTypes';
-import { SQUID_NATIVE_TOKEN } from '../utils/config';
->>>>>>> 2d6eade9
+import type { RouteData } from '../types';
 
 interface AddFundsProps {
   checkout?: Checkout;
@@ -78,6 +61,7 @@
 export function AddFunds({
   checkout,
   toAmount,
+  config,
   toTokenAddress,
   showOnrampOption = true,
   showSwapOption = true,
@@ -86,14 +70,11 @@
   showBackButton,
   onBackButtonClick,
 }: AddFundsProps) {
-<<<<<<< HEAD
-  const { addFundsDispatch } = useContext(AddFundsContext);
-=======
-  const showBack = showBackButton || !!onBackButtonClick;
-
-  const { addFundsState: { squid, balances }, addFundsDispatch } = useContext(AddFundsContext);
-
->>>>>>> 2d6eade9
+  const {
+    addFundsState: { squid, balances },
+    addFundsDispatch,
+  } = useContext(AddFundsContext);
+  const { routes, fetchRoutesWithRateLimit, resetRoutes } = useRoutes();
   const { viewDispatch } = useContext(ViewContext);
 
   const {
@@ -109,32 +90,14 @@
   // @TODO: the debouncedToAmount is likely what we need to use for USD
   // pricing and route calculations, etc
   // eslint-disable-next-line @typescript-eslint/no-unused-vars
-  const [debouncedToAmount, setDebouncedToAmount] = useState<
-  string | undefined
-  >(inputValue);
+  const [debouncedToAmount, setDebouncedToAmount] = useState<string>(inputValue);
   const [currentToTokenAddress, setCurrentToTokenAddress] = useState<
   TokenInfo | undefined
   >();
 
-<<<<<<< HEAD
   const debouncedUpdateAmount = debounce((value: string) => {
     setDebouncedToAmount(value);
   }, 1500);
-=======
-  const debounceTimeoutRef = useRef<NodeJS.Timeout | null>(null);
-
-  const { routes, fetchRoutesWithRateLimit, resetRoutes } = useRoutes();
-
-  const handleAmountChange = (value: string) => {
-    if (debounceTimeoutRef.current) {
-      clearTimeout(debounceTimeoutRef.current);
-    }
-
-    debounceTimeoutRef.current = setTimeout(() => {
-      setCurrentToAmount(value);
-    }, 1500);
-  };
->>>>>>> 2d6eade9
 
   const updateAmount = (event: ChangeEvent<HTMLInputElement>) => {
     const { value } = event.target;
@@ -160,18 +123,20 @@
   useEffect(() => {
     resetRoutes();
 
-    if (balances && squid && currentToTokenAddress?.address && currentToAmount) {
+    if (balances && squid && currentToTokenAddress?.address && inputValue) {
       fetchRoutesWithRateLimit(
         squid,
         balances,
         ChainId.IMTBL_ZKEVM_MAINNET.toString(),
-        currentToTokenAddress.address === 'native' ? SQUID_NATIVE_TOKEN : currentToTokenAddress.address,
-        currentToAmount,
+        currentToTokenAddress.address === 'native'
+          ? SQUID_NATIVE_TOKEN
+          : currentToTokenAddress.address,
+        debouncedToAmount,
         5,
         1000,
       );
     }
-  }, [balances, squid, currentToTokenAddress, currentToAmount]);
+  }, [balances, squid, currentToTokenAddress, debouncedToAmount]);
 
   useEffect(() => {
     if (!checkout) {
@@ -189,13 +154,6 @@
         if (tokenResponse?.tokens.length > 0) {
           setAllowedTokens(tokenResponse.tokens);
 
-<<<<<<< HEAD
-=======
-          const token = tokenResponse.tokens.find((t) => t.address?.toLowerCase() === toTokenAddress?.toLowerCase())
-            ?? tokenResponse.tokens[0];
-          setCurrentToTokenAddress(token);
-
->>>>>>> 2d6eade9
           addFundsDispatch({
             payload: {
               type: AddFundsActions.SET_ALLOWED_TOKENS,
@@ -258,7 +216,7 @@
   const onCardClick = () => {
     const data = {
       tokenAddress: currentToTokenAddress?.address ?? '',
-      amount: currentToAmount ?? '',
+      amount: debouncedToAmount ?? '',
     };
     orchestrationEvents.sendRequestOnrampEvent(
       eventTarget,
@@ -268,7 +226,7 @@
   };
 
   const onRouteClick = (routeData: RouteData) => {
-    if (!currentToAmount || !currentToTokenAddress?.address) {
+    if (!debouncedToAmount || !currentToTokenAddress?.address) {
       return;
     }
 
@@ -281,7 +239,7 @@
             balance: routeData.amountData.balance,
             toChainId: ChainId.IMTBL_ZKEVM_MAINNET.toString(),
             toTokenAddress: currentToTokenAddress.address,
-            toAmount: currentToAmount,
+            toAmount: debouncedToAmount,
           },
         },
       },
@@ -302,7 +260,7 @@
   const showInitialEmptyState = !currentToTokenAddress;
   const defaultTokenImage = getDefaultTokenImage(
     checkout?.config.environment,
-    checkout?.config.theme,
+    config.theme,
   );
   const tokenChoiceOptions = useMemo(
     () => allowedTokens.map((token) => (
@@ -381,9 +339,10 @@
                   <FramedImage
                     size="xLarge"
                     use={(
-                      <img
+                      <TokenImage
                         src={currentToTokenAddress?.icon}
-                        alt={`${currentToTokenAddress.name} token`}
+                        name={currentToTokenAddress?.name}
+                        defaultImage={defaultTokenImage}
                       />
                       )}
                     padded
@@ -490,12 +449,8 @@
           </Button> */}
 
           <OptionsDrawer
-<<<<<<< HEAD
             showOnrampOption={shouldShowOnRampOption}
-=======
             routes={routes}
-            showOnrampOption={checkShowOnRampOption()}
->>>>>>> 2d6eade9
             showSwapOption={showSwapOption}
             showBridgeOption={showBridgeOption}
             visible={showOptionsDrawer}
