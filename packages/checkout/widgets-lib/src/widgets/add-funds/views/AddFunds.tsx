import {
  Body,
  ButtCon,
<<<<<<< HEAD
  Button,
  FramedIcon,
=======
>>>>>>> db6a2bd0
  FramedImage,
  HeroFormControl,
  HeroTextInput,
  MenuItem,
  OverflowDrawerMenu,
  Stack,
<<<<<<< HEAD
  Body,
  MenuItem,
=======
>>>>>>> db6a2bd0
} from '@biom3/react';
import debounce from 'lodash.debounce';
import {
  ChainId,
  type Checkout,
  EIP6963ProviderInfo,
  IMTBLWidgetEvents,
  TokenFilterTypes,
  type TokenInfo,
  WalletProviderRdns,
} from '@imtbl/checkout-sdk';
import {
  type ChangeEvent,
  useCallback,
  useContext,
  useEffect,
  useMemo,
  useState,
} from 'react';
import { Web3Provider } from '@ethersproject/providers';
import { SimpleLayout } from '../../../components/SimpleLayout/SimpleLayout';
import { EventTargetContext } from '../../../context/event-target-context/EventTargetContext';
import {
  SharedViews,
  ViewActions,
  ViewContext,
} from '../../../context/view-context/ViewContext';
import { getL2ChainId } from '../../../lib';
import { orchestrationEvents } from '../../../lib/orchestrationEvents';
import { OptionsDrawer } from '../components/OptionsDrawer';
import { AddFundsActions, AddFundsContext } from '../context/AddFundsContext';
import { TokenImage } from '../../../components/TokenImage/TokenImage';
import { getDefaultTokenImage } from '../../../lib/utils';
import type { StrongCheckoutWidgetsConfig } from '../../../lib/withDefaultWidgetConfig';
import { useRoutes } from '../hooks/useRoutes';
import { SQUID_NATIVE_TOKEN } from '../utils/config';
import { AddFundsWidgetViews } from '../../../context/view-context/AddFundsViewContextTypes';
import type { RouteData } from '../types';
<<<<<<< HEAD
import { SelectedRouteOption } from '../components/SelectedRouteOption';
import { SelectedWallet } from '../components/SelectedWallet';
import { DeliverToWalletDrawer } from '../../../components/WalletDrawer/DeliverToWalletDrawer';
import { PayWithWalletDrawer } from '../../../components/WalletDrawer/PayWithWalletDrawer';
import { useInjectedProviders } from '../../../lib/hooks/useInjectedProviders';
import { getProviderSlugFromRdns } from '../../../lib/provider';
import { useProvidersContext } from '../../../context/providers-context/ProvidersContext';
import { sendConnectProviderSuccessEvent } from '../AddFundsWidgetEvents';
=======
import { convertToUsd } from '../functions/convertToUsd';
import { validateToAmount } from '../functions/amountValidation';
>>>>>>> db6a2bd0

interface AddFundsProps {
  checkout: Checkout | null;
  showBackButton?: boolean;
  showOnrampOption?: boolean;
  showSwapOption?: boolean;
  showBridgeOption?: boolean;
  toTokenAddress?: string;
  toAmount?: string;
  onCloseButtonClick?: () => void;
  onBackButtonClick?: () => void;
  config: StrongCheckoutWidgetsConfig;
}

export function AddFunds({
  checkout,
  toAmount,
  config,
  toTokenAddress,
  showOnrampOption = true,
  showSwapOption = true,
  showBridgeOption = true,
  onCloseButtonClick,
  showBackButton,
  onBackButtonClick,
}: AddFundsProps) {
  const { fetchRoutesWithRateLimit, resetRoutes } = useRoutes();
  const {
    addFundsState: {
      squid,
      chains,
      balances,
      tokens,
      selectedAmount,
      routes,
      selectedRouteData,
      selectedToken,
    },
    addFundsDispatch,
  } = useContext(AddFundsContext);

  const { viewDispatch } = useContext(ViewContext);

  const {
    eventTargetState: { eventTarget },
  } = useContext(EventTargetContext);

  const [showOptionsDrawer, setShowOptionsDrawer] = useState(false);
  const [showPayWithDrawer, setShowPayWithDrawer] = useState(false);
  const [showDeliverToDrawer, setShowDeliverToDrawer] = useState(false);
  const [onRampAllowedTokens, setOnRampAllowedTokens] = useState<TokenInfo[]>(
    [],
  );
  const [allowedTokens, setAllowedTokens] = useState<TokenInfo[]>([]);
<<<<<<< HEAD
  const [inputValue, setInputValue] = useState<string>(selectedAmount || toAmount || '');
  const [fetchingRoutes, setFetchingRoutes] = useState(false);
  const [insufficientBalance, setInsufficientBalance] = useState(false);

  const setSelectedAmount = debounce((value: string) => {
    addFundsDispatch({
      payload: {
        type: AddFundsActions.SET_SELECTED_AMOUNT,
        selectedAmount: value,
      },
    });
  }, 1500);
=======
  const [inputValue, setInputValue] = useState<string>(toAmount || '');
  const [debouncedToAmount, setDebouncedToAmount] = useState<string>(inputValue);
  const [currentToTokenAddress, setCurrentToTokenAddress] = useState<
  TokenInfo | undefined
  >();
  const amountInUsd = useMemo(
    () => convertToUsd(tokens, inputValue, currentToTokenAddress),
    [tokens, inputValue, currentToTokenAddress],
  );

  const debouncedUpdateAmount = debounce((value: string) => {
    setDebouncedToAmount(value);
  }, 2500);
>>>>>>> db6a2bd0

  const setSelectedToken = (token: TokenInfo | undefined) => {
    addFundsDispatch({
      payload: {
        type: AddFundsActions.SET_SELECTED_TOKEN,
        selectedToken: token,
      },
    });
  };

  const setSelectedRouteData = (route: RouteData | undefined) => {
    addFundsDispatch({
      payload: {
        type: AddFundsActions.SET_SELECTED_ROUTE_DATA,
        selectedRouteData: route,
      },
    });
  };

  const handleOnAmountInputChange = (event: ChangeEvent<HTMLInputElement>) => {
    const { value } = event.target;
    setInputValue(value);
    setSelectedAmount(value);
  };

  const {
    providersState: {
      fromProviderInfo,
      toProviderInfo,
      fromAddress,
      toAddress,
    },
  } = useProvidersContext();

  const { providers } = useInjectedProviders({ checkout });
  const walletOptions = useMemo(
    () => providers
    // TODO: Check if must filter passport on L1
      .map((detail) => {
        if (detail.info.rdns === WalletProviderRdns.PASSPORT) {
          return {
            ...detail,
            info: {
              ...detail.info,
              name: getProviderSlugFromRdns(detail.info.rdns).replace(
                /^\w/,
                (c) => c.toUpperCase(),
              ),
            },
          };
        }
        return detail;
      }),
    [providers],
  );

  const showErrorView = useCallback(
    (error: Error) => {
      viewDispatch({
        payload: {
          type: ViewActions.UPDATE_VIEW,
          view: {
            type: SharedViews.ERROR_VIEW,
            error,
          },
        },
      });
    },
    [viewDispatch],
  );

  useEffect(() => {
    setSelectedAmount(toAmount || '');
  }, [toAmount]);

  useEffect(() => {
    resetRoutes();
    setInsufficientBalance(false);
    setSelectedRouteData(undefined);

    (async () => {
      if (
        balances
        && squid
        && tokens
        && selectedToken?.address
        && selectedAmount
      ) {
        setFetchingRoutes(true);
        const availableRoutes = await fetchRoutesWithRateLimit(
          squid,
          tokens,
          balances,
          ChainId.IMTBL_ZKEVM_MAINNET.toString(),
          selectedToken.address === 'native'
            ? SQUID_NATIVE_TOKEN
            : selectedToken.address,
          selectedAmount,
          5,
          1000,
        );
        setFetchingRoutes(false);

        if (availableRoutes.length === 0) {
          setInsufficientBalance(true);
        }
      }
    })();
  }, [balances, squid, selectedToken, selectedAmount]);

<<<<<<< HEAD
  useEffect(() => {
    if (!selectedRouteData && routes.length > 0) {
      setSelectedRouteData(routes[0]);
=======
    if (
      balances
      && squid
      && tokens
      && currentToTokenAddress?.address
      && debouncedToAmount
      && validateToAmount(debouncedToAmount)
    ) {
      fetchRoutesWithRateLimit(
        squid,
        tokens,
        balances,
        ChainId.IMTBL_ZKEVM_MAINNET.toString(),
        currentToTokenAddress.address === 'native'
          ? SQUID_NATIVE_TOKEN
          : currentToTokenAddress.address,
        debouncedToAmount,
        5,
        1000,
      );
>>>>>>> db6a2bd0
    }
  }, [routes]);

  useEffect(() => {
    if (!checkout) {
      showErrorView(new Error('Checkout object is missing'));
      return;
    }

    const fetchTokens = async () => {
      try {
        const tokenResponse = await checkout.getTokenAllowList({
          type: TokenFilterTypes.SWAP,
          chainId: getL2ChainId(checkout.config),
        });

        if (tokenResponse?.tokens.length > 0) {
          setAllowedTokens(tokenResponse.tokens);

          if (toTokenAddress) {
            const token = tokenResponse.tokens.find(
              (t) => t.address?.toLowerCase() === toTokenAddress.toLowerCase(),
            );

            if (token) {
              setSelectedToken(token);
            }
          }

          addFundsDispatch({
            payload: {
              type: AddFundsActions.SET_ALLOWED_TOKENS,
              allowedTokens: tokenResponse.tokens,
            },
          });
        }
      } catch (error) {
        showErrorView(new Error('Failed to fetch tokens'));
      }
    };

    fetchTokens();
  }, [checkout, toTokenAddress]);

  useEffect(() => {
    if (!checkout) {
      showErrorView(new Error('Checkout object is missing'));
      return;
    }

    const fetchOnRampTokens = async () => {
      try {
        const tokenResponse = await checkout.getTokenAllowList({
          type: TokenFilterTypes.ONRAMP,
          chainId: getL2ChainId(checkout.config),
        });

        if (tokenResponse?.tokens.length > 0) {
          setOnRampAllowedTokens(tokenResponse.tokens);
        }
      } catch (error) {
        showErrorView(new Error('Failed to fetch onramp tokens'));
      }
    };
    fetchOnRampTokens();
  }, [checkout]);

  const isSelected = useCallback(
    (token: TokenInfo) => token.address === selectedToken,
    [selectedToken],
  );

  const handleTokenChange = useCallback((token: TokenInfo) => {
    setSelectedToken(token);
  }, []);

  const handleCardClick = () => {
    const data = {
      tokenAddress: selectedToken?.address ?? '',
      amount: selectedAmount ?? '',
      showBackButton: true,
    };
    orchestrationEvents.sendRequestOnrampEvent(
      eventTarget,
      IMTBLWidgetEvents.IMTBL_ADD_FUNDS_WIDGET_EVENT,
      data,
    );
  };

  const handleRouteClick = (route: RouteData) => {
    setShowOptionsDrawer(false);
    setShowPayWithDrawer(false);
    setShowDeliverToDrawer(false);
    setSelectedRouteData(route);
  };

  const handleReviewClick = () => {
    if (!selectedAmount || !selectedToken?.address || !selectedRouteData) {
      return;
    }

    viewDispatch({
      payload: {
        type: ViewActions.UPDATE_VIEW,
        view: {
          type: AddFundsWidgetViews.REVIEW,
          data: {
            balance: selectedRouteData.amountData.balance,
            toChainId: ChainId.IMTBL_ZKEVM_MAINNET.toString(),
            toTokenAddress: selectedToken.address,
            toAmount: selectedAmount,
          },
        },
      },
    });
  };

  const shouldShowOnRampOption = useMemo(() => {
    if (showOnrampOption && selectedToken) {
      const token = onRampAllowedTokens.find(
        (t) => t.address?.toLowerCase() === selectedToken.address?.toLowerCase(),
      );
      return !!token;
    }
    return false;
  }, [selectedToken, onRampAllowedTokens, showOnrampOption]);

<<<<<<< HEAD
  const showInitialEmptyState = !selectedToken;
=======
  const showInitialEmptyState = !currentToTokenAddress;

>>>>>>> db6a2bd0
  const defaultTokenImage = getDefaultTokenImage(
    checkout?.config.environment,
    config.theme,
  );

  const tokenChoiceOptions = useMemo(
    () => allowedTokens.map((token) => (
      <MenuItem
        size="medium"
        key={token.name}
        onClick={() => handleTokenChange(token)}
        selected={isSelected(token)}
        emphasized
      >
        <MenuItem.FramedImage
          circularFrame
          use={(
            <TokenImage
              src={token.icon}
              name={token.name}
              defaultImage={defaultTokenImage}
            />
            )}
          emphasized={false}
        />
        <MenuItem.Label>{token.symbol}</MenuItem.Label>
        {token.symbol !== token.name && (
        <MenuItem.Caption>{token.name}</MenuItem.Caption>
        )}
      </MenuItem>
    )),
    [allowedTokens, handleTokenChange, isSelected, defaultTokenImage],
  );

  const shouldShowBackButton = showBackButton ?? !!onBackButtonClick;
  const routeInputsReady = !!selectedToken && parseFloat(inputValue) > 0 && !!fromAddress;
  const loading = (routeInputsReady || fetchingRoutes)
    && !(selectedRouteData || insufficientBalance);
  const readyToReview = routeInputsReady && !!toAddress && !!selectedRouteData && !loading;

  const handleWalletConnected = (
    providerType: 'from' | 'to',
    provider: Web3Provider,
    providerInfo: EIP6963ProviderInfo,
  ) => {
    sendConnectProviderSuccessEvent(
      eventTarget,
      providerType,
      provider,
      providerInfo,
    );
  };

  return (
    <SimpleLayout
      header={(
        <Stack
          direction="row"
          sx={{
            pos: 'absolute',
            w: '100%',
            top: '0',
            pt: 'base.spacing.x4',
            px: 'base.spacing.x5',
          }}
          justifyContent="flex-start"
        >
          {shouldShowBackButton && (
            <ButtCon
              testId="backButton"
              icon="ArrowBackward"
              variant="tertiary"
              size="small"
              onClick={onBackButtonClick}
            />
          )}
          <ButtCon
            variant="tertiary"
            size="small"
            icon="Close"
            onClick={onCloseButtonClick}
            sx={{ ml: 'auto' }}
          />
        </Stack>
      )}
    >
      <Stack alignItems="center" sx={{ flex: 1 }}>
        <Stack
          testId="topSection"
          sx={{
            flex: 1,
            px: 'base.spacing.x2',
            w: '100%',
            pt: 'base.spacing.x1',
          }}
          justifyContent="center"
          alignItems="center"
        >
          <OverflowDrawerMenu
            drawerSize="full"
            headerBarTitle="Add Token"
            drawerCloseIcon="ChevronExpand"
            {...(showInitialEmptyState
              ? { icon: 'Add', size: 'large', variant: 'tertiary' }
              : {
                customTarget: (
                  <FramedImage
                    size="xLarge"
                    use={(
                      <TokenImage
                        src={selectedToken?.icon}
                        name={selectedToken?.name}
                        defaultImage={defaultTokenImage}
                      />
                      )}
                    padded
                    emphasized
                    circularFrame
                    sx={{
                      cursor: 'pointer',
                      mb: 'base.spacing.x1',
                      // eslint-disable-next-line @typescript-eslint/naming-convention
                      '&:hover': {
                        boxShadow: ({ base }) => `0 0 0 ${base.border.size[200]} ${base.color.text.body.primary}`,
                      },
                    }}
                  />
                ),
              })}
          >
            {tokenChoiceOptions}
          </OverflowDrawerMenu>

          {showInitialEmptyState ? (
            <Body>Add Token</Body>
          ) : (
            <HeroFormControl validationStatus={validateToAmount(inputValue) || inputValue === '' ? 'success' : 'error'}>
              <HeroFormControl.Label>
                Add
                {' '}
                {selectedToken.symbol}
              </HeroFormControl.Label>
              <HeroTextInput
                testId="add-funds-amount-input"
                type="number"
                value={inputValue}
                onChange={(value) => handleOnAmountInputChange(value)}
                placeholder="0"
                maxTextSize="xLarge"
              />
              {amountInUsd > 0 && (
                <HeroFormControl.Caption>
                  USD $
                  {amountInUsd.toFixed(2)}
                </HeroFormControl.Caption>
              )}
            </HeroFormControl>
          )}
        </Stack>
        <Stack
          testId="bottomSection"
          sx={{
            alignSelf: 'stretch',
            p: 'base.spacing.x3',
            pb: 'base.spacing.x10',
            bg: 'base.color.neutral.800',
          }}
          gap="base.spacing.x6"
        >
          <Stack gap="0px">
            <SelectedWallet
              label="Pay with"
              providerInfo={{
                ...fromProviderInfo,
                address: fromAddress,
              }}
              onClick={(event) => {
                event.stopPropagation();
                setShowPayWithDrawer(true);
              }}
            >
              <MenuItem.BottomSlot.Divider
                sx={{
                  ml: fromAddress ? 'base.spacing.x2' : undefined,
                }}
              />
              <SelectedRouteOption
                loading={loading}
                chains={chains}
                routeData={selectedRouteData}
                onClick={() => setShowOptionsDrawer(true)}
                withSelectedToken={!!selectedToken}
                withSelectedAmount={parseFloat(inputValue) > 0}
                withSelectedWallet={!!fromAddress}
                insufficientBalance={insufficientBalance}
                showOnrampOption={shouldShowOnRampOption}
              />
            </SelectedWallet>
            <Stack
              sx={{ pos: 'relative', h: 'base.spacing.x3' }}
              alignItems="center"
            >
              <FramedIcon
                icon="ArrowDown"
                sx={{
                  top: '0',
                  pos: 'absolute',
                  translate: '0 -30%',
                  bg: 'base.color.neutral.800',
                }}
              />
            </Stack>
            <SelectedWallet
              label="Deliver to"
              providerInfo={{
                ...toProviderInfo,
                address: toAddress,
              }}
              onClick={() => setShowDeliverToDrawer(true)}
            />
          </Stack>

          <Button
            testId="add-funds-button"
            size="large"
            variant="secondary"
            disabled={!readyToReview}
            onClick={handleReviewClick}
            sx={{ opacity: readyToReview ? 1 : 0.5 }}
          >
            Review
          </Button>
          <PayWithWalletDrawer
            visible={showPayWithDrawer}
            walletOptions={walletOptions}
            onClose={() => setShowPayWithDrawer(false)}
            onPayWithCard={handleCardClick}
            onConnect={handleWalletConnected}
            insufficientBalance={insufficientBalance}
          />
          <OptionsDrawer
            routes={routes}
            showOnrampOption={shouldShowOnRampOption}
            showSwapOption={showSwapOption}
            showBridgeOption={showBridgeOption}
            visible={showOptionsDrawer}
            onClose={() => setShowOptionsDrawer(false)}
            onCardClick={handleCardClick}
            onRouteClick={handleRouteClick}
            insufficientBalance={insufficientBalance}
          />
          <DeliverToWalletDrawer
            visible={showDeliverToDrawer}
            walletOptions={walletOptions}
            onClose={() => setShowDeliverToDrawer(false)}
            onConnect={handleWalletConnected}
          />
        </Stack>
      </Stack>
    </SimpleLayout>
  );
}<|MERGE_RESOLUTION|>--- conflicted
+++ resolved
@@ -1,22 +1,14 @@
 import {
   Body,
   ButtCon,
-<<<<<<< HEAD
   Button,
   FramedIcon,
-=======
->>>>>>> db6a2bd0
   FramedImage,
   HeroFormControl,
   HeroTextInput,
   MenuItem,
   OverflowDrawerMenu,
   Stack,
-<<<<<<< HEAD
-  Body,
-  MenuItem,
-=======
->>>>>>> db6a2bd0
 } from '@biom3/react';
 import debounce from 'lodash.debounce';
 import {
@@ -55,7 +47,6 @@
 import { SQUID_NATIVE_TOKEN } from '../utils/config';
 import { AddFundsWidgetViews } from '../../../context/view-context/AddFundsViewContextTypes';
 import type { RouteData } from '../types';
-<<<<<<< HEAD
 import { SelectedRouteOption } from '../components/SelectedRouteOption';
 import { SelectedWallet } from '../components/SelectedWallet';
 import { DeliverToWalletDrawer } from '../../../components/WalletDrawer/DeliverToWalletDrawer';
@@ -64,10 +55,8 @@
 import { getProviderSlugFromRdns } from '../../../lib/provider';
 import { useProvidersContext } from '../../../context/providers-context/ProvidersContext';
 import { sendConnectProviderSuccessEvent } from '../AddFundsWidgetEvents';
-=======
 import { convertToUsd } from '../functions/convertToUsd';
 import { validateToAmount } from '../functions/amountValidation';
->>>>>>> db6a2bd0
 
 interface AddFundsProps {
   checkout: Checkout | null;
@@ -122,10 +111,16 @@
     [],
   );
   const [allowedTokens, setAllowedTokens] = useState<TokenInfo[]>([]);
-<<<<<<< HEAD
-  const [inputValue, setInputValue] = useState<string>(selectedAmount || toAmount || '');
+  const [inputValue, setInputValue] = useState<string>(
+    selectedAmount || toAmount || '',
+  );
   const [fetchingRoutes, setFetchingRoutes] = useState(false);
   const [insufficientBalance, setInsufficientBalance] = useState(false);
+
+  const selectedAmountUsd = useMemo(
+    () => convertToUsd(tokens, inputValue, selectedToken),
+    [tokens, inputValue, selectedToken],
+  );
 
   const setSelectedAmount = debounce((value: string) => {
     addFundsDispatch({
@@ -134,22 +129,7 @@
         selectedAmount: value,
       },
     });
-  }, 1500);
-=======
-  const [inputValue, setInputValue] = useState<string>(toAmount || '');
-  const [debouncedToAmount, setDebouncedToAmount] = useState<string>(inputValue);
-  const [currentToTokenAddress, setCurrentToTokenAddress] = useState<
-  TokenInfo | undefined
-  >();
-  const amountInUsd = useMemo(
-    () => convertToUsd(tokens, inputValue, currentToTokenAddress),
-    [tokens, inputValue, currentToTokenAddress],
-  );
-
-  const debouncedUpdateAmount = debounce((value: string) => {
-    setDebouncedToAmount(value);
   }, 2500);
->>>>>>> db6a2bd0
 
   const setSelectedToken = (token: TokenInfo | undefined) => {
     addFundsDispatch({
@@ -260,32 +240,9 @@
     })();
   }, [balances, squid, selectedToken, selectedAmount]);
 
-<<<<<<< HEAD
   useEffect(() => {
     if (!selectedRouteData && routes.length > 0) {
       setSelectedRouteData(routes[0]);
-=======
-    if (
-      balances
-      && squid
-      && tokens
-      && currentToTokenAddress?.address
-      && debouncedToAmount
-      && validateToAmount(debouncedToAmount)
-    ) {
-      fetchRoutesWithRateLimit(
-        squid,
-        tokens,
-        balances,
-        ChainId.IMTBL_ZKEVM_MAINNET.toString(),
-        currentToTokenAddress.address === 'native'
-          ? SQUID_NATIVE_TOKEN
-          : currentToTokenAddress.address,
-        debouncedToAmount,
-        5,
-        1000,
-      );
->>>>>>> db6a2bd0
     }
   }, [routes]);
 
@@ -413,12 +370,7 @@
     return false;
   }, [selectedToken, onRampAllowedTokens, showOnrampOption]);
 
-<<<<<<< HEAD
   const showInitialEmptyState = !selectedToken;
-=======
-  const showInitialEmptyState = !currentToTokenAddress;
-
->>>>>>> db6a2bd0
   const defaultTokenImage = getDefaultTokenImage(
     checkout?.config.environment,
     config.theme,
@@ -555,7 +507,13 @@
           {showInitialEmptyState ? (
             <Body>Add Token</Body>
           ) : (
-            <HeroFormControl validationStatus={validateToAmount(inputValue) || inputValue === '' ? 'success' : 'error'}>
+            <HeroFormControl
+              validationStatus={
+                validateToAmount(inputValue) || inputValue === ''
+                  ? 'success'
+                  : 'error'
+              }
+            >
               <HeroFormControl.Label>
                 Add
                 {' '}
@@ -569,10 +527,10 @@
                 placeholder="0"
                 maxTextSize="xLarge"
               />
-              {amountInUsd > 0 && (
+              {selectedAmountUsd > 0 && (
                 <HeroFormControl.Caption>
                   USD $
-                  {amountInUsd.toFixed(2)}
+                  {selectedAmountUsd.toFixed(2)}
                 </HeroFormControl.Caption>
               )}
             </HeroFormControl>
