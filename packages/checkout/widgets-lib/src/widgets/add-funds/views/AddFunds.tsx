/* eslint-disable no-console */
import { Web3Provider } from '@ethersproject/providers';
import {
  Checkout,
  IMTBLWidgetEvents,
  TokenFilterTypes,
  TokenInfo,
} from '@imtbl/checkout-sdk';
import {
  Body, Box, MenuItem, OverflowPopoverMenu,
} from '@biom3/react';
import {
  useCallback, useContext, useEffect, useState,
} from 'react';
import { SimpleLayout } from '../../../components/SimpleLayout/SimpleLayout';
import { HeaderNavigation } from '../../../components/Header/HeaderNavigation';
import { amountInputValidation } from '../../../lib/validations/amountInputValidations';
import { TextInputForm } from '../../../components/FormComponents/TextInputForm/TextInputForm';
import { OptionsDrawer } from '../components/OptionsDrawer';
import { EventTargetContext } from '../../../context/event-target-context/EventTargetContext';
import { orchestrationEvents } from '../../../lib/orchestrationEvents';
import { OptionTypes } from '../components/Option';
import { AddFundsActions, AddFundsContext } from '../context/AddFundsContext';
import { getL2ChainId } from '../../../lib';
import { SharedViews, ViewActions, ViewContext } from '../../../context/view-context/ViewContext';

interface AddFundsProps {
  checkout?: Checkout;
  provider?: Web3Provider;
  showOnrampOption?: boolean;
  showSwapOption?: boolean;
  showBridgeOption?: boolean;
  tokenAddress?: string;
  amount?: string;
  onCloseButtonClick?: () => void;
  onBackButtonClick?: () => void;
}

export function AddFunds({
  checkout,
  provider,
  amount,
  tokenAddress,
  showOnrampOption = true,
  showSwapOption = true,
  showBridgeOption = true,
  onBackButtonClick,
  onCloseButtonClick,
}: AddFundsProps) {
  console.log('provider', provider);
  console.log('showOnrampOption', showOnrampOption);
  console.log('showSwapOption', showSwapOption);
  console.log('showBridgeOption', showBridgeOption);

  const { addFundsDispatch } = useContext(AddFundsContext);

  const { viewDispatch } = useContext(ViewContext);

  const {
    eventTargetState: { eventTarget },
  } = useContext(EventTargetContext);

  const [showOptionsDrawer, setShowOptionsDrawer] = useState(false);
  const [onRampAllowedTokens, setOnRampAllowedTokens] = useState<TokenInfo[]>([]);
  const [allowedTokens, setAllowedTokens] = useState<TokenInfo[]>([]);
  const [toAmount, setToAmount] = useState<string>(amount || '0');
  const [toTokenAddress, setToTokenAddress] = useState<TokenInfo | undefined>();

  const showErrorView = useCallback(
    (error: Error) => {
      viewDispatch({
        payload: {
          type: ViewActions.UPDATE_VIEW,
          view: {
            type: SharedViews.ERROR_VIEW,
            error,
          },
        },
      });
    },
    [viewDispatch],
  );

  useEffect(() => {
    if (!checkout) {
      showErrorView(new Error('Checkout object is missing'));
      return;
    }

    const fetchTokens = async () => {
      try {
        const tokenResponse = await checkout.getTokenAllowList({
          type: TokenFilterTypes.SWAP,
          chainId: getL2ChainId(checkout.config),
        });

        if (tokenResponse?.tokens.length > 0) {
          setAllowedTokens(tokenResponse.tokens);

          const token = tokenResponse.tokens.find((t) => t.address === tokenAddress) || tokenResponse.tokens[0];
          setToTokenAddress(token);

          addFundsDispatch({
            payload: {
              type: AddFundsActions.SET_ALLOWED_TOKENS,
              allowedTokens: tokenResponse.tokens,
            },
          });
        }
      } catch (error) {
        showErrorView(new Error('Failed to fetch tokens'));
      }
    };

    fetchTokens();
<<<<<<< HEAD

    const fetchOnRampTokens = async () => {
      const tokenResponse = await checkout.getTokenAllowList({
        type: TokenFilterTypes.ONRAMP,
        chainId: getL2ChainId(checkout.config),
      });

      if (tokenResponse?.tokens.length > 0) {
        setOnRampAllowedTokens(tokenResponse.tokens);
      }
    };
    fetchOnRampTokens();
  }, [checkout]);
=======
  }, [checkout, tokenAddress]);
>>>>>>> 37cf85ce

  const openDrawer = () => {
    setShowOptionsDrawer(true);
  };

  const updateAmount = (value: string) => {
    setToAmount(value);
  };

  const isSelected = (token: TokenInfo) => token.address === toTokenAddress;

  const isDisabled = !toTokenAddress || !toAmount || parseFloat(toAmount) <= 0;

  const handleTokenChange = (token: TokenInfo) => {
    setToTokenAddress(token);
  };

  // const handleReviewClick = () => {
  //   console.log('handle review click');
  // };

  const onPayWithCard = (paymentType: OptionTypes) => {
    if (paymentType === OptionTypes.SWAP) {
      orchestrationEvents.sendRequestSwapEvent(
        eventTarget,
        IMTBLWidgetEvents.IMTBL_ADD_FUNDS_WIDGET_EVENT,
        {
          toTokenAddress: toTokenAddress?.address ?? '',
          amount: toAmount ?? '',
          fromTokenAddress: '',
        },
      );
    } else {
      const data = {
        tokenAddress: toTokenAddress?.address ?? '',
        amount: toAmount ?? '',
      };
      orchestrationEvents.sendRequestOnrampEvent(
        eventTarget,
        IMTBLWidgetEvents.IMTBL_ADD_FUNDS_WIDGET_EVENT,
        data,
      );
    }
  };

  const checkShowOnRampOption = () => {
    if (showOnrampOption && toTokenAddress) {
      const token = onRampAllowedTokens.find((t) => t.address?.toLowerCase() === toTokenAddress.address?.toLowerCase());
      return !!token;
    }
    return false;
  };

  return (
    <SimpleLayout
      header={(
        <HeaderNavigation
          title="Add"
          onBackButtonClick={onBackButtonClick}
          onCloseButtonClick={onCloseButtonClick}
          showBack={!!onBackButtonClick}
        />
            )}
    >
      <Box
        sx={{
          display: 'flex',
          flexDirection: 'column',
          justifyContent: 'space-between',
          height: '100%',
        }}
      >
        <Box
          sx={{
            display: 'flex',
            justifyContent: 'center',
            marginTop: 'base.spacing.x10',
          }}
        >
          <Box sx={{ width: 'base.spacing.x40' }}>
            <Box sx={{ marginBottom: 'base.spacing.x3' }}>
              <TextInputForm
                testId="add-funds-amount"
                type="number"
                value={toAmount}
                validator={amountInputValidation}
                onTextInputChange={(value) => updateAmount(value)}
                textAlign="right"
                inputMode="decimal"
              />
            </Box>

            <Box
              sx={{
                display: 'flex',
                borderRadius: 'base.borderRadius.x20',
                alignItems: 'center',
                gap: 'base.spacing.x5',
                justifyContent: 'center',
                border: '1px solid grey',

              }}
            >
              <Body size="large" weight="bold">
                {toTokenAddress?.name ?? ''}
              </Body>
              <OverflowPopoverMenu testId="add-funds-tokens-menu">
                {allowedTokens.map((token: any) => (
                  <MenuItem
                    key={token.address}
                    onClick={() => handleTokenChange(token)}
                    selected={isSelected(token)}
                  >
                    <MenuItem.Label>{token.name}</MenuItem.Label>
                  </MenuItem>
                ))}
              </OverflowPopoverMenu>
            </Box>
          </Box>
        </Box>

        <MenuItem
          size="small"
          emphasized
          disabled={isDisabled}
          sx={{
            opacity: isDisabled ? 0.5 : 1,
            cursor: isDisabled ? 'not-allowed' : 'pointer',
          }}
          onClick={() => {
            openDrawer();
          }}
        >
          <MenuItem.IntentIcon icon="ChevronExpand" />
          <MenuItem.Label size="medium">Choose payment option</MenuItem.Label>
        </MenuItem>
        <Box
          sx={{
            marginBottom: 'base.spacing.x10',
          }}
        >
          <OptionsDrawer
            showOnrampOption={checkShowOnRampOption()}
            showSwapOption={showSwapOption}
            showBridgeOption={showBridgeOption}
            visible={showOptionsDrawer}
            onClose={() => setShowOptionsDrawer(false)}
            onPayWithCard={onPayWithCard}
          />
        </Box>
        {/* <Button
          testId="add-funds-button"
          variant="primary"
          onClick={handleReviewClick}
          size="large"
          sx={{
            marginBottom: 'base.spacing.x10',
            mx: 'base.spacing.x3',
          }}
        >
          Review
        </Button> */}
      </Box>
    </SimpleLayout>
  );
}<|MERGE_RESOLUTION|>--- conflicted
+++ resolved
@@ -113,23 +113,30 @@
     };
 
     fetchTokens();
-<<<<<<< HEAD
+  }, [checkout, tokenAddress]);
+
+  useEffect(() => {
+    if (!checkout) {
+      showErrorView(new Error('Checkout object is missing'));
+      return;
+    }
 
     const fetchOnRampTokens = async () => {
-      const tokenResponse = await checkout.getTokenAllowList({
-        type: TokenFilterTypes.ONRAMP,
-        chainId: getL2ChainId(checkout.config),
-      });
-
-      if (tokenResponse?.tokens.length > 0) {
-        setOnRampAllowedTokens(tokenResponse.tokens);
+      try {
+        const tokenResponse = await checkout.getTokenAllowList({
+          type: TokenFilterTypes.ONRAMP,
+          chainId: getL2ChainId(checkout.config),
+        });
+
+        if (tokenResponse?.tokens.length > 0) {
+          setOnRampAllowedTokens(tokenResponse.tokens);
+        }
+      } catch (error) {
+        showErrorView(new Error('Failed to fetch onramp tokens'));
       }
     };
     fetchOnRampTokens();
   }, [checkout]);
-=======
-  }, [checkout, tokenAddress]);
->>>>>>> 37cf85ce
 
   const openDrawer = () => {
     setShowOptionsDrawer(true);
@@ -152,6 +159,10 @@
   // };
 
   const onPayWithCard = (paymentType: OptionTypes) => {
+    console.log('paymentType', paymentType);
+    console.log('=== toTokenAddress', toTokenAddress);
+    console.log('=== toAmount', toAmount);
+
     if (paymentType === OptionTypes.SWAP) {
       orchestrationEvents.sendRequestSwapEvent(
         eventTarget,
