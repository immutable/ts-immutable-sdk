import {
  ButtCon,
  Button,
  FramedIcon,
  FramedImage,
  HeroFormControl,
  HeroTextInput,
  OverflowDrawerMenu,
  Stack,
  Body,
  MenuItem,
} from '@biom3/react';
import debounce from 'lodash.debounce';
import {
  ChainId,
  type Checkout,
  IMTBLWidgetEvents,
  TokenFilterTypes,
  type TokenInfo,
} from '@imtbl/checkout-sdk';
import {
  type ChangeEvent,
  useCallback,
  useContext,
  useEffect,
  useMemo,
  useState,
} from 'react';
import { SimpleLayout } from '../../../components/SimpleLayout/SimpleLayout';
import { EventTargetContext } from '../../../context/event-target-context/EventTargetContext';
import {
  SharedViews,
  ViewActions,
  ViewContext,
} from '../../../context/view-context/ViewContext';
import { getL2ChainId } from '../../../lib';
import { orchestrationEvents } from '../../../lib/orchestrationEvents';
import { OptionsDrawer } from '../components/OptionsDrawer';
import { PayWithDrawer } from '../components/PayWithDrawer';
import { DeliverToDrawer } from '../components/DeliverToDrawer';
import { AddFundsActions, AddFundsContext } from '../context/AddFundsContext';
import { TokenImage } from '../../../components/TokenImage/TokenImage';
import { getDefaultTokenImage } from '../../../lib/utils';
import type { StrongCheckoutWidgetsConfig } from '../../../lib/withDefaultWidgetConfig';
import { useRoutes } from '../hooks/useRoutes';
import { SQUID_NATIVE_TOKEN } from '../utils/config';
import { AddFundsWidgetViews } from '../../../context/view-context/AddFundsViewContextTypes';
import type { RouteData } from '../types';
import { SelectedRouteOption } from '../components/SelectedRouteOption';
<<<<<<< HEAD
=======
import { DeliverToWalletDrawer } from '../../../components/WalletDrawer/DeliverToWalletDrawer';
import { PayWithWalletDrawer } from '../../../components/WalletDrawer/PayWithWalletDrawer';
>>>>>>> f7113e38

interface AddFundsProps {
  checkout: Checkout | null;
  showBackButton?: boolean;
  showOnrampOption?: boolean;
  showSwapOption?: boolean;
  showBridgeOption?: boolean;
  toTokenAddress?: string;
  toAmount?: string;
  onCloseButtonClick?: () => void;
  onBackButtonClick?: () => void;
  config: StrongCheckoutWidgetsConfig;
}

export function AddFunds({
  checkout,
  toAmount,
  config,
  toTokenAddress,
  showOnrampOption = true,
  showSwapOption = true,
  showBridgeOption = true,
  onCloseButtonClick,
  showBackButton,
  onBackButtonClick,
}: AddFundsProps) {
  const {
    routes, fetchRoutesWithRateLimit, resetRoutes, fetchingRoutes,
  } = useRoutes();
  const {
    addFundsState: {
      squid, chains, balances, tokens,
    },
    addFundsDispatch,
  } = useContext(AddFundsContext);

  const { viewDispatch } = useContext(ViewContext);

  const {
    eventTargetState: { eventTarget },
  } = useContext(EventTargetContext);

  const [selectedRouteData, setSelectedRouteData] = useState<
  RouteData | undefined
  >(undefined);
  const [showOptionsDrawer, setShowOptionsDrawer] = useState(false);
  const [showPayWithDrawer, setShowPayWithDrawer] = useState(false);
  const [showDeliverToDrawer, setShowDeliverToDrawer] = useState(false);
  const [onRampAllowedTokens, setOnRampAllowedTokens] = useState<TokenInfo[]>(
    [],
  );
  const [allowedTokens, setAllowedTokens] = useState<TokenInfo[]>([]);
  const [inputValue, setInputValue] = useState<string>(toAmount || '');
  const [debouncedToAmount, setDebouncedToAmount] = useState<string>(inputValue);
  const [selectedToken, setSelectedToken] = useState<TokenInfo | undefined>();

  const debouncedUpdateAmount = debounce((value: string) => {
    setDebouncedToAmount(value);
  }, 1500);

  const updateAmount = (event: ChangeEvent<HTMLInputElement>) => {
    const { value } = event.target;
    setInputValue(value);
    debouncedUpdateAmount(value);
  };

  const showErrorView = useCallback(
    (error: Error) => {
      viewDispatch({
        payload: {
          type: ViewActions.UPDATE_VIEW,
          view: {
            type: SharedViews.ERROR_VIEW,
            error,
          },
        },
      });
    },
    [viewDispatch],
  );

  useEffect(() => {
    resetRoutes();

    if (
      balances
      && squid
      && tokens
      && selectedToken?.address
      && debouncedToAmount
    ) {
      fetchRoutesWithRateLimit(
        squid,
        tokens,
        balances,
        ChainId.IMTBL_ZKEVM_MAINNET.toString(),
        selectedToken.address === 'native'
          ? SQUID_NATIVE_TOKEN
          : selectedToken.address,
        debouncedToAmount,
        5,
        1000,
      );
    }
  }, [balances, squid, selectedToken, debouncedToAmount]);

  useEffect(() => {
    if (!selectedRouteData && routes.length > 0) {
      setSelectedRouteData(routes[0]);
    }
  }, [routes]);

  useEffect(() => {
    if (!checkout) {
      showErrorView(new Error('Checkout object is missing'));
      return;
    }

    const fetchTokens = async () => {
      try {
        const tokenResponse = await checkout.getTokenAllowList({
          type: TokenFilterTypes.SWAP,
          chainId: getL2ChainId(checkout.config),
        });

        if (tokenResponse?.tokens.length > 0) {
          setAllowedTokens(tokenResponse.tokens);

          if (toTokenAddress) {
            const token = tokenResponse.tokens.find(
              (t) => t.address?.toLowerCase() === toTokenAddress.toLowerCase(),
            );

            if (token) {
              setSelectedToken(token);
            }
          }

          addFundsDispatch({
            payload: {
              type: AddFundsActions.SET_ALLOWED_TOKENS,
              allowedTokens: tokenResponse.tokens,
            },
          });
        }
      } catch (error) {
        showErrorView(new Error('Failed to fetch tokens'));
      }
    };

    fetchTokens();
  }, [checkout, toTokenAddress]);

  useEffect(() => {
    if (!checkout) {
      showErrorView(new Error('Checkout object is missing'));
      return;
    }

    const fetchOnRampTokens = async () => {
      try {
        const tokenResponse = await checkout.getTokenAllowList({
          type: TokenFilterTypes.ONRAMP,
          chainId: getL2ChainId(checkout.config),
        });

        if (tokenResponse?.tokens.length > 0) {
          setOnRampAllowedTokens(tokenResponse.tokens);
        }
      } catch (error) {
        showErrorView(new Error('Failed to fetch onramp tokens'));
      }
    };
    fetchOnRampTokens();
  }, [checkout]);

  const isSelected = useCallback(
    (token: TokenInfo) => token.address === selectedToken,
    [selectedToken],
  );

  const handleTokenChange = useCallback((token: TokenInfo) => {
    setSelectedToken(token);
  }, []);

  const handleCardClick = () => {
    const data = {
      tokenAddress: selectedToken?.address ?? '',
      amount: debouncedToAmount ?? '',
    };
    orchestrationEvents.sendRequestOnrampEvent(
      eventTarget,
      IMTBLWidgetEvents.IMTBL_ADD_FUNDS_WIDGET_EVENT,
      data,
    );
  };

  const handleRouteClick = (route: RouteData) => {
    setShowOptionsDrawer(false);
    setShowPayWithDrawer(false);
    setShowDeliverToDrawer(false);
    setSelectedRouteData(route);
  };

  const handleReviewClick = () => {
    if (!debouncedToAmount || !selectedToken?.address || !selectedRouteData) {
      return;
    }

    viewDispatch({
      payload: {
        type: ViewActions.UPDATE_VIEW,
        view: {
          type: AddFundsWidgetViews.REVIEW,
          data: {
            balance: selectedRouteData.amountData.balance,
            toChainId: ChainId.IMTBL_ZKEVM_MAINNET.toString(),
            toTokenAddress: selectedToken.address,
            toAmount: debouncedToAmount,
          },
        },
      },
    });
  };

  const shouldShowOnRampOption = useMemo(() => {
    if (showOnrampOption && selectedToken) {
      const token = onRampAllowedTokens.find(
        (t) => t.address?.toLowerCase() === selectedToken.address?.toLowerCase(),
      );
      return !!token;
    }
    return false;
  }, [selectedToken, onRampAllowedTokens, showOnrampOption]);

  const showInitialEmptyState = !selectedToken;
  const defaultTokenImage = getDefaultTokenImage(
    checkout?.config.environment,
    config.theme,
  );
  const tokenChoiceOptions = useMemo(
    () => allowedTokens.map((token) => (
      <MenuItem
        size="medium"
        key={token.name}
        onClick={() => handleTokenChange(token)}
        selected={isSelected(token)}
        emphasized
      >
        <MenuItem.FramedImage
          circularFrame
          use={(
            <TokenImage
              src={token.icon}
              name={token.name}
              defaultImage={defaultTokenImage}
            />
            )}
          emphasized={false}
        />
        <MenuItem.Label>{token.symbol}</MenuItem.Label>
        {token.symbol !== token.name && (
        <MenuItem.Caption>{token.name}</MenuItem.Caption>
        )}
      </MenuItem>
    )),
    [allowedTokens, handleTokenChange, isSelected, defaultTokenImage],
  );
  const shouldShowBackButton = showBackButton ?? !!onBackButtonClick;

  const readyToReview = useMemo(
    () => !!debouncedToAmount && !!selectedRouteData && !!selectedToken?.address,
    [debouncedToAmount, selectedToken, selectedRouteData],
  );

  const loading = Boolean(
    (selectedToken?.address && debouncedToAmount && !selectedRouteData)
      || fetchingRoutes,
  );

  return (
    <SimpleLayout
      header={(
        <Stack
          direction="row"
          sx={{
            pos: 'absolute',
            w: '100%',
            top: '0px',
            pt: 'base.spacing.x4',
            px: 'base.spacing.x5',
          }}
          justifyContent="flex-start"
        >
          {shouldShowBackButton && (
            <ButtCon
              testId="backButton"
              icon="ArrowBackward"
              variant="tertiary"
              size="small"
              onClick={onBackButtonClick}
            />
          )}
          <ButtCon
            variant="tertiary"
            size="small"
            icon="Close"
            onClick={onCloseButtonClick}
            sx={{ ml: 'auto' }}
          />
        </Stack>
      )}
    >
      <Stack alignItems="center" sx={{ flex: 1 }}>
        <Stack
          testId="topSection"
          sx={{ flex: 1, px: 'base.spacing.x2', w: '100%', pt: 'base.spacing.x1' }}
          justifyContent="center"
          alignItems="center"
        >
          <OverflowDrawerMenu
            drawerSize="full"
            headerBarTitle="Add Token"
            drawerCloseIcon="ChevronExpand"
            {...(showInitialEmptyState
              ? { icon: 'Add', size: 'large', variant: 'tertiary' }
              : {
                customTarget: (
                  <FramedImage
                    size="xLarge"
                    use={(
                      <TokenImage
                        src={selectedToken?.icon}
                        name={selectedToken?.name}
                        defaultImage={defaultTokenImage}
                      />
                      )}
                    padded
                    emphasized
                    circularFrame
                    sx={{
                      cursor: 'pointer',
                      mb: 'base.spacing.x1',
                      // eslint-disable-next-line @typescript-eslint/naming-convention
                      '&:hover': {
                        boxShadow: ({ base }) => `0 0 0 ${base.border.size[200]} ${base.color.text.body.primary}`,
                      },
                    }}
                  />
                ),
              })}
          >
            {tokenChoiceOptions}
          </OverflowDrawerMenu>

          {showInitialEmptyState ? (
            <Body>Add Token</Body>
          ) : (
            <HeroFormControl>
              <HeroFormControl.Label>
                Add
                {' '}
                {selectedToken.symbol}
              </HeroFormControl.Label>
              <HeroTextInput
                testId="add-funds-amount-input"
                type="number"
                value={inputValue}
                onChange={(value) => updateAmount(value)}
                placeholder="0"
                maxTextSize="xLarge"
              />
              <HeroFormControl.Caption>USD $0.00</HeroFormControl.Caption>
            </HeroFormControl>
          )}
        </Stack>
        <Stack
          testId="bottomSection"
          sx={{
            alignSelf: 'stretch',
            p: 'base.spacing.x3',
            pb: 'base.spacing.x10',
            bg: 'base.color.neutral.800',
          }}
          gap="base.spacing.x6"
        >
          <Stack gap="0px">
            <MenuItem
              size="small"
              emphasized
              onClick={(event) => {
                event.stopPropagation();
                setShowPayWithDrawer(true);
              }}
            >
              <MenuItem.FramedIcon
                icon="Wallet"
                variant="bold"
                emphasized={false}
              />
              <MenuItem.Label>Pay with</MenuItem.Label>
              <MenuItem.BottomSlot>
                <MenuItem.BottomSlot.Divider />
                <SelectedRouteOption
<<<<<<< HEAD
=======
                  selected
>>>>>>> f7113e38
                  loading={loading}
                  chains={chains}
                  balances={balances}
                  routeData={selectedRouteData}
                  onClick={() => setShowOptionsDrawer(true)}
                />
              </MenuItem.BottomSlot>
            </MenuItem>

            <Stack
              sx={{ pos: 'relative', h: 'base.spacing.x3' }}
              alignItems="center"
            >
              <FramedIcon
                icon="ArrowDown"
                sx={{
                  top: '0',
                  pos: 'absolute',
                  translate: ({ base }) => `0 -${base.spacing.x3}`,
                  bg: 'base.color.neutral.800'
                }}
              />
            </Stack>
            <MenuItem
              size="small"
              emphasized
              onClick={() => setShowDeliverToDrawer(true)}
            >
              <MenuItem.FramedIcon
                icon="Wallet"
                variant="bold"
                emphasized={false}
              />
              <MenuItem.Label>Deliver to</MenuItem.Label>
            </MenuItem>
          </Stack>

          <Button
            testId="add-funds-button"
            variant="secondary"
            onClick={handleReviewClick}
            size="large"
            disabled={!readyToReview}
          >
            Review
          </Button>
<<<<<<< HEAD
          <PayWithDrawer
=======
          <PayWithWalletDrawer
            checkout={checkout}
>>>>>>> f7113e38
            visible={showPayWithDrawer}
            onClose={() => setShowPayWithDrawer(false)}
          />
          <OptionsDrawer
            routes={routes}
            showOnrampOption={shouldShowOnRampOption}
            showSwapOption={showSwapOption}
            showBridgeOption={showBridgeOption}
            visible={showOptionsDrawer}
            onClose={() => setShowOptionsDrawer(false)}
            onCardClick={handleCardClick}
            onRouteClick={handleRouteClick}
          />
<<<<<<< HEAD
          <DeliverToDrawer
=======
          <DeliverToWalletDrawer
            checkout={checkout}
>>>>>>> f7113e38
            visible={showDeliverToDrawer}
            onClose={() => setShowDeliverToDrawer(false)}
          />
        </Stack>
      </Stack>
    </SimpleLayout>
  );
}<|MERGE_RESOLUTION|>--- conflicted
+++ resolved
@@ -36,8 +36,6 @@
 import { getL2ChainId } from '../../../lib';
 import { orchestrationEvents } from '../../../lib/orchestrationEvents';
 import { OptionsDrawer } from '../components/OptionsDrawer';
-import { PayWithDrawer } from '../components/PayWithDrawer';
-import { DeliverToDrawer } from '../components/DeliverToDrawer';
 import { AddFundsActions, AddFundsContext } from '../context/AddFundsContext';
 import { TokenImage } from '../../../components/TokenImage/TokenImage';
 import { getDefaultTokenImage } from '../../../lib/utils';
@@ -47,11 +45,8 @@
 import { AddFundsWidgetViews } from '../../../context/view-context/AddFundsViewContextTypes';
 import type { RouteData } from '../types';
 import { SelectedRouteOption } from '../components/SelectedRouteOption';
-<<<<<<< HEAD
-=======
 import { DeliverToWalletDrawer } from '../../../components/WalletDrawer/DeliverToWalletDrawer';
 import { PayWithWalletDrawer } from '../../../components/WalletDrawer/PayWithWalletDrawer';
->>>>>>> f7113e38
 
 interface AddFundsProps {
   checkout: Checkout | null;
@@ -456,10 +451,6 @@
               <MenuItem.BottomSlot>
                 <MenuItem.BottomSlot.Divider />
                 <SelectedRouteOption
-<<<<<<< HEAD
-=======
-                  selected
->>>>>>> f7113e38
                   loading={loading}
                   chains={chains}
                   balances={balances}
@@ -506,12 +497,8 @@
           >
             Review
           </Button>
-<<<<<<< HEAD
-          <PayWithDrawer
-=======
           <PayWithWalletDrawer
             checkout={checkout}
->>>>>>> f7113e38
             visible={showPayWithDrawer}
             onClose={() => setShowPayWithDrawer(false)}
           />
@@ -525,12 +512,8 @@
             onCardClick={handleCardClick}
             onRouteClick={handleRouteClick}
           />
-<<<<<<< HEAD
-          <DeliverToDrawer
-=======
           <DeliverToWalletDrawer
             checkout={checkout}
->>>>>>> f7113e38
             visible={showDeliverToDrawer}
             onClose={() => setShowDeliverToDrawer(false)}
           />
