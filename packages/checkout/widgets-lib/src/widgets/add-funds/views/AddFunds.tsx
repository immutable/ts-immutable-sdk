import {
  ButtCon,
  Button,
  FramedIcon,
  FramedImage,
  HeroFormControl,
  HeroTextInput,
  OverflowDrawerMenu,
  Stack,
  Body,
  MenuItem,
} from '@biom3/react';
import debounce from 'lodash.debounce';
import {
  ChainId,
  type Checkout,
  EIP6963ProviderInfo,
  IMTBLWidgetEvents,
  TokenFilterTypes,
  type TokenInfo,
  WalletProviderRdns,
} from '@imtbl/checkout-sdk';
import {
  type ChangeEvent,
  useCallback,
  useContext,
  useEffect,
  useMemo,
  useState,
} from 'react';
import { Web3Provider } from '@ethersproject/providers';
import { SimpleLayout } from '../../../components/SimpleLayout/SimpleLayout';
import { EventTargetContext } from '../../../context/event-target-context/EventTargetContext';
import {
  SharedViews,
  ViewActions,
  ViewContext,
} from '../../../context/view-context/ViewContext';
import { getL2ChainId } from '../../../lib';
import { orchestrationEvents } from '../../../lib/orchestrationEvents';
import { OptionsDrawer } from '../components/OptionsDrawer';
import { AddFundsActions, AddFundsContext } from '../context/AddFundsContext';
import { TokenImage } from '../../../components/TokenImage/TokenImage';
import { getDefaultTokenImage } from '../../../lib/utils';
import type { StrongCheckoutWidgetsConfig } from '../../../lib/withDefaultWidgetConfig';
import { useRoutes } from '../hooks/useRoutes';
import { SQUID_NATIVE_TOKEN } from '../utils/config';
import { AddFundsWidgetViews } from '../../../context/view-context/AddFundsViewContextTypes';
import type { RouteData } from '../types';
import { SelectedRouteOption } from '../components/SelectedRouteOption';
import { SelectedWallet } from '../components/SelectedWallet';
import { DeliverToWalletDrawer } from '../../../components/WalletDrawer/DeliverToWalletDrawer';
import { PayWithWalletDrawer } from '../../../components/WalletDrawer/PayWithWalletDrawer';
import { useInjectedProviders } from '../../../lib/hooks/useInjectedProviders';
import { getProviderSlugFromRdns } from '../../../lib/provider';
import { useProvidersContext } from '../../../context/providers-context/ProvidersContext';
import { sendConnectProviderSuccessEvent } from '../AddFundsWidgetEvents';

interface AddFundsProps {
  checkout: Checkout | null;
  showBackButton?: boolean;
  showOnrampOption?: boolean;
  showSwapOption?: boolean;
  showBridgeOption?: boolean;
  toTokenAddress?: string;
  toAmount?: string;
  onCloseButtonClick?: () => void;
  onBackButtonClick?: () => void;
  config: StrongCheckoutWidgetsConfig;
}

export function AddFunds({
  checkout,
  toAmount,
  config,
  toTokenAddress,
  showOnrampOption = true,
  showSwapOption = true,
  showBridgeOption = true,
  onCloseButtonClick,
  showBackButton,
  onBackButtonClick,
}: AddFundsProps) {
  const { routes, fetchRoutesWithRateLimit, resetRoutes } = useRoutes();
  const {
    addFundsState: {
      squid, chains, balances, tokens,
    },
    addFundsDispatch,
  } = useContext(AddFundsContext);

  const { viewDispatch } = useContext(ViewContext);

  const {
    eventTargetState: { eventTarget },
  } = useContext(EventTargetContext);

  const [selectedRouteData, setSelectedRouteData] = useState<
  RouteData | undefined
  >(undefined);
  const [showOptionsDrawer, setShowOptionsDrawer] = useState(false);
  const [showPayWithDrawer, setShowPayWithDrawer] = useState(false);
  const [showDeliverToDrawer, setShowDeliverToDrawer] = useState(false);
  const [onRampAllowedTokens, setOnRampAllowedTokens] = useState<TokenInfo[]>(
    [],
  );
  const [allowedTokens, setAllowedTokens] = useState<TokenInfo[]>([]);
  const [inputValue, setInputValue] = useState<string>(toAmount || '');
  const [debouncedToAmount, setDebouncedToAmount] = useState<string>(inputValue);
  const [selectedToken, setSelectedToken] = useState<TokenInfo | undefined>();
  const [fetchingRoutes, setFetchingRoutes] = useState(false);
  const [insufficientBalance, setInsufficientBalance] = useState(false);

  const debouncedUpdateAmount = debounce((value: string) => {
    setDebouncedToAmount(value);
  }, 1500);

  const updateAmount = (event: ChangeEvent<HTMLInputElement>) => {
    const { value } = event.target;
    setInputValue(value);
    debouncedUpdateAmount(value);
  };

  const {
    providersState: {
      fromProvider,
      fromProviderInfo,
      fromAddress,
      toProviderInfo,
      toAddress,
    },
  } = useProvidersContext();

  const { providers } = useInjectedProviders({ checkout });
  const walletOptions = useMemo(
    () => providers
    // TODO: Check if must filter passport on L1
      .map((detail) => {
        if (detail.info.rdns === WalletProviderRdns.PASSPORT) {
          return {
            ...detail,
            info: {
              ...detail.info,
              name: getProviderSlugFromRdns(detail.info.rdns).replace(
                /^\w/,
                (c) => c.toUpperCase(),
              ),
            },
          };
        }
        return detail;
      }),
    [providers],
  );

  const showErrorView = useCallback(
    (error: Error) => {
      viewDispatch({
        payload: {
          type: ViewActions.UPDATE_VIEW,
          view: {
            type: SharedViews.ERROR_VIEW,
            error,
          },
        },
      });
    },
    [viewDispatch],
  );

  useEffect(() => {
    resetRoutes();
    setInsufficientBalance(false);
    setSelectedRouteData(undefined);

    (async () => {
      if (
        balances
        && squid
        && tokens
        && selectedToken?.address
        && debouncedToAmount
      ) {
        setFetchingRoutes(true);
        const availableRoutes = await fetchRoutesWithRateLimit(
          squid,
          tokens,
          balances,
          ChainId.IMTBL_ZKEVM_MAINNET.toString(),
          selectedToken.address === 'native'
            ? SQUID_NATIVE_TOKEN
            : selectedToken.address,
          debouncedToAmount,
          5,
          1000,
        );
        setFetchingRoutes(false);

        if (availableRoutes.length === 0) {
          setInsufficientBalance(true);
        }
      }
    })();
  }, [balances, squid, selectedToken, debouncedToAmount]);

  useEffect(() => {
    if (!selectedRouteData && routes.length > 0) {
      setSelectedRouteData(routes[0]);
    }
  }, [routes]);

  useEffect(() => {
    if (!checkout) {
      showErrorView(new Error('Checkout object is missing'));
      return;
    }

    const fetchTokens = async () => {
      try {
        const tokenResponse = await checkout.getTokenAllowList({
          type: TokenFilterTypes.SWAP,
          chainId: getL2ChainId(checkout.config),
        });

        if (tokenResponse?.tokens.length > 0) {
          setAllowedTokens(tokenResponse.tokens);

          if (toTokenAddress) {
            const token = tokenResponse.tokens.find(
              (t) => t.address?.toLowerCase() === toTokenAddress.toLowerCase(),
            );

            if (token) {
              setSelectedToken(token);
            }
          }

          addFundsDispatch({
            payload: {
              type: AddFundsActions.SET_ALLOWED_TOKENS,
              allowedTokens: tokenResponse.tokens,
            },
          });
        }
      } catch (error) {
        showErrorView(new Error('Failed to fetch tokens'));
      }
    };

    fetchTokens();
  }, [checkout, toTokenAddress]);

  useEffect(() => {
    if (!checkout) {
      showErrorView(new Error('Checkout object is missing'));
      return;
    }

    const fetchOnRampTokens = async () => {
      try {
        const tokenResponse = await checkout.getTokenAllowList({
          type: TokenFilterTypes.ONRAMP,
          chainId: getL2ChainId(checkout.config),
        });

        if (tokenResponse?.tokens.length > 0) {
          setOnRampAllowedTokens(tokenResponse.tokens);
        }
      } catch (error) {
        showErrorView(new Error('Failed to fetch onramp tokens'));
      }
    };
    fetchOnRampTokens();
  }, [checkout]);

  const isSelected = useCallback(
    (token: TokenInfo) => token.address === selectedToken,
    [selectedToken],
  );

  const handleTokenChange = useCallback((token: TokenInfo) => {
    setSelectedToken(token);
  }, []);

  const handleCardClick = () => {
    const data = {
      tokenAddress: selectedToken?.address ?? '',
      amount: debouncedToAmount ?? '',
      showBackButton: true,
    };
    orchestrationEvents.sendRequestOnrampEvent(
      eventTarget,
      IMTBLWidgetEvents.IMTBL_ADD_FUNDS_WIDGET_EVENT,
      data,
    );
  };

  const handleRouteClick = (route: RouteData) => {
    setShowOptionsDrawer(false);
    setShowPayWithDrawer(false);
    setShowDeliverToDrawer(false);
    setSelectedRouteData(route);
  };

  const handleReviewClick = () => {
    if (!debouncedToAmount || !selectedToken?.address || !selectedRouteData) {
      return;
    }

    viewDispatch({
      payload: {
        type: ViewActions.UPDATE_VIEW,
        view: {
          type: AddFundsWidgetViews.REVIEW,
          data: {
            balance: selectedRouteData.amountData.balance,
            toChainId: ChainId.IMTBL_ZKEVM_MAINNET.toString(),
            toTokenAddress: selectedToken.address,
            toAmount: debouncedToAmount,
          },
        },
      },
    });
  };

  const shouldShowOnRampOption = useMemo(() => {
    if (showOnrampOption && selectedToken) {
      const token = onRampAllowedTokens.find(
        (t) => t.address?.toLowerCase() === selectedToken.address?.toLowerCase(),
      );
      return !!token;
    }
    return false;
  }, [selectedToken, onRampAllowedTokens, showOnrampOption]);

  const showInitialEmptyState = !selectedToken;
  const defaultTokenImage = getDefaultTokenImage(
    checkout?.config.environment,
    config.theme,
  );
  const tokenChoiceOptions = useMemo(
    () => allowedTokens.map((token) => (
      <MenuItem
        size="medium"
        key={token.name}
        onClick={() => handleTokenChange(token)}
        selected={isSelected(token)}
        emphasized
      >
        <MenuItem.FramedImage
          circularFrame
          use={(
            <TokenImage
              src={token.icon}
              name={token.name}
              defaultImage={defaultTokenImage}
            />
            )}
          emphasized={false}
        />
        <MenuItem.Label>{token.symbol}</MenuItem.Label>
        {token.symbol !== token.name && (
        <MenuItem.Caption>{token.name}</MenuItem.Caption>
        )}
      </MenuItem>
    )),
    [allowedTokens, handleTokenChange, isSelected, defaultTokenImage],
  );
  const shouldShowBackButton = showBackButton ?? !!onBackButtonClick;
  const inputsReady = !!selectedToken && !!debouncedToAmount && !!fromProvider;
  const loading = (inputsReady || fetchingRoutes)
    && !(selectedRouteData || insufficientBalance);

  const handleWalletConnected = (
    providerType: 'from' | 'to',
    provider: Web3Provider,
    providerInfo: EIP6963ProviderInfo,
  ) => {
    sendConnectProviderSuccessEvent(
      eventTarget,
      providerType,
      provider,
      providerInfo,
    );
  };

  return (
    <SimpleLayout
      header={(
        <Stack
          direction="row"
          sx={{
            pos: 'absolute',
            w: '100%',
            top: '0',
            pt: 'base.spacing.x4',
            px: 'base.spacing.x5',
          }}
          justifyContent="flex-start"
        >
          {shouldShowBackButton && (
            <ButtCon
              testId="backButton"
              icon="ArrowBackward"
              variant="tertiary"
              size="small"
              onClick={onBackButtonClick}
            />
          )}
          <ButtCon
            variant="tertiary"
            size="small"
            icon="Close"
            onClick={onCloseButtonClick}
            sx={{ ml: 'auto' }}
          />
        </Stack>
      )}
    >
      <Stack alignItems="center" sx={{ flex: 1 }}>
        <Stack
          testId="topSection"
          sx={{
            flex: 1,
            px: 'base.spacing.x2',
            w: '100%',
            pt: 'base.spacing.x1',
          }}
          justifyContent="center"
          alignItems="center"
        >
          <OverflowDrawerMenu
            drawerSize="full"
            headerBarTitle="Add Token"
            drawerCloseIcon="ChevronExpand"
            {...(showInitialEmptyState
              ? { icon: 'Add', size: 'large', variant: 'tertiary' }
              : {
                customTarget: (
                  <FramedImage
                    size="xLarge"
                    use={(
                      <TokenImage
                        src={selectedToken?.icon}
                        name={selectedToken?.name}
                        defaultImage={defaultTokenImage}
                      />
                      )}
                    padded
                    emphasized
                    circularFrame
                    sx={{
                      cursor: 'pointer',
                      mb: 'base.spacing.x1',
                      // eslint-disable-next-line @typescript-eslint/naming-convention
                      '&:hover': {
                        boxShadow: ({ base }) => `0 0 0 ${base.border.size[200]} ${base.color.text.body.primary}`,
                      },
                    }}
                  />
                ),
              })}
          >
            {tokenChoiceOptions}
          </OverflowDrawerMenu>

          {showInitialEmptyState ? (
            <Body>Add Token</Body>
          ) : (
            <HeroFormControl>
              <HeroFormControl.Label>
                Add
                {' '}
                {selectedToken.symbol}
              </HeroFormControl.Label>
              <HeroTextInput
                testId="add-funds-amount-input"
                type="number"
                value={inputValue}
                onChange={(value) => updateAmount(value)}
                placeholder="0"
                maxTextSize="xLarge"
              />
              <HeroFormControl.Caption>USD $0.00</HeroFormControl.Caption>
            </HeroFormControl>
          )}
        </Stack>
        <Stack
          testId="bottomSection"
          sx={{
            alignSelf: 'stretch',
            p: 'base.spacing.x3',
            pb: 'base.spacing.x10',
            bg: 'base.color.neutral.800',
          }}
          gap="base.spacing.x6"
        >
          <Stack gap="0px">
            <SelectedWallet
              label="Pay with"
              providerInfo={{
                ...fromProviderInfo,
                address: fromAddress,
              }}
              onClick={(event) => {
                event.stopPropagation();
                setShowPayWithDrawer(true);
              }}
            >
              <MenuItem.BottomSlot.Divider
                sx={{
<<<<<<< HEAD
                  ml: fromProvider ? 'base.spacing.x2' : undefined,
=======
                  ml: fromAddress ? 'base.spacing.x2' : undefined,
>>>>>>> 411f3f35
                }}
              />
              <SelectedRouteOption
                loading={loading}
                chains={chains}
                balances={balances}
                routeData={selectedRouteData}
                onClick={() => setShowOptionsDrawer(true)}
                withSelectedToken={!!selectedToken}
                withSelectedAmount={Number(debouncedToAmount) > 0}
                withSelectedWallet={!!fromProvider}
                insufficientBalance={insufficientBalance}
                showOnrampOption={shouldShowOnRampOption}
              />
            </SelectedWallet>
            <Stack
              sx={{ pos: 'relative', h: 'base.spacing.x3' }}
              alignItems="center"
            >
              <FramedIcon
                icon="ArrowDown"
                sx={{
                  top: '0',
                  pos: 'absolute',
                  translate: '0 -30%',
                  bg: 'base.color.neutral.800',
                }}
              />
            </Stack>
            <SelectedWallet
              label="Deliver to"
              providerInfo={{
                ...toProviderInfo,
                address: toAddress,
              }}
              onClick={() => setShowDeliverToDrawer(true)}
            />
          </Stack>

          <Button
            testId="add-funds-button"
            size="large"
            variant="secondary"
            disabled={!inputsReady}
            onClick={handleReviewClick}
            sx={{ opacity: inputsReady ? 1 : 0.5 }}
          >
            Review
          </Button>
          <PayWithWalletDrawer
            visible={showPayWithDrawer}
            walletOptions={walletOptions}
            onClose={() => setShowPayWithDrawer(false)}
            onPayWithCard={handleCardClick}
            onConnect={handleWalletConnected}
            insufficientBalance={insufficientBalance}
          />
          <OptionsDrawer
            routes={routes}
            showOnrampOption={shouldShowOnRampOption}
            showSwapOption={showSwapOption}
            showBridgeOption={showBridgeOption}
            visible={showOptionsDrawer}
            onClose={() => setShowOptionsDrawer(false)}
            onCardClick={handleCardClick}
            onRouteClick={handleRouteClick}
            insufficientBalance={insufficientBalance}
          />
          <DeliverToWalletDrawer
            visible={showDeliverToDrawer}
            walletOptions={walletOptions}
            onClose={() => setShowDeliverToDrawer(false)}
            onConnect={handleWalletConnected}
          />
        </Stack>
      </Stack>
    </SimpleLayout>
  );
}<|MERGE_RESOLUTION|>--- conflicted
+++ resolved
@@ -509,11 +509,7 @@
             >
               <MenuItem.BottomSlot.Divider
                 sx={{
-<<<<<<< HEAD
                   ml: fromProvider ? 'base.spacing.x2' : undefined,
-=======
-                  ml: fromAddress ? 'base.spacing.x2' : undefined,
->>>>>>> 411f3f35
                 }}
               />
               <SelectedRouteOption
