--- conflicted
+++ resolved
@@ -24,10 +24,7 @@
 } from '@biom3/react';
 import { RouteResponse } from '@0xsquid/squid-types';
 import { t } from 'i18next';
-<<<<<<< HEAD
-=======
 import { Environment } from '@imtbl/config';
->>>>>>> 18c88407
 import { SimpleLayout } from '../../../components/SimpleLayout/SimpleLayout';
 import { AddFundsContext } from '../context/AddFundsContext';
 import { useRoutes } from '../hooks/useRoutes';
@@ -35,11 +32,6 @@
 import { RiveStateMachineInput } from '../types';
 import { useExecute } from '../hooks/useExecute';
 import {
-<<<<<<< HEAD
-  SharedViews,
-  ViewActions,
-=======
->>>>>>> 18c88407
   ViewContext,
 } from '../../../context/view-context/ViewContext';
 import { SquidIcon } from '../components/SquidIcon';
@@ -47,9 +39,6 @@
 import { HandoverTarget } from '../../../context/handover-context/HandoverContext';
 import { HandoverContent } from '../../../components/Handover/HandoverContent';
 import { getRemoteRive } from '../../../lib/utils';
-<<<<<<< HEAD
-import { SQUID_NATIVE_TOKEN } from '../utils/config';
-=======
 import {
   APPROVE_TXN_ANIMATION,
   EXECUTE_TXN_ANIMATION,
@@ -60,21 +49,13 @@
   useAnalytics,
   UserJourney,
 } from '../../../context/analytics-provider/SegmentAnalyticsProvider';
->>>>>>> 18c88407
 import { useProvidersContext } from '../../../context/providers-context/ProvidersContext';
 import { LoadingView } from '../../../views/loading/LoadingView';
 import { getDurationFormatted } from '../functions/getDurationFormatted';
 import { RouteFees } from '../components/RouteFees';
 import { getTotalRouteFees } from '../functions/getTotalRouteFees';
 import { getRouteChains } from '../functions/getRouteChains';
-<<<<<<< HEAD
 import { getFormattedNumber, getFormattedAmounts } from '../functions/getFormattedNumber';
-=======
-import {
-  getFormattedAmounts,
-  getFormattedNumber,
-} from '../functions/getFormattedNumber';
->>>>>>> 18c88407
 
 interface ReviewProps {
   data: AddFundsReviewData;
@@ -82,20 +63,6 @@
   onBackButtonClick?: () => void;
   onCloseButtonClick?: () => void;
 }
-
-<<<<<<< HEAD
-const FIXED_HANDOVER_DURATION = 2000;
-const APPROVE_TXN_ANIMATION = '/access_coins.riv';
-const EXECUTE_TXN_ANIMATION = '/purchasing_items.riv';
-=======
-const dividerSx = {
-  content: "''",
-  pos: 'absolute',
-  left: 'base.spacing.x6',
-  w: '1px',
-  bg: 'base.color.translucent.standard.500',
-};
->>>>>>> 18c88407
 
 const dividerSx = {
   content: "''",
@@ -138,9 +105,6 @@
     getAllowance,
     approve,
     execute,
-<<<<<<< HEAD
-  } = useExecute();
-=======
   } = useExecute(checkout?.config.environment || Environment.SANDBOX);
 
   useEffect(() => {
@@ -154,7 +118,6 @@
       },
     });
   }, []);
->>>>>>> 18c88407
 
   const getFromAmountAndRoute = async () => {
     if (!squid || !tokens) return;
@@ -221,21 +184,6 @@
           />
         </Body>
       );
-<<<<<<< HEAD
-    }
-
-    return (
-      <Body
-        size="small"
-        sx={{
-          ...hFlex,
-          alignItems: 'center',
-          c: 'base.color.text.body.secondary',
-        }}
-      >
-        {t('Zero fees')}
-      </Body>
-=======
     }
 
     return (
@@ -290,60 +238,8 @@
       APPROVE_TXN_ANIMATION,
       RiveStateMachineInput.START,
       'Preparing',
->>>>>>> 18c88407
     );
-  }, [totalFeesUsd]);
-
-  const showHandover = useCallback(
-    (
-      animationPath: string,
-      state: RiveStateMachineInput,
-      headingText: string,
-      subheadingText?: ReactNode,
-      duration?: number,
-    ) => {
-      addHandover({
-        animationUrl: getRemoteRive(
-          checkout?.config.environment,
-          animationPath,
-        ),
-        inputValue: state,
-        duration,
-        children: (
-          <HandoverContent
-            headingText={headingText}
-            subheadingText={subheadingText}
-          />
-        ),
-      });
-    },
-    [addHandover, checkout],
-  );
-
-<<<<<<< HEAD
-  const handleTransaction = useCallback(async () => {
-    if (!squid || !fromProvider || !route) {
-      return;
-    }
-
-    try {
-      clearInterval(getRouteIntervalIdRef.current);
-      setProceedDisabled(true);
-
-      showHandover(
-        APPROVE_TXN_ANIMATION,
-        RiveStateMachineInput.START,
-        'Preparing',
-      );
-
-      const changeableProvider = await convertToNetworkChangeableProvider(
-        fromProvider,
-      );
-      await checkProviderChain(
-        changeableProvider,
-        route.route.params.fromChain,
-      );
-=======
+
     const changeableProvider = await convertToNetworkChangeableProvider(
       fromProvider,
     );
@@ -369,7 +265,6 @@
       );
 
       const approveTxnReceipt = await approve(changeableProvider, route);
->>>>>>> 18c88407
 
       if (!approveTxnReceipt) {
         return;
@@ -411,19 +306,6 @@
         FIXED_HANDOVER_DURATION,
       );
 
-<<<<<<< HEAD
-      const txReceipt = await execute(squid, changeableProvider, route);
-
-      showHandover(
-        APPROVE_TXN_ANIMATION,
-        RiveStateMachineInput.PROCESSING,
-        'Processing',
-        '',
-        FIXED_HANDOVER_DURATION,
-      );
-
-=======
->>>>>>> 18c88407
       showHandover(
         EXECUTE_TXN_ANIMATION,
         RiveStateMachineInput.COMPLETED,
@@ -436,11 +318,7 @@
             rc={(
               <a
                 target="_blank"
-<<<<<<< HEAD
-                href={`https://axelarscan.io/gmp/${txReceipt.transactionHash}`}
-=======
                 href={`https://axelarscan.io/gmp/${executeTxnReceipt?.transactionHash}`}
->>>>>>> 18c88407
                 rel="noreferrer"
               />
             )}
