--- conflicted
+++ resolved
@@ -41,9 +41,7 @@
 import { HandoverContent } from '../../../components/Handover/HandoverContent';
 import { getRemoteRive } from '../../../lib/utils';
 import { SQUID_NATIVE_TOKEN } from '../utils/config';
-<<<<<<< HEAD
 import { useAnalytics, UserJourney } from '../../../context/analytics-provider/SegmentAnalyticsProvider';
-=======
 import { useProvidersContext } from '../../../context/providers-context/ProvidersContext';
 import { LoadingView } from '../../../views/loading/LoadingView';
 import { getDurationFormatted } from '../functions/getDurationFormatted';
@@ -54,7 +52,6 @@
   getFormattedNumber,
   getFormattedAmounts,
 } from '../functions/getFormattedNumber';
->>>>>>> 36387fc8
 
 interface ReviewProps {
   data: AddFundsReviewData;
@@ -147,7 +144,6 @@
 
   const getRouteIntervalIdRef = useInterval(getFromAmountAndRoute, 20000);
   useEffect(() => {
-<<<<<<< HEAD
     page({
       userJourney: UserJourney.SWAP,
       screen: 'Review',
@@ -160,19 +156,7 @@
   }, []);
 
   useEffect(() => {
-    (async () => {
-      await getFromAmountAndRoute();
-      const setIntervalId = setInterval(getFromAmountAndRoute, 20000);
-      setGetRouteIntervalId(setIntervalId);
-    })();
-    return () => {
-      if (getRouteIntervalId) {
-        clearInterval(getRouteIntervalId);
-      }
-    };
-=======
     getFromAmountAndRoute();
->>>>>>> 36387fc8
   }, []);
 
   const { totalFees, totalFeesUsd } = useMemo(
