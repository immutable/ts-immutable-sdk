import {
  ReactNode,
  useCallback,
  useContext,
  useEffect,
  useMemo,
  useState,
} from 'react';
import {
  Body,
  ButtCon,
  Button,
  EllipsizedText,
  FramedIcon,
  FramedImage,
  Heading,
  hFlex,
  Icon,
  Link,
  PriceDisplay,
  Stack,
  Sticker,
  useInterval,
} from '@biom3/react';
import { RouteResponse } from '@0xsquid/squid-types';
import { t } from 'i18next';
import { SimpleLayout } from '../../../components/SimpleLayout/SimpleLayout';
import { AddFundsContext } from '../context/AddFundsContext';
import { useRoutes } from '../hooks/useRoutes';
import { AddFundsReviewData } from '../../../context/view-context/AddFundsViewContextTypes';
import { RiveStateMachineInput } from '../types';
import { useExecute } from '../hooks/useExecute';
import {
  SharedViews,
  ViewActions,
  ViewContext,
} from '../../../context/view-context/ViewContext';
import { SquidIcon } from '../components/SquidIcon';
import { useHandover } from '../../../lib/hooks/useHandover';
import { HandoverTarget } from '../../../context/handover-context/HandoverContext';
import { HandoverContent } from '../../../components/Handover/HandoverContent';
import { getRemoteRive } from '../../../lib/utils';
import { SQUID_NATIVE_TOKEN } from '../utils/config';
import { useProvidersContext } from '../../../context/providers-context/ProvidersContext';
import { LoadingView } from '../../../views/loading/LoadingView';
import { getDurationFormatted } from '../functions/getDurationFormatted';
import { RouteFees } from '../components/RouteFees';
import { getTotalRouteFees } from '../functions/getTotalRouteFees';
import { getRouteChains } from '../functions/getRouteChains';
import { getFormattedNumber, getFormattedAmounts } from '../functions/getFormattedNumber';

interface ReviewProps {
  data: AddFundsReviewData;
  showBackButton: boolean;
  onBackButtonClick?: () => void;
  onCloseButtonClick?: () => void;
}

const FIXED_HANDOVER_DURATION = 2000;
const APPROVE_TXN_ANIMATION = '/access_coins.riv';
const EXECUTE_TXN_ANIMATION = '/swapping_coins.riv';

const dividerSx = {
  content: "''",
  pos: 'absolute',
  left: 'base.spacing.x6',
  w: '1px',
  bg: 'base.color.translucent.standard.500',
};

export function Review({
  data,
  showBackButton = false,
  onBackButtonClick,
  onCloseButtonClick,
}: ReviewProps) {
  const { viewDispatch } = useContext(ViewContext);
  const {
    addFundsState: { squid, chains, tokens },
  } = useContext(AddFundsContext);

  const {
    providersState: {
      checkout, fromProvider, fromAddress, toAddress,
    },
  } = useProvidersContext();

  const [route, setRoute] = useState<RouteResponse | undefined>();
  const [proceedDisabled, setProceedDisabled] = useState(true);
  const [showFeeBreakdown, setShowFeeBreakdown] = useState(false);

  const { getAmountData, getRoute } = useRoutes();
  const { addHandover, closeHandover } = useHandover({
    id: HandoverTarget.GLOBAL,
  });

  const {
    convertToNetworkChangeableProvider,
    checkProviderChain,
    getAllowance,
    approve,
    execute,
  } = useExecute();

  const getFromAmountAndRoute = async () => {
    if (!squid || !tokens) return;

    if (!fromAddress || !toAddress) return;

    const amountData = getAmountData(
      tokens,
      data.balance,
      data.toAmount,
      data.toChainId,
      data.toTokenAddress === 'native'
        ? SQUID_NATIVE_TOKEN
        : data.toTokenAddress,
    );

    if (!amountData) return;

    const routeResponse = await getRoute(
      squid,
      amountData?.fromToken,
      amountData?.toToken,
      toAddress,
      amountData.fromAmount,
      fromAddress,
      false,
    );
    setRoute(routeResponse);
    setProceedDisabled(false);
  };

  const { fromChain, toChain } = useMemo(
    () => getRouteChains(chains, route),
    [chains, route],
  );

  const getRouteIntervalIdRef = useInterval(getFromAmountAndRoute, 20000);
  useEffect(() => {
    getFromAmountAndRoute();
  }, []);

  const { totalFees, totalFeesUsd } = useMemo(
    () => getTotalRouteFees(route),
    [route],
  );
  const routeFees = useMemo(() => {
    if (totalFeesUsd) {
      return (
        <Body
          onClick={() => setShowFeeBreakdown(true)}
          size="small"
          sx={{
            ...hFlex,
            alignItems: 'center',
            c: 'base.color.text.body.secondary',
            cursor: 'pointer',
          }}
        >
          Included fees
          {` USD $${getFormattedAmounts(totalFeesUsd)}`}
          <Icon
            icon="ChevronExpand"
            sx={{ ml: 'base.spacing.x2', w: 'base.icon.size.200' }}
          />
        </Body>
      );
    }

    return (
      <Body
        size="small"
        sx={{
          ...hFlex,
          alignItems: 'center',
          c: 'base.color.text.body.secondary',
        }}
      >
        {t('Zero fees')}
      </Body>
    );
  }, [totalFeesUsd]);

  const showHandover = useCallback(
    (
      animationPath: string,
      state: RiveStateMachineInput,
      headingText: string,
      subheadingText?: ReactNode,
      duration?: number,
    ) => {
      addHandover({
        animationUrl: getRemoteRive(
          checkout?.config.environment,
          animationPath,
        ),
        inputValue: state,
        duration,
        children: (
          <HandoverContent
            headingText={headingText}
            subheadingText={subheadingText}
          />
        ),
      });
    },
    [addHandover, checkout],
  );

  const handleTransaction = useCallback(async () => {
    if (!squid || !fromProvider || !route) {
      return;
    }

    try {
      clearInterval(getRouteIntervalIdRef.current);
      setProceedDisabled(true);

      showHandover(
        APPROVE_TXN_ANIMATION,
        RiveStateMachineInput.START,
        'Preparing',
      );

      const changeableProvider = await convertToNetworkChangeableProvider(
        fromProvider,
      );
      await checkProviderChain(
        changeableProvider,
        route.route.params.fromChain,
      );

      const allowance = await getAllowance(changeableProvider, route);
      const { fromAmount } = route.route.params;

      if (allowance?.lt(fromAmount)) {
        showHandover(
          APPROVE_TXN_ANIMATION,
          RiveStateMachineInput.WAITING,
          'Waiting for access approval in your wallet',
          'Approve the transaction request to complete this transaction',
        );

        await approve(changeableProvider, route);

        showHandover(
          APPROVE_TXN_ANIMATION,
          RiveStateMachineInput.COMPLETED,
          'Granted access to your tokens',
          '',
          FIXED_HANDOVER_DURATION,
        );
      }

      showHandover(
        EXECUTE_TXN_ANIMATION,
        RiveStateMachineInput.WAITING,
        'Waiting for transaction approval in wallet',
        'Approve the transaction request to complete this transaction',
      );

      const txReceipt = await execute(squid, changeableProvider, route);

<<<<<<< HEAD
      showHandover(
        APPROVE_TXN_ANIMATION,
        RiveStateMachineInput.PROCESSING,
        'Processing',
        '',
        FIXED_HANDOVER_DURATION,
      );
=======
      showHandover(EXECUTE_TXN_ANIMATION, RiveStateMachineInput.PROCESSING, 'Processing', '', FIXED_HANDOVER_DURATION);
>>>>>>> db6a2bd0

      showHandover(
        EXECUTE_TXN_ANIMATION,
        RiveStateMachineInput.COMPLETED,
        'Funds added successfully',
        <>
          Go to
          {' '}
          <Link
            size="small"
            rc={(
              <a
                target="_blank"
                href={`https://axelarscan.io/gmp/${txReceipt.transactionHash}`}
                rel="noreferrer"
              />
            )}
          >
            Axelarscan
          </Link>
          {' '}
          for transaction details
        </>,
      );
    } catch (e) {
      closeHandover();

      viewDispatch({
        payload: {
          type: ViewActions.UPDATE_VIEW,
          view: {
            type: SharedViews.ERROR_VIEW,
            error: e as Error,
          },
        },
      });
    }
  }, [
    route,
    squid,
    fromProvider,
    getRouteIntervalIdRef,
    approve,
    showHandover,
    checkProviderChain,
    convertToNetworkChangeableProvider,
    getAllowance,
    execute,
    closeHandover,
    viewDispatch,
  ]);

  const formattedDuration = route
    ? getDurationFormatted(route.route.estimate.estimatedRouteDuration)
    : '';

  return (
    <SimpleLayout
      header={(
        <Stack
          rc={<header />}
          direction="row"
          sx={{
            pt: 'base.spacing.x4',
            px: 'base.spacing.x5',
            h: 'base.spacing.x18',
            w: '100%',
          }}
          justifyContent="flex-start"
        >
          {showBackButton && (
            <ButtCon
              testId="backButton"
              icon="ArrowBackward"
              variant="tertiary"
              size="small"
              onClick={onBackButtonClick}
            />
          )}
          <ButtCon
            variant="tertiary"
            size="small"
            icon="Close"
            onClick={onCloseButtonClick}
            sx={{ ml: 'auto' }}
          />
        </Stack>
      )}
    >
      <Stack
        sx={{
          w: '100%',
          flex: 1,
          overflowY: 'auto',
        }}
        alignItems="stretch"
        gap="base.spacing.x4"
        testId="reviewContainer"
      >
        {!!route && (
          <>
            <Heading weight="bold" sx={{ textAlign: 'center' }}>
              Review
            </Heading>

            <Stack gap="0px">
              <Stack
                direction="row"
                sx={{ py: 'base.spacing.x5', px: 'base.spacing.x7' }}
                gap="base.spacing.x6"
                alignItems="center"
              >
                <Sticker position={{ x: 'right', y: 'bottom' }}>
                  <FramedImage
                    use={(
                      <img
                        src={route.route.estimate.fromToken.logoURI}
                        alt={route.route.estimate.fromToken.name}
                      />
                    )}
                    circularFrame
                    size="large"
                  />
                  <Sticker.FramedImage
                    use={<img src={fromChain?.iconUrl} alt={fromChain?.name} />}
                    emphasized
                    sx={{
                      bottom: 'base.spacing.x2',
                      right: 'base.spacing.x2',
                    }}
                  />
                </Sticker>
                <Stack sx={{ flex: 1 }} gap="0px">
                  <Body weight="bold">
                    Send
                    {' '}
                    {route.route.estimate.fromToken.name}
                  </Body>
                  <Body
                    size="small"
                    sx={{ c: 'base.color.text.body.secondary' }}
                  >
                    {fromChain?.name}
                    <EllipsizedText
                      text={fromAddress ?? ''}
                      sx={{
                        d: 'block',
                        fontSize: 'inherit',
                        lineHeight: 'inherit',
                        c: 'inherit',
                      }}
                    />
                  </Body>
                </Stack>
                <PriceDisplay
                  price={getFormattedNumber(
                    route.route.estimate.fromAmount,
                    route.route.estimate.fromToken.decimals,
                  )}
                  sx={{ flexShrink: 0, alignSelf: 'flex-start' }}
                >
                  <PriceDisplay.Caption size="small">
                    {`USD $${route?.route.estimate.fromAmountUSD ?? ''}`}
                  </PriceDisplay.Caption>
                </PriceDisplay>
              </Stack>
              {/*

          */}
              <Stack
                sx={{
                  pos: 'relative',
                  w: 'base.spacing.x16',
                  ml: 'base.spacing.x7',

                  // eslint-disable-next-line @typescript-eslint/naming-convention
                  '&::before': {
                    ...dividerSx,
                    top: '-14px',
                    h: 'base.spacing.x10',
                  },
                }}
              />
              {/*

          */}
              <Stack
                direction="row"
                sx={{ py: 'base.spacing.x5', px: 'base.spacing.x7' }}
                gap="base.spacing.x6"
                alignItems="center"
              >
                <Stack
                  direction="row"
                  sx={{ w: 'base.spacing.x12' }}
                  justifyContent="center"
                >
                  <FramedImage use={<SquidIcon />} size="medium" padded />
                </Stack>
                <Stack sx={{ flex: 1 }} gap="0px">
                  <Body weight="bold">
                    Swap
                    {' '}
                    {route.route.estimate.fromToken.name}
                    {' '}
                    to
                    {' '}
                    {route.route.estimate.toToken.name}
                  </Body>
                  <Body
                    size="small"
                    sx={{ c: 'base.color.text.body.secondary' }}
                  >
                    Powered by Squid
                    <br />
                    1
                    {route.route.estimate.fromToken.name}
                    {' '}
                    =
                    {' '}
                    {route.route.estimate.exchangeRate}
                    {' '}
                    {route.route.estimate.toToken.name}
                  </Body>
                </Stack>
              </Stack>
              {/*

            */}
              <Stack
                sx={{
                  pos: 'relative',
                  w: 'base.spacing.x16',
                  ml: 'base.spacing.x7',

                  // eslint-disable-next-line @typescript-eslint/naming-convention
                  '&::before': {
                    ...dividerSx,
                    top: '-26px',
                    h: 'base.spacing.x10',
                  },
                }}
              />
              {/*

          */}
              <Stack
                direction="row"
                sx={{ py: 'base.spacing.x5', px: 'base.spacing.x7' }}
                gap="base.spacing.x6"
                alignItems="center"
              >
                <Sticker position={{ x: 'right', y: 'bottom' }}>
                  <FramedImage
                    use={(
                      <img
                        src={toChain?.nativeCurrency.iconUrl}
                        alt={toChain?.nativeCurrency.name}
                      />
                    )}
                    circularFrame
                    size="large"
                  />
                  <Sticker.FramedImage
                    use={<img src={toChain?.iconUrl} alt={toChain?.name} />}
                    emphasized
                    sx={{
                      bottom: 'base.spacing.x2',
                      right: 'base.spacing.x2',
                    }}
                  />
                </Sticker>
                <Stack sx={{ flex: 1 }} gap="0px">
                  <Body weight="bold">
                    Receive
                    {' '}
                    {route?.route.estimate.toToken.name}
                  </Body>
                  <Body
                    size="small"
                    sx={{ c: 'base.color.text.body.secondary' }}
                  >
                    {toChain?.name}
                    <EllipsizedText
                      text={toAddress ?? ''}
                      sx={{
                        d: 'block',
                        fontSize: 'inherit',
                        lineHeight: 'inherit',
                        c: 'inherit',
                      }}
                    />
                  </Body>
                </Stack>
                <PriceDisplay
                  price={getFormattedNumber(
                    route?.route.estimate.toAmount,
                    route?.route.estimate.toToken.decimals,
                  )}
                  sx={{ flexShrink: 0, alignSelf: 'flex-start' }}
                >
                  <PriceDisplay.Caption size="small">
                    {`USD $${route?.route.estimate.toAmountUSD ?? ''}`}
                  </PriceDisplay.Caption>
                </PriceDisplay>
              </Stack>
              {/*

            */}
              <Stack
                sx={{
                  pos: 'relative',
                  w: 'base.spacing.x16',
                  ml: 'base.spacing.x7',

                  // eslint-disable-next-line @typescript-eslint/naming-convention
                  '&::before': {
                    ...dividerSx,
                    top: '-8px',
                    h: 'base.spacing.x5',
                  },
                }}
              />
              {/*

            */}
              <Stack
                direction="row"
                gap="base.spacing.x6"
                sx={{ py: 'base.spacing.x5', px: 'base.spacing.x7' }}
                alignItems="center"
              >
                <Stack
                  direction="row"
                  sx={{ w: 'base.spacing.x12' }}
                  justifyContent="center"
                >
                  <FramedIcon
                    icon="Countdown"
                    variant="bold"
                    size="medium"
                    circularFrame
                  />
                </Stack>
                <Body
                  size="small"
                  sx={{ flex: 1, c: 'base.color.text.body.secondary' }}
                >
                  {formattedDuration}
                </Body>
                {routeFees}
              </Stack>
            </Stack>

            <Button
              size="large"
              onClick={handleTransaction}
              disabled={proceedDisabled}
              sx={{ mt: 'auto', mb: 'base.spacing.x4', mx: 'base.spacing.x3' }}
            >
              {proceedDisabled ? 'Processing' : 'Proceed'}
            </Button>
          </>
        )}

        {!route && <LoadingView loadingText="Securing quote" />}
      </Stack>
      <RouteFees
        routeData={route}
        visible={showFeeBreakdown}
        onClose={() => setShowFeeBreakdown(false)}
        totalAmount={totalFees}
        totalFiatAmount={totalFeesUsd}
      />
    </SimpleLayout>
  );
}<|MERGE_RESOLUTION|>--- conflicted
+++ resolved
@@ -47,7 +47,10 @@
 import { RouteFees } from '../components/RouteFees';
 import { getTotalRouteFees } from '../functions/getTotalRouteFees';
 import { getRouteChains } from '../functions/getRouteChains';
-import { getFormattedNumber, getFormattedAmounts } from '../functions/getFormattedNumber';
+import {
+  getFormattedNumber,
+  getFormattedAmounts,
+} from '../functions/getFormattedNumber';
 
 interface ReviewProps {
   data: AddFundsReviewData;
@@ -263,17 +266,13 @@
 
       const txReceipt = await execute(squid, changeableProvider, route);
 
-<<<<<<< HEAD
       showHandover(
-        APPROVE_TXN_ANIMATION,
+        EXECUTE_TXN_ANIMATION,
         RiveStateMachineInput.PROCESSING,
         'Processing',
         '',
         FIXED_HANDOVER_DURATION,
       );
-=======
-      showHandover(EXECUTE_TXN_ANIMATION, RiveStateMachineInput.PROCESSING, 'Processing', '', FIXED_HANDOVER_DURATION);
->>>>>>> db6a2bd0
 
       showHandover(
         EXECUTE_TXN_ANIMATION,
