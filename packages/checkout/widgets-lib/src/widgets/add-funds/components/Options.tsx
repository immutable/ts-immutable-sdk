<<<<<<< HEAD
import { Body, Box, FramedVideo, LoadingOverlay, MenuItem, MenuItemSize, Stack } from '@biom3/react';
=======
import { Box, LoadingOverlay, MenuItemSize } from '@biom3/react';
>>>>>>> f7113e38
import { motion } from 'framer-motion';
import { TokenBalance } from '@0xsquid/sdk/dist/types';
import {
  listItemVariants,
  listVariants,
} from '../../../lib/animation/listAnimation';
import { FiatOption } from './FiatOption';
import { Chain, FiatOptionType, RouteData } from '../types';
import { RouteOption } from './RouteOption';
import { getUsdBalance } from '../functions/convertTokenBalanceToUsd';

const defaultFiatOptions: FiatOptionType[] = [
  FiatOptionType.DEBIT,
  FiatOptionType.CREDIT,
];

export interface OptionsProps {
  chains: Chain[] | null;
  balances: TokenBalance[] | null;
  onCardClick: (type: FiatOptionType) => void;
  onRouteClick: (route: RouteData) => void;
  routes?: RouteData[];
  size?: MenuItemSize;
  showOnrampOption?: boolean;
}

export function Options({
  routes,
  chains,
  balances,
  onCardClick,
  onRouteClick,
  size,
  showOnrampOption,
}: OptionsProps) {
<<<<<<< HEAD

  // @NOTE: early exit with loading related UI, when the 
  // routes are not yet available
  if (!routes?.length) {
=======
  if (!routes) {
>>>>>>> f7113e38
    return (
      <Stack sx={{ pt: 'base.spacing.x3' }} alignItems="stretch" gap="base.spacing.x1">
        <MenuItem shimmer="withBottomSlot" size="small" emphasized />
        <MenuItem shimmer="withBottomSlot" size="small" emphasized />

        <Body
          sx={{ textAlign: 'center', mt: 'base.spacing.x6' }}
          size="small"
        >
          Finding the best value
          <br />
          across all chains
        </Body>
        <FramedVideo
          mimeType="video/mp4"
          videoUrl="https://i.imgur.com/dVQoobw.mp4"
          sx={{ alignSelf: 'center', mt: 'base.spacing.x2' }}
          size="large"
          padded
          circularFrame
        />
      </Stack>
    );
  }

<<<<<<< HEAD
  const routeOptions = routes.map((route: RouteData, index) => {
=======
  const routeOptions = routes.map((route: RouteData) => {
>>>>>>> f7113e38
    const { fromToken } = route.amountData;

    const chain = chains?.find((c) => c.id === fromToken.chainId);
    const balance = balances?.find(
      (bal) => bal.address === fromToken.address && bal.chainId === fromToken.chainId,
    );

    const usdBalance = getUsdBalance(balance, route);

    return (
      <RouteOption
        key={`route-option-${fromToken.chainId}-${fromToken.address}`}
        chain={chain}
        route={route}
        usdBalance={usdBalance}
        onClick={onRouteClick}
        size={size}
        rc={<motion.div variants={listItemVariants} />}
        // @TODO: need to actually implement this feature
        isFastest={index === 0}
      />
    );
  });

  const fiatOptions = showOnrampOption
    ? defaultFiatOptions.map((type, idx) => (
      <FiatOption
        key={`fiat-option-${type}`}
        type={type}
        size={size}
        onClick={onCardClick}
        rc={<motion.div custom={idx} variants={listItemVariants} />}
      />
    ))
    : null;

  return (
    <Stack
      sx={{ pt: 'base.spacing.x3' }} 
      alignItems="stretch" 
      gap="base.spacing.x1"
      testId="options-list"
<<<<<<< HEAD
      justifyContent='center'
=======
      sx={{
        width: '100%',
        display: 'flex',
        flexDirection: 'column',
        justifyContent: 'center',
        alignItems: 'flex-start',
      }}
>>>>>>> f7113e38
      rc={
        <motion.div variants={listVariants} initial="hidden" animate="show" />
      }
    >
      {routeOptions}
      {fiatOptions}
    </Stack>
  );
}<|MERGE_RESOLUTION|>--- conflicted
+++ resolved
@@ -1,8 +1,4 @@
-<<<<<<< HEAD
-import { Body, Box, FramedVideo, LoadingOverlay, MenuItem, MenuItemSize, Stack } from '@biom3/react';
-=======
-import { Box, LoadingOverlay, MenuItemSize } from '@biom3/react';
->>>>>>> f7113e38
+import { Body, Box, FramedVideo, LoadingOverlay, MenuItem, Stack, Box, LoadingOverlay, MenuItemSize } from '@biom3/react';
 import { motion } from 'framer-motion';
 import { TokenBalance } from '@0xsquid/sdk/dist/types';
 import {
@@ -38,14 +34,10 @@
   size,
   showOnrampOption,
 }: OptionsProps) {
-<<<<<<< HEAD
 
   // @NOTE: early exit with loading related UI, when the 
   // routes are not yet available
   if (!routes?.length) {
-=======
-  if (!routes) {
->>>>>>> f7113e38
     return (
       <Stack sx={{ pt: 'base.spacing.x3' }} alignItems="stretch" gap="base.spacing.x1">
         <MenuItem shimmer="withBottomSlot" size="small" emphasized />
@@ -71,11 +63,7 @@
     );
   }
 
-<<<<<<< HEAD
   const routeOptions = routes.map((route: RouteData, index) => {
-=======
-  const routeOptions = routes.map((route: RouteData) => {
->>>>>>> f7113e38
     const { fromToken } = route.amountData;
 
     const chain = chains?.find((c) => c.id === fromToken.chainId);
@@ -94,7 +82,6 @@
         onClick={onRouteClick}
         size={size}
         rc={<motion.div variants={listItemVariants} />}
-        // @TODO: need to actually implement this feature
         isFastest={index === 0}
       />
     );
@@ -118,17 +105,7 @@
       alignItems="stretch" 
       gap="base.spacing.x1"
       testId="options-list"
-<<<<<<< HEAD
       justifyContent='center'
-=======
-      sx={{
-        width: '100%',
-        display: 'flex',
-        flexDirection: 'column',
-        justifyContent: 'center',
-        alignItems: 'flex-start',
-      }}
->>>>>>> f7113e38
       rc={
         <motion.div variants={listVariants} initial="hidden" animate="show" />
       }
