const chainId: number = 13383;
const commonRoutingTokens = [
  {
    chainId,
    address: '0xFEa9FF93DC0C6DC73F8Be009Fe7a22Bb9dcE8A2d',
    decimals: 18,
    symbol: 'FUN',
    name: 'The Fungibles Token',
  },
  {
    chainId,
    address: '0x12739A8f1A8035F439092D016DAE19A2874F30d2',
    decimals: 18,
    symbol: 'USDC',
    name: 'US Dollar Coin',
  },
  {
    chainId,
    address: '0x8AC26EfCbf5D700b37A27aA00E6934e6904e7B8e',
    decimals: 18,
    symbol: 'DEX',
    name: 'Dex',
  },
];

const contractOverrides = {
  multicall: '0x7b19942581c9462D54155801fCA4a17edf3fD135',
  coreFactory: '0xD17c98b38bA28c7eA1080317EB9AB2b9663BEd92',
  quoterV2: '0x786ec643F231960D4C1A4E336990F8E7bF8f1277',
  peripheryRouter: '0x0d44bB14Cc1dD999255aBB1576b4964D0439C63D',
  migrator: '0x0Afe6F5f4DC34461A801420634239FFaD50A2e44',
  nonfungiblePositionManager: '0xF674847fBcca5C80315e3AE37043Dce99F6CC529',
  tickLens: '0x38034F18D38b74bdE496bdF60CCdBcb25B879e8d',
};

export const getDexConfigOverrides = (): any => ({
<<<<<<< HEAD
  rpcURL: 'https://checkout-api.dev.immutable.com/v1/rpc/eth-sepolia',
=======
  rpcURL: 'https://zkevm-rpc.dev.x.immutable.com',
>>>>>>> c39b2761
  exchangeContracts: contractOverrides,
  commonRoutingTokens,
  nativeToken: {
    chainId,
    address: '',
    decimals: 18,
    symbol: 'IMX',
    name: 'Immutable X Token',
  },
});<|MERGE_RESOLUTION|>--- conflicted
+++ resolved
@@ -34,11 +34,7 @@
 };
 
 export const getDexConfigOverrides = (): any => ({
-<<<<<<< HEAD
-  rpcURL: 'https://checkout-api.dev.immutable.com/v1/rpc/eth-sepolia',
-=======
   rpcURL: 'https://zkevm-rpc.dev.x.immutable.com',
->>>>>>> c39b2761
   exchangeContracts: contractOverrides,
   commonRoutingTokens,
   nativeToken: {
