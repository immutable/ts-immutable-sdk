--- conflicted
+++ resolved
@@ -2,12 +2,7 @@
   describe, it, cy, beforeEach,
 } from 'local-cypress';
 import { mount } from 'cypress/react18';
-<<<<<<< HEAD
-import { Checkout } from '@imtbl/checkout-sdk';
-=======
-import { WidgetTheme } from '@imtbl/checkout-widgets';
 import { ChainId, Checkout } from '@imtbl/checkout-sdk';
->>>>>>> 93c10f56
 import { BigNumber } from 'ethers';
 import { Environment } from '@imtbl/config';
 import { cySmartGet } from '../../lib/testUtils';
@@ -111,7 +106,7 @@
       providerPreference: 'metamask',
     } as SwapWidgetParams;
     const config: StrongCheckoutWidgetsConfig = {
-      environment: Environment.PRODUCTION,
+      environment: Environment.SANDBOX,
       theme: WidgetTheme.DARK,
       isBridgeEnabled: true,
       isSwapEnabled: true,
@@ -119,10 +114,6 @@
     };
     mount(
       <SwapWidget
-<<<<<<< HEAD
-=======
-        environment={Environment.SANDBOX}
->>>>>>> 93c10f56
         params={params}
         widgetConfig={config}
       />,
@@ -139,7 +130,7 @@
       providerPreference: 'metamask',
     } as SwapWidgetParams;
     const config: StrongCheckoutWidgetsConfig = {
-      environment: Environment.PRODUCTION,
+      environment: Environment.SANDBOX,
       theme: WidgetTheme.DARK,
       isBridgeEnabled: true,
       isSwapEnabled: true,
@@ -147,11 +138,7 @@
     };
     mount(
       <SwapWidget
-<<<<<<< HEAD
         widgetConfig={config}
-=======
-        environment={Environment.SANDBOX}
->>>>>>> 93c10f56
         params={params}
       />,
     );
