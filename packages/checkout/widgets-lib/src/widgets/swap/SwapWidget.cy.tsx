--- conflicted
+++ resolved
@@ -60,46 +60,6 @@
         },
       });
 
-<<<<<<< HEAD
-=======
-    cy.stub(Checkout.prototype, 'getAllBalances')
-      .as('getAllBalancesStub')
-      .resolves({
-        balances: [
-          {
-            balance: BigNumber.from('10000000000000000000'),
-            formattedBalance: '0.1',
-            token: {
-              name: 'Ethereum',
-              symbol: 'ETH',
-              decimals: 18,
-              address: '0xf57e7e7c23978c3caec3c3548e3d615c346e79ff',
-            },
-          },
-          {
-            balance: BigNumber.from('10000000000000000000'),
-            formattedBalance: '0.1',
-            token: {
-              name: 'ImmutableX',
-              symbol: 'IMX',
-              decimals: 18,
-              address: 'NATIVE',
-            },
-          },
-          {
-            balance: BigNumber.from('100000000'),
-            formattedBalance: '100',
-            token: {
-              name: 'USDCoin',
-              symbol: 'USDC',
-              decimals: 6,
-              address: '0xA0b86991c6218b36c1d19D4a2e9Eb0cE3606eB48',
-            },
-          },
-        ],
-      });
-
->>>>>>> e80c1789
     cy.stub(Checkout.prototype, 'getTokenAllowList')
       .as('getTokenAllowListStub')
       .resolves({
@@ -108,21 +68,13 @@
             name: 'Ethereum',
             symbol: 'ETH',
             decimals: 18,
-<<<<<<< HEAD
-            address: '0xF57e7e7C23978C3cAEC3C3548E3D615c346e79fF',
-=======
             address: '0xf57e7e7c23978c3caec3c3548e3d615c346e79ff',
->>>>>>> e80c1789
           },
           {
             name: 'ImmutableX',
             symbol: 'IMX',
             decimals: 18,
-<<<<<<< HEAD
-            address: '',
-=======
             address: 'NATIVE',
->>>>>>> e80c1789
           },
         ],
       });
@@ -139,7 +91,6 @@
     isOnRampEnabled: true,
   };
 
-<<<<<<< HEAD
   describe('SwapWidget Gas Balance Checks', () => {
     it('should show not enough imx drawer with only add imx option when user has no imx balance on load', () => {
       cy.stub(Checkout.prototype, 'getAllBalances')
@@ -158,100 +109,6 @@
             },
           ],
         });
-=======
-  it('should show swap widget on mount', () => {
-    mount(
-      <SwapWidget
-        params={params}
-        config={config}
-        web3Provider={mockProvider}
-      />,
-    );
-
-    cySmartGet('fromTokenInputs-select-form-select__target').should('be.visible');
-    cySmartGet('fromTokenInputs-text-form-text').should('be.visible');
-    cySmartGet('toTokenInputs-select-form-select__target').should('be.visible');
-    cySmartGet('toTokenInputs-text-form-text').should('be.visible');
-  });
-
-  it('should set fromTokens to user balances filtered by the token allow list', () => {
-    cyIntercept();
-    mount(
-      <SwapWidget
-        config={config}
-        params={params}
-        web3Provider={mockProvider}
-      />,
-    );
-
-    cySmartGet('fromTokenInputs-select-form-select__target').click();
-    cySmartGet('fromTokenInputs-select-form-coin-selector__option-eth-0xf57e7e7c23978c3caec3c3548e3d615c346e79ff')
-      .should('exist');
-    cySmartGet('fromTokenInputs-select-form-coin-selector__option-imx-native')
-      .should('exist');
-    cySmartGet('fromTokenInputs-select-form-USDC-USDCoin').should('not.exist');
-  });
-
-  describe('swap submit', () => {
-    const mockQuoteFromAmountIn = {
-      quote: {
-        amount: {
-          token: {
-            name: 'Ethereum',
-            symbol: 'ETH',
-            decimals: 18,
-            address: '0xf57e7e7c23978c3caec3c3548e3d615c346e79ff',
-          },
-          value: BigNumber.from('11230000000000012'),
-        },
-        amountWithMaxSlippage: {
-          token: {
-            name: 'ImmutableX',
-            symbol: 'IMX',
-            decimals: 18,
-            address: 'NATIVE',
-          },
-          value: BigNumber.from('11230000000000032'),
-        },
-        slippage: 10,
-      },
-      swap: {
-        gasFeeEstimate: {
-          token: {
-            name: 'ImmutableX',
-            symbol: 'IMX',
-            decimals: 18,
-            address: 'NATIVE',
-          },
-          value: BigNumber.from('11230000000000045'),
-        },
-        transaction: {
-          to: 'toSwapAddress',
-          from: 'fromSwapAddress',
-        },
-      },
-      approval: {
-        gasFeeEstimate: {
-          token: {
-            name: 'ImmutableX',
-            symbol: 'IMX',
-            decimals: 18,
-            address: 'NATIVE',
-          },
-          value: BigNumber.from('11230000000000045'),
-        },
-        transaction: {
-          to: 'toApprovalAddress',
-          from: 'fromApprovalAddress',
-        },
-      },
-    };
-    let fromAmountInStub;
-    beforeEach(() => {
-      fromAmountInStub = cy.stub(quotesProcessor, 'fromAmountIn')
-        .as('fromAmountInStub')
-        .resolves(mockQuoteFromAmountIn);
->>>>>>> e80c1789
 
       mount(
         <SwapWidget
@@ -287,36 +144,8 @@
             ],
           });
 
-<<<<<<< HEAD
         cy.stub(Checkout.prototype, 'gasEstimate')
           .as('gasEstimateStub')
-=======
-        // Set up so no approval transaction is needed
-        fromAmountInStub.resolves({ ...mockQuoteFromAmountIn, approval: null });
-
-        cySmartGet('fromTokenInputs-select-form-select__target').click();
-        cySmartGet('fromTokenInputs-select-form-coin-selector__option-eth-0xf57e7e7c23978c3caec3c3548e3d615c346e79ff')
-          .click();
-
-        cySmartGet('toTokenInputs-select-form-select__target').click();
-        // eslint-disable-next-line max-len
-        cySmartGet('toTokenInputs-select-form-coin-selector__option-imx-native').click();
-
-        cySmartGet('fromTokenInputs-text-form-text__input').type('0.1');
-        cySmartGet('fromTokenInputs-text-form-text__input').blur();
-
-        cySmartGet('swap-button').click();
-
-        cySmartGet('@fromAmountInStub').should('have.been.called');
-        cySmartGet('@sendTransactionStub').should('have.been.calledOnce');
-        cySmartGet('loading-view').should('be.visible');
-        cy.wait(1000);
-        cySmartGet('success-box').should('be.visible');
-      });
-
-      it('should submit swap and show fail view', () => {
-        cy.stub(Checkout.prototype, 'sendTransaction').as('sendTransactionStub')
->>>>>>> e80c1789
           .onFirstCall()
           .resolves({
             gasEstimateType: GasEstimateType.SWAP,
@@ -330,7 +159,6 @@
             },
           });
 
-<<<<<<< HEAD
         mount(
           <SwapWidget
             params={params}
@@ -363,18 +191,6 @@
             },
           ],
         });
-=======
-        // Set up so no approval transaction is needed
-        fromAmountInStub.resolves({ ...mockQuoteFromAmountIn, approval: null });
-
-        cySmartGet('fromTokenInputs-select-form-select__target').click();
-        cySmartGet('fromTokenInputs-select-form-coin-selector__option-eth-0xf57e7e7c23978c3caec3c3548e3d615c346e79ff')
-          .click();
-
-        cySmartGet('toTokenInputs-select-form-select__target').click();
-        // eslint-disable-next-line max-len
-        cySmartGet('toTokenInputs-select-form-coin-selector__option-imx-native').click();
->>>>>>> e80c1789
 
       cy.stub(Checkout.prototype, 'gasEstimate')
         .as('gasEstimateStub')
@@ -426,42 +242,9 @@
                 name: 'ImmutableX',
                 symbol: 'IMX',
                 decimals: 18,
-                address: '',
-              },
-            },
-<<<<<<< HEAD
-=======
-          });
-
-        const { approveSwap, approveSpending } = text.views[SwapWidgetViews.APPROVE_ERC20];
-
-        cySmartGet('fromTokenInputs-select-form-select__target').click();
-        cySmartGet('fromTokenInputs-select-form-coin-selector__option-eth-0xf57e7e7c23978c3caec3c3548e3d615c346e79ff')
-          .click();
-
-        cySmartGet('toTokenInputs-select-form-select__target').click();
-        // eslint-disable-next-line max-len
-        cySmartGet('toTokenInputs-select-form-coin-selector__option-imx-native').click();
-
-        cySmartGet('fromTokenInputs-text-form-text__input').type('0.1');
-        cySmartGet('fromTokenInputs-text-form-text__input').blur();
-
-        cySmartGet('swap-button').click();
-
-        cySmartGet('simple-text-body__heading').should('have.text', approveSpending.content.heading);
-        cySmartGet('simple-text-body__body').should('include.text', approveSpending.content.body[0]);
-        cySmartGet('simple-text-body__body').should('include.text', approveSpending.content.body[1]);
-        cySmartGet('footer-button').should('have.text', approveSpending.footer.buttonText);
-
-        // click button for Approval transaction
-        cySmartGet('footer-button').click();
-
-        cySmartGet('@fromAmountInStub').should('have.been.called');
-        cySmartGet('@sendTransactionStub').should('have.been.calledOnce');
-        cySmartGet('@sendTransactionStub')
-          .should(
-            'have.been.calledWith',
->>>>>>> e80c1789
+                address: 'NATIVE',
+              },
+            },
             {
               balance: BigNumber.from('100000000'),
               formattedBalance: '100',
@@ -476,7 +259,7 @@
         });
     });
 
-    it('should show swap widget on mount', () => {
+    it.only('should show swap widget on mount', () => {
       mount(
         <SwapWidget
           params={params}
@@ -615,7 +398,6 @@
           cySmartGet('success-box').should('be.visible');
         });
 
-<<<<<<< HEAD
         it('should submit swap and show fail view', () => {
           cy.stub(Checkout.prototype, 'sendTransaction').as('sendTransactionStub')
             .onFirstCall()
@@ -730,15 +512,6 @@
             provider: mockProvider,
             transaction: { from: 'fromSwapAddress', to: 'toSwapAddress' },
           });
-=======
-        cySmartGet('fromTokenInputs-select-form-select__target').click();
-        cySmartGet('fromTokenInputs-select-form-coin-selector__option-eth-0xf57e7e7c23978c3caec3c3548e3d615c346e79ff')
-          .click();
-
-        cySmartGet('toTokenInputs-select-form-select__target').click();
-        // eslint-disable-next-line max-len
-        cySmartGet('toTokenInputs-select-form-coin-selector__option-imx-native').click();
->>>>>>> e80c1789
 
           cySmartGet('loading-view').should('be.visible');
 
