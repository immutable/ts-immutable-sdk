--- conflicted
+++ resolved
@@ -86,11 +86,7 @@
           <ConnectLoader
             params={connectLoaderParams}
             widgetConfig={this.widgetConfig!}
-<<<<<<< HEAD
-            closeEvent={sendSwapWidgetCloseEvent}
-=======
             closeEvent={() => sendSwapWidgetCloseEvent(window)}
->>>>>>> 64243788
           >
             <SwapWidget
               params={swapParams}
