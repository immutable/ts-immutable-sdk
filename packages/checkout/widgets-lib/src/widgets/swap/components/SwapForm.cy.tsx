--- conflicted
+++ resolved
@@ -7,7 +7,6 @@
 } from '@imtbl/checkout-sdk';
 import { Exchange } from '@imtbl/dex-sdk';
 import { Environment } from '@imtbl/config';
-import { WidgetTheme } from '@imtbl/checkout-widgets';
 import { cyIntercept, cySmartGet } from '../../../lib/testUtils';
 import { SwapWidgetTestComponent } from '../test-components/SwapWidgetTestComponent';
 import { SwapForm } from './SwapForm';
@@ -22,8 +21,8 @@
 } from '../../../context/connect-loader-context/test-components/ConnectLoaderTestComponent';
 import { IMX_ADDRESS_ZKEVM, NATIVE } from '../../../lib/constants';
 import { CustomAnalyticsProvider } from '../../../context/analytics-provider/CustomAnalyticsProvider';
+import { StrongCheckoutWidgetsConfig } from '../../../lib/withDefaultWidgetConfig';
 import { WidgetTheme } from '../../../lib';
-import { StrongCheckoutWidgetsConfig } from '../../../lib/withDefaultWidgetConfig';
 
 describe('SwapForm', () => {
   let testSwapState: SwapState;
@@ -330,23 +329,14 @@
   describe('swap form behaviour', () => {
     it('should validate all inputs when Swap Button is clicked', () => {
       mount(
-<<<<<<< HEAD
-        <SwapWidgetTestComponent
-          initialStateOverride={testSwapState}
-          cryptoConversionsOverride={cryptoConversions}
-        >
-          <SwapCoins theme={WidgetTheme.LIGHT} />
-        </SwapWidgetTestComponent>,
-=======
         <CustomAnalyticsProvider widgetConfig={config}>
           <SwapWidgetTestComponent
             initialStateOverride={testSwapState}
             cryptoConversionsOverride={cryptoConversions}
           >
-            <SwapCoins />
+            <SwapCoins theme={WidgetTheme.LIGHT} />
           </SwapWidgetTestComponent>
         </CustomAnalyticsProvider>,
->>>>>>> 9b218227
       );
 
       cySmartGet('swap-button').click();
@@ -370,23 +360,14 @@
 
     it('should show insufficient balance error when swap from amount is larger than token balance', () => {
       mount(
-<<<<<<< HEAD
-        <SwapWidgetTestComponent
-          initialStateOverride={testSwapState}
-          cryptoConversionsOverride={cryptoConversions}
-        >
-          <SwapCoins theme={WidgetTheme.LIGHT} />
-        </SwapWidgetTestComponent>,
-=======
         <CustomAnalyticsProvider widgetConfig={config}>
           <SwapWidgetTestComponent
             initialStateOverride={testSwapState}
             cryptoConversionsOverride={cryptoConversions}
           >
-            <SwapCoins />
+            <SwapCoins theme={WidgetTheme.LIGHT} />
           </SwapWidgetTestComponent>
         </CustomAnalyticsProvider>,
->>>>>>> 9b218227
       );
 
       cySmartGet('fromTokenInputs-select-form-select__target').click();
@@ -403,23 +384,14 @@
 
     it('should show no amount error when swap from amount missing', () => {
       mount(
-<<<<<<< HEAD
-        <SwapWidgetTestComponent
-          initialStateOverride={testSwapState}
-          cryptoConversionsOverride={cryptoConversions}
-        >
-          <SwapCoins theme={WidgetTheme.LIGHT} />
-        </SwapWidgetTestComponent>,
-=======
         <CustomAnalyticsProvider widgetConfig={config}>
           <SwapWidgetTestComponent
             initialStateOverride={testSwapState}
             cryptoConversionsOverride={cryptoConversions}
           >
-            <SwapCoins />
+            <SwapCoins theme={WidgetTheme.LIGHT} />
           </SwapWidgetTestComponent>
         </CustomAnalyticsProvider>,
->>>>>>> 9b218227
       );
 
       cySmartGet('fromTokenInputs-select-form-select__target').click();
@@ -435,23 +407,14 @@
 
     it('should remove validation error when swap from amount is fixed', () => {
       mount(
-<<<<<<< HEAD
-        <SwapWidgetTestComponent
-          initialStateOverride={testSwapState}
-          cryptoConversionsOverride={cryptoConversions}
-        >
-          <SwapCoins theme={WidgetTheme.LIGHT} />
-        </SwapWidgetTestComponent>,
-=======
         <CustomAnalyticsProvider widgetConfig={config}>
           <SwapWidgetTestComponent
             initialStateOverride={testSwapState}
             cryptoConversionsOverride={cryptoConversions}
           >
-            <SwapCoins />
+            <SwapCoins theme={WidgetTheme.LIGHT} />
           </SwapWidgetTestComponent>
         </CustomAnalyticsProvider>,
->>>>>>> 9b218227
       );
 
       cySmartGet('fromTokenInputs-select-form-select__target').click();
@@ -471,23 +434,14 @@
 
     it('should remove validation error when swap from token is chosen', () => {
       mount(
-<<<<<<< HEAD
-        <SwapWidgetTestComponent
-          initialStateOverride={testSwapState}
-          cryptoConversionsOverride={cryptoConversions}
-        >
-          <SwapCoins theme={WidgetTheme.LIGHT} />
-        </SwapWidgetTestComponent>,
-=======
         <CustomAnalyticsProvider widgetConfig={config}>
           <SwapWidgetTestComponent
             initialStateOverride={testSwapState}
             cryptoConversionsOverride={cryptoConversions}
           >
-            <SwapCoins />
+            <SwapCoins theme={WidgetTheme.LIGHT} />
           </SwapWidgetTestComponent>
         </CustomAnalyticsProvider>,
->>>>>>> 9b218227
       );
 
       cySmartGet('toTokenInputs-select-form-select__target').click();
@@ -572,20 +526,14 @@
           <ConnectLoaderTestComponent
             initialStateOverride={connectLoaderState}
           >
-<<<<<<< HEAD
-            <SwapCoins theme={WidgetTheme.LIGHT} />
-          </SwapWidgetTestComponent>
-        </ConnectLoaderTestComponent>,
-=======
             <SwapWidgetTestComponent
               initialStateOverride={testSwapState}
               cryptoConversionsOverride={cryptoConversions}
             >
-              <SwapCoins />
+              <SwapCoins theme={WidgetTheme.LIGHT} />
             </SwapWidgetTestComponent>
           </ConnectLoaderTestComponent>
         </CustomAnalyticsProvider>,
->>>>>>> 9b218227
       );
 
       cySmartGet('fromTokenInputs-select-form-select__target').click();
@@ -627,20 +575,14 @@
           <ConnectLoaderTestComponent
             initialStateOverride={connectLoaderState}
           >
-<<<<<<< HEAD
-            <SwapCoins theme={WidgetTheme.LIGHT} />
-          </SwapWidgetTestComponent>
-        </ConnectLoaderTestComponent>,
-=======
             <SwapWidgetTestComponent
               initialStateOverride={testSwapState}
               cryptoConversionsOverride={cryptoConversions}
             >
-              <SwapCoins />
+              <SwapCoins theme={WidgetTheme.LIGHT} />
             </SwapWidgetTestComponent>
           </ConnectLoaderTestComponent>
         </CustomAnalyticsProvider>,
->>>>>>> 9b218227
       );
 
       cySmartGet('fromTokenInputs-select-form-select__target').click();
@@ -687,20 +629,14 @@
           <ConnectLoaderTestComponent
             initialStateOverride={connectLoaderState}
           >
-<<<<<<< HEAD
-            <SwapCoins theme={WidgetTheme.LIGHT} />
-          </SwapWidgetTestComponent>
-        </ConnectLoaderTestComponent>,
-=======
             <SwapWidgetTestComponent
               initialStateOverride={testSwapState}
               cryptoConversionsOverride={cryptoConversions}
             >
-              <SwapCoins />
+              <SwapCoins theme={WidgetTheme.LIGHT} />
             </SwapWidgetTestComponent>
           </ConnectLoaderTestComponent>
         </CustomAnalyticsProvider>,
->>>>>>> 9b218227
       );
 
       cySmartGet('fromTokenInputs-select-form-select__target').click();
@@ -742,20 +678,14 @@
           <ConnectLoaderTestComponent
             initialStateOverride={connectLoaderState}
           >
-<<<<<<< HEAD
-            <SwapCoins theme={WidgetTheme.LIGHT} />
-          </SwapWidgetTestComponent>
-        </ConnectLoaderTestComponent>,
-=======
             <SwapWidgetTestComponent
               initialStateOverride={testSwapState}
               cryptoConversionsOverride={cryptoConversions}
             >
-              <SwapCoins />
+              <SwapCoins theme={WidgetTheme.LIGHT} />
             </SwapWidgetTestComponent>
           </ConnectLoaderTestComponent>
         </CustomAnalyticsProvider>,
->>>>>>> 9b218227
       );
 
       cySmartGet('fromTokenInputs-select-form-select__target').click();
@@ -775,20 +705,14 @@
           <ConnectLoaderTestComponent
             initialStateOverride={connectLoaderState}
           >
-<<<<<<< HEAD
-            <SwapCoins theme={WidgetTheme.LIGHT} />
-          </SwapWidgetTestComponent>
-        </ConnectLoaderTestComponent>,
-=======
             <SwapWidgetTestComponent
               initialStateOverride={testSwapState}
               cryptoConversionsOverride={cryptoConversions}
             >
-              <SwapCoins />
+              <SwapCoins theme={WidgetTheme.LIGHT} />
             </SwapWidgetTestComponent>
           </ConnectLoaderTestComponent>
         </CustomAnalyticsProvider>,
->>>>>>> 9b218227
       );
 
       cySmartGet('toTokenInputs-select-form-select__target').click();
@@ -808,20 +732,14 @@
           <ConnectLoaderTestComponent
             initialStateOverride={connectLoaderState}
           >
-<<<<<<< HEAD
-            <SwapCoins theme={WidgetTheme.LIGHT} />
-          </SwapWidgetTestComponent>
-        </ConnectLoaderTestComponent>,
-=======
             <SwapWidgetTestComponent
               initialStateOverride={testSwapState}
               cryptoConversionsOverride={cryptoConversions}
             >
-              <SwapCoins />
+              <SwapCoins theme={WidgetTheme.LIGHT} />
             </SwapWidgetTestComponent>
           </ConnectLoaderTestComponent>
         </CustomAnalyticsProvider>,
->>>>>>> 9b218227
       );
 
       cySmartGet('fromTokenInputs-select-form-select__target').click();
@@ -958,7 +876,58 @@
                         address: IMX_ADDRESS_ZKEVM,
                       },
                     },
-<<<<<<< HEAD
+                  ],
+                }}
+                cryptoConversionsOverride={cryptoConversions}
+              >
+                <SwapCoins theme={WidgetTheme.LIGHT} />
+              </SwapWidgetTestComponent>
+            </ConnectLoaderTestComponent>
+          </CustomAnalyticsProvider>,
+        );
+
+        cySmartGet('fromTokenInputs-select-form-select__target').click();
+        cySmartGet('fromTokenInputs-select-form-coin-selector__option-eth-0xf57e7e7c23978c3caec3c3548e3d615c346e79ff')
+          .click();
+        cySmartGet('toTokenInputs-select-form-select__target').click();
+        cySmartGet(`toTokenInputs-select-form-coin-selector__option-imx-${IMX_ADDRESS_ZKEVM}`).click();
+
+        cySmartGet('fromTokenInputs-text-form-text__input').type('0.1').trigger('change');
+        cySmartGet('fromTokenInputs-text-form-text__input').blur();
+
+        cySmartGet('swap-button').click();
+
+        cySmartGet('transaction-rejected-heading').should('be.visible');
+      });
+
+      it('should show not enough imx drawer if user does not have enough imx', () => {
+        mount(
+          <ConnectLoaderTestComponent
+            initialStateOverride={connectLoaderState}
+          >
+            <SwapWidgetTestComponent
+              initialStateOverride={{
+                ...testSwapState,
+                tokenBalances: [
+                  {
+                    balance: BigNumber.from('1000000000000000000'),
+                    formattedBalance: '1',
+                    token: {
+                      name: 'Ethereum',
+                      symbol: 'ETH',
+                      decimals: 18,
+                      address: '0xF57e7e7C23978C3cAEC3C3548E3D615c346e79fF',
+                    },
+                  },
+                  {
+                    balance: BigNumber.from('100000'),
+                    formattedBalance: '0.0001',
+                    token: {
+                      name: 'ImmutableX',
+                      symbol: 'IMX',
+                      decimals: 18,
+                      address: IMX_ADDRESS_ZKEVM,
+                    },
                   },
                 ],
               }}
@@ -967,81 +936,6 @@
               <SwapCoins theme={WidgetTheme.LIGHT} />
             </SwapWidgetTestComponent>
           </ConnectLoaderTestComponent>,
-=======
-                  ],
-                }}
-                cryptoConversionsOverride={cryptoConversions}
-              >
-                <SwapCoins />
-              </SwapWidgetTestComponent>
-            </ConnectLoaderTestComponent>
-          </CustomAnalyticsProvider>,
->>>>>>> 9b218227
-        );
-
-        cySmartGet('fromTokenInputs-select-form-select__target').click();
-        cySmartGet('fromTokenInputs-select-form-coin-selector__option-eth-0xf57e7e7c23978c3caec3c3548e3d615c346e79ff')
-          .click();
-        cySmartGet('toTokenInputs-select-form-select__target').click();
-        cySmartGet(`toTokenInputs-select-form-coin-selector__option-imx-${IMX_ADDRESS_ZKEVM}`).click();
-
-        cySmartGet('fromTokenInputs-text-form-text__input').type('0.1').trigger('change');
-        cySmartGet('fromTokenInputs-text-form-text__input').blur();
-
-        cySmartGet('swap-button').click();
-
-        cySmartGet('transaction-rejected-heading').should('be.visible');
-      });
-
-      it('should show not enough imx drawer if user does not have enough imx', () => {
-        mount(
-          <CustomAnalyticsProvider widgetConfig={config}>
-            <ConnectLoaderTestComponent
-              initialStateOverride={connectLoaderState}
-            >
-              <SwapWidgetTestComponent
-                initialStateOverride={{
-                  ...testSwapState,
-                  tokenBalances: [
-                    {
-                      balance: BigNumber.from('1000000000000000000'),
-                      formattedBalance: '1',
-                      token: {
-                        name: 'Ethereum',
-                        symbol: 'ETH',
-                        decimals: 18,
-                        address: '0xF57e7e7C23978C3cAEC3C3548E3D615c346e79fF',
-                      },
-                    },
-                    {
-                      balance: BigNumber.from('100000'),
-                      formattedBalance: '0.0001',
-                      token: {
-                        name: 'ImmutableX',
-                        symbol: 'IMX',
-                        decimals: 18,
-                        address: IMX_ADDRESS_ZKEVM,
-                      },
-                    },
-<<<<<<< HEAD
-                  },
-                ],
-              }}
-              cryptoConversionsOverride={cryptoConversions}
-            >
-              <SwapCoins theme={WidgetTheme.LIGHT} />
-            </SwapWidgetTestComponent>
-          </ConnectLoaderTestComponent>,
-=======
-                  ],
-                }}
-                cryptoConversionsOverride={cryptoConversions}
-              >
-                <SwapCoins />
-              </SwapWidgetTestComponent>
-            </ConnectLoaderTestComponent>
-          </CustomAnalyticsProvider>,
->>>>>>> 9b218227
         );
 
         cySmartGet('fromTokenInputs-select-form-select__target').click();
@@ -1091,25 +985,14 @@
                         address: IMX_ADDRESS_ZKEVM,
                       },
                     },
-<<<<<<< HEAD
-                  },
-                ],
-              }}
-              cryptoConversionsOverride={cryptoConversions}
-            >
-              <SwapCoins theme={WidgetTheme.LIGHT} />
-            </SwapWidgetTestComponent>
-          </ConnectLoaderTestComponent>,
-=======
                   ],
                 }}
                 cryptoConversionsOverride={cryptoConversions}
               >
-                <SwapCoins />
+                <SwapCoins theme={WidgetTheme.LIGHT} />
               </SwapWidgetTestComponent>
             </ConnectLoaderTestComponent>
           </CustomAnalyticsProvider>,
->>>>>>> 9b218227
         );
 
         cySmartGet('toTokenInputs-select-form-select__target').click();
@@ -1165,25 +1048,14 @@
                         address: IMX_ADDRESS_ZKEVM,
                       },
                     },
-<<<<<<< HEAD
-                  },
-                ],
-              }}
-              cryptoConversionsOverride={cryptoConversions}
-            >
-              <SwapCoins theme={WidgetTheme.LIGHT} />
-            </SwapWidgetTestComponent>
-          </ConnectLoaderTestComponent>,
-=======
                   ],
                 }}
                 cryptoConversionsOverride={cryptoConversions}
               >
-                <SwapCoins />
+                <SwapCoins theme={WidgetTheme.LIGHT} />
               </SwapWidgetTestComponent>
             </ConnectLoaderTestComponent>
           </CustomAnalyticsProvider>,
->>>>>>> 9b218227
         );
 
         cySmartGet('fromTokenInputs-select-form-select__target').click();
@@ -1214,22 +1086,16 @@
             <ConnectLoaderTestComponent
               initialStateOverride={connectLoaderState}
             >
-<<<<<<< HEAD
-              <SwapCoins theme={WidgetTheme.LIGHT} />
-            </SwapWidgetTestComponent>
-          </ConnectLoaderTestComponent>,
-=======
               <SwapWidgetTestComponent
                 initialStateOverride={{
                   ...testSwapState,
                 }}
                 cryptoConversionsOverride={cryptoConversions}
               >
-                <SwapCoins />
+                <SwapCoins theme={WidgetTheme.LIGHT} />
               </SwapWidgetTestComponent>
             </ConnectLoaderTestComponent>
           </CustomAnalyticsProvider>,
->>>>>>> 9b218227
         );
 
         cySmartGet('fromTokenInputs-select-form-select__target').click();
