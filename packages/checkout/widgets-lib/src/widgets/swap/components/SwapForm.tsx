--- conflicted
+++ resolved
@@ -1,8 +1,5 @@
 import {
-<<<<<<< HEAD
-=======
   useCallback,
->>>>>>> 09886bd0
   useContext, useEffect, useMemo, useRef, useState,
 } from 'react';
 import {
@@ -83,11 +80,7 @@
     },
   } = useContext(SwapContext);
 
-<<<<<<< HEAD
-  const formatTokenOptionsId = (symbol: string, address?: string) => {
-=======
   const formatTokenOptionsId = useCallback((symbol: string, address?: string) => {
->>>>>>> 09886bd0
     if (!address) return symbol.toLowerCase();
     return `${symbol.toLowerCase()}-${address.toLowerCase()}`;
   }, []);
@@ -143,10 +136,6 @@
         } as CoinSelectorOptionProps),
       );
 
-<<<<<<< HEAD
-    console.log('allowedTokens', allowedTokens);
-=======
->>>>>>> 09886bd0
     setTokensOptionsForm(fromOptions);
 
     // Set initial token options if provided
@@ -163,10 +152,6 @@
         );
       }
       if (data?.toContractAddress) {
-<<<<<<< HEAD
-        console.log('data?.toContractAddress', data?.toContractAddress);
-=======
->>>>>>> 09886bd0
         setToToken(allowedTokens.find((t) => t.address?.toLowerCase() === data?.toContractAddress?.toLowerCase()));
       }
     }
@@ -177,12 +162,6 @@
     data?.fromContractAddress,
     data?.toContractAddress,
     hasSetDefaultState.current,
-<<<<<<< HEAD
-    fromToken]);
-
-  const tokensOptionsTo = useMemo(() => allowedTokens
-    .filter((t) => t.address !== fromToken?.address)
-=======
     setFromToken,
     setFromBalance,
     setToToken,
@@ -192,7 +171,6 @@
   ]);
 
   const tokensOptionsTo = useMemo(() => allowedTokens
->>>>>>> 09886bd0
     .map(
       (t) => ({
         id: formatTokenOptionsId(t.symbol, t.address),
