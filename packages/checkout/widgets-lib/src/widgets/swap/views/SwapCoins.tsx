import { HeaderNavigation } from '../../../components/Header/HeaderNavigation';
import { SimpleLayout } from '../../../components/SimpleLayout/SimpleLayout';
import { FooterLogo } from '../../../components/Footer/FooterLogo';
import { sendSwapWidgetCloseEvent } from '../SwapWidgetEvents';
import { text } from '../../../resources/text/textConfig';
<<<<<<< HEAD
import { SwapWidgetViews } from '../../../context/SwapViewContextTypes';
import { Box } from '@biom3/react';
import { Buy } from '../components/Buy';
import With from '../components/With';
import { Fees } from '../components/Fees';
import { SwapButton } from '../components/SwapButton';
import { BigNumber, utils } from 'ethers';
import { TokenInfo, Transaction } from '@imtbl/checkout-sdk';
import { useContext, useState } from 'react';
import { SwapContext } from '../context/SwapContext';
import { alphaSortTokensList, findTokenByAddress } from '../helpers';

type AmountAndPercentage = {
  amount: {
    bn: BigNumber;
    formatted: string;
  };
  percent: number;
};

type QuoteSlippage = AmountAndPercentage;

type QuoteFees = AmountAndPercentage & {
  token: TokenInfo;
};

type TradeInfo = {
  amountIn: BigNumber;
  amountOut: BigNumber;
  tokenIn: TokenInfo;
  tokenOut: TokenInfo;
  fees: QuoteFees;
  slippage: QuoteSlippage;
};

export type QuoteResponse = {
  status: string;
  trade: TradeInfo;
};

export type BuyField = {
  amount?: BigNumber;
  token?: TokenInfo;
};

export type WithField = {
  quote?: QuoteResponse;
  token?: TokenInfo;
};

export interface SwapFormProps {
  amount?: string;
  fromContractAddress?: string;
  toContractAddress?: string;
}
=======
import { SwapWidgetViews } from '../../../context/view-context/SwapViewContextTypes';
>>>>>>> c849b8f3

export interface SwapCoinsProps {
  amount: string | undefined;
  fromContractAddress: string | undefined;
  toContractAddress: string | undefined;
}

export const SwapCoins = ({
  amount,
  fromContractAddress,
  toContractAddress,
}: SwapCoinsProps) => {
  const { title } = text.views[SwapWidgetViews.SWAP].header;

  const { swapState } = useContext(SwapContext);
  const { provider, allowedTokens } = swapState;

  const sortedAllowList: TokenInfo[] = alphaSortTokensList(allowedTokens);
  const validatedAmount = isNaN(Number(amount))
    ? BigNumber.from(0)
    : BigNumber.from(amount);

  const [buyAmount, setBuyAmount] = useState<BigNumber>(validatedAmount || 0);
  const [buyToken, setBuyToken] = useState<TokenInfo>(
    findTokenByAddress(sortedAllowList, toContractAddress) || sortedAllowList[0]
  );
  const [withQuote, setWithQuote] = useState<QuoteResponse>();
  const [withToken, setWithToken] = useState<TokenInfo | undefined>(
    findTokenByAddress(sortedAllowList, fromContractAddress)
  );

  const onBuyFieldAmountChange = (event: any) => {
    const newAmount = event.target.value;
    let resolvedValue: BigNumber;

    if (!newAmount || isNaN(newAmount)) {
      resolvedValue = BigNumber.from(0);
    } else {
      resolvedValue = utils.parseUnits(
        newAmount.toString(),
        buyToken?.decimals
      );
    }

    setBuyAmount(resolvedValue);
  };

  const onBuyFieldTokenChange = (token: TokenInfo) => {
    setBuyToken(token);
  };

  const onWithFieldTokenChange = (token: TokenInfo) => {
    setWithToken(token);
  };

  const onWithFieldQuoteChange = (newQuote: QuoteResponse) => {
    setWithQuote(newQuote);
  };

  const getTransaction = (): Transaction => {
    // Stubbed exchange.getTransaction
    return {
      nonce: '0x00', // ignored by MetaMask
      gasPrice: '0x000', // customizable by user during MetaMask confirmation.
      gas: '0x000', // customizable by user during MetaMask confirmation.
      to: '', // To address.
      from: '', // User's active address.
      value: '0x00', // Only required to send ether to the recipient from the initiating external account.
      data: '0x000', // Optional, but used for defining smart contract creation and interaction.
      chainId: 5, // Used to prevent transaction reuse across blockchains. Auto-filled by MetaMask.
    };
  };

  return (
    <SimpleLayout
      header={
        <HeaderNavigation
          title={title}
          onCloseButtonClick={() => sendSwapWidgetCloseEvent()}
        />
      }
      footer={<FooterLogo />}
    >
      <Box sx={{ display: 'flex', flexDirection: 'column' }}>
        <Buy
          onTokenChange={onBuyFieldTokenChange}
          onAmountChange={onBuyFieldAmountChange}
          token={buyToken}
          amount={buyAmount}
        />
        <With
          onTokenChange={onWithFieldTokenChange}
          onQuoteChange={onWithFieldQuoteChange}
          token={withToken}
          quote={withQuote}
          buyToken={buyToken}
          buyAmount={buyAmount}
        />
        {withQuote && (
          <Fees
            fees={withQuote.trade.fees.amount.formatted}
            slippage={withQuote.trade.slippage.amount.formatted}
            tokenSymbol="imx"
          />
        )}
        {provider && (
          <SwapButton provider={provider} transaction={getTransaction()} />
        )}
      </Box>
    </SimpleLayout>
  );
};<|MERGE_RESOLUTION|>--- conflicted
+++ resolved
@@ -3,8 +3,6 @@
 import { FooterLogo } from '../../../components/Footer/FooterLogo';
 import { sendSwapWidgetCloseEvent } from '../SwapWidgetEvents';
 import { text } from '../../../resources/text/textConfig';
-<<<<<<< HEAD
-import { SwapWidgetViews } from '../../../context/SwapViewContextTypes';
 import { Box } from '@biom3/react';
 import { Buy } from '../components/Buy';
 import With from '../components/With';
@@ -15,6 +13,7 @@
 import { useContext, useState } from 'react';
 import { SwapContext } from '../context/SwapContext';
 import { alphaSortTokensList, findTokenByAddress } from '../helpers';
+import { SwapWidgetViews } from '../../../context/view-context/SwapViewContextTypes';
 
 type AmountAndPercentage = {
   amount: {
@@ -59,10 +58,6 @@
   fromContractAddress?: string;
   toContractAddress?: string;
 }
-=======
-import { SwapWidgetViews } from '../../../context/view-context/SwapViewContextTypes';
->>>>>>> c849b8f3
-
 export interface SwapCoinsProps {
   amount: string | undefined;
   fromContractAddress: string | undefined;
