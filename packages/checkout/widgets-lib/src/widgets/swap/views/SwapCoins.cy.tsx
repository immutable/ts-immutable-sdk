--- conflicted
+++ resolved
@@ -4,13 +4,9 @@
 import { mount } from 'cypress/react18';
 import { BigNumber } from 'ethers';
 import { ChainId, ChainName } from '@imtbl/checkout-sdk';
-<<<<<<< HEAD
 import { WidgetTheme } from '@imtbl/checkout-widgets';
-import { cySmartGet } from '../../../lib/testUtils';
-=======
 import { Environment } from '@imtbl/config';
 import { cyIntercept, cySmartGet } from '../../../lib/testUtils';
->>>>>>> 9b218227
 import { SwapWidgetTestComponent } from '../test-components/SwapWidgetTestComponent';
 import { SwapCoins } from './SwapCoins';
 import { SwapState } from '../context/SwapContext';
@@ -70,23 +66,14 @@
     };
 
     mount(
-<<<<<<< HEAD
-      <SwapWidgetTestComponent
-        initialStateOverride={initialSwapState}
-        cryptoConversionsOverride={cryptoConversions}
-      >
-        <SwapCoins theme={WidgetTheme.LIGHT} />
-      </SwapWidgetTestComponent>,
-=======
       <CustomAnalyticsProvider widgetConfig={{ environment: Environment.SANDBOX } as StrongCheckoutWidgetsConfig}>
         <SwapWidgetTestComponent
           initialStateOverride={initialSwapState}
           cryptoConversionsOverride={cryptoConversions}
         >
-          <SwapCoins />
+          <SwapCoins theme={WidgetTheme.LIGHT} />
         </SwapWidgetTestComponent>
       </CustomAnalyticsProvider>,
->>>>>>> 9b218227
     );
   });
 
