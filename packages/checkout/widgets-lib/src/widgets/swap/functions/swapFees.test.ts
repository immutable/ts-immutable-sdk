import { BigNumber } from 'ethers';
import {
  Amount,
  Fee,
  Quote,
  TransactionResponse,
} from '@imtbl/dex-sdk';
import { formatSwapFees } from './swapFees';
import { CryptoFiatState } from '../../../context/crypto-fiat-context/CryptoFiatContext';
import { calculateCryptoToFiat, tokenValueFormat } from '../../../lib/utils';

jest.mock('../../../lib/utils');

describe('formatSwapFees', () => {
  const mockTranslate = ((labelKey) => labelKey) as any;
<<<<<<< HEAD
=======

>>>>>>> 195d503a
  beforeEach(() => {
    jest.clearAllMocks();
  });

  it('should format swap gas fee correctly', () => {
    const mockGasFeeQuote = {
      quote: {
        amount: {} as Amount,
        amountWithMaxSlippage: {} as Amount,
        slippage: 0,
        fees: [],
      } as Quote,
      swap: {
        gasFeeEstimate: {
          value: BigNumber.from(100),
          token: {
            decimals: 18,
            symbol: 'ETH',
          },
        },
      },
      approval: null,
    } as TransactionResponse;
    const cryptoFiatState = {
      conversions: {},
    } as CryptoFiatState;
    (calculateCryptoToFiat as jest.Mock).mockReturnValue('FiatValue:1');
    (tokenValueFormat as jest.Mock).mockReturnValue('Formatted:1');

    const fees = formatSwapFees(mockGasFeeQuote, cryptoFiatState, mockTranslate);
    expect(fees).toEqual([
      {
        label: 'drawers.feesBreakdown.fees.swapGasFee.label',
        fiatAmount: '~ drawers.feesBreakdown.fees.fiatPricePrefixFiatValue:1',
        amount: 'Formatted:1',
        prefix: '~ ',
        token: {
          decimals: 18,
          symbol: 'ETH',
        },
      },
    ]);
  });

  it('should format a secondary fee correctly', () => {
    const mockSecondaryFeeQuote = {
      quote: {
        amount: {} as Amount,
        amountWithMaxSlippage: {} as Amount,
        slippage: 0,
        fees: [{
          recipient: '0x123',
          basisPoints: 100,
          amount: {
            value: BigNumber.from(100),
            token: {
              symbol: 'ETH',
              address: '0x123',
              chainId: 1,
              decimals: 18,
            },
          },
        } as Fee],
      } as Quote,
      swap: {
        gasFeeEstimate: {
          value: BigNumber.from(0),
        },
      },
      approval: null,
    } as TransactionResponse;
    (calculateCryptoToFiat as jest.Mock).mockReturnValue('FiatValue:0.5');
    (tokenValueFormat as jest.Mock).mockReturnValue('Formatted:0.5');
    const cryptoFiatState = {
      conversions: {},
    } as CryptoFiatState;

    const fees = formatSwapFees(mockSecondaryFeeQuote, cryptoFiatState, mockTranslate);
    expect(fees).toEqual([
      {
        label: 'drawers.feesBreakdown.fees.swapSecondaryFee.label',
        fiatAmount: '~ drawers.feesBreakdown.fees.fiatPricePrefixFiatValue:0.5',
        amount: 'Formatted:0.5',
        prefix: '',
        token: {
          decimals: 18,
          symbol: 'ETH',
          address: '0x123',
          chainId: 1,
        },
      },
    ]);
  });
});<|MERGE_RESOLUTION|>--- conflicted
+++ resolved
@@ -13,10 +13,7 @@
 
 describe('formatSwapFees', () => {
   const mockTranslate = ((labelKey) => labelKey) as any;
-<<<<<<< HEAD
-=======
 
->>>>>>> 195d503a
   beforeEach(() => {
     jest.clearAllMocks();
   });
