import { BiomeThemeProvider, Body } from '@biom3/react';
import {
  Checkout,
  ConnectResult,
  GetTokenAllowListResult,
  TokenFilterTypes,
  TokenInfo,
  ConnectionProviders,
} from '@imtbl/checkout-sdk';
import { WidgetTheme } from '@imtbl/checkout-widgets';
import { BaseTokens, onDarkBase, onLightBase } from '@biom3/design-tokens';
<<<<<<< HEAD
import { useEffect, useState, useMemo, useCallback, useReducer } from 'react';
import {
  BaseViews,
  ViewActions,
  ViewContext,
  initialViewState,
  viewReducer,
} from '../../context/ViewContext';
import { SwapWidgetViews } from '../../context/SwapViewContextTypes';
import { SwapCoins } from './views/SwapCoins';
import { SuccessView } from '../../components/Success/SuccessView';
import { LoadingView } from '../../components/Loading/LoadingView';
=======
import { SwapForm } from './components/SwapForm';
import { SwapWidgetStyle } from './SwapStyles';
import { useEffect, useState, useMemo, useCallback } from 'react';
import { sendSwapSuccessEvent, sendSwapFailedEvent } from './SwapWidgetEvents';
import { Environment } from '@imtbl/config';

export enum SwapWidgetViews {
  SWAP = 'SWAP',
  SUCCESS = 'SUCCESS',
  FAIL = 'FAIL',
}
>>>>>>> 47f20854

export interface SwapWidgetProps {
  params: SwapWidgetParams;
  theme: WidgetTheme;
  environment: Environment;
}

export interface SwapWidgetParams {
  providerPreference: ConnectionProviders;
  amount?: string;
  fromContractAddress?: string;
  toContractAddress?: string;
}

export function SwapWidget(props: SwapWidgetProps) {
  const [connection, setConnection] = useState<ConnectResult>();
  const [allowedTokens, setAllowedTokens] = useState<TokenInfo[]>([]);
<<<<<<< HEAD
  const [viewState, viewDispatch] = useReducer(viewReducer, initialViewState);

  const { params, theme } = props;
=======
  const [view, setView] = useState(SwapWidgetViews.SWAP);
  const { params, theme, environment } = props;
>>>>>>> 47f20854
  const { amount, fromContractAddress, toContractAddress, providerPreference } =
    params;
  const biomeTheme: BaseTokens =
    theme.toLowerCase() === WidgetTheme.LIGHT.toLowerCase()
      ? onLightBase
      : onDarkBase;
<<<<<<< HEAD
  const checkout = useMemo(() => new Checkout(), []);

=======
  const checkout = useMemo(
    () => new Checkout({ baseConfig: { environment: environment } }),
    [environment]
  );
>>>>>>> 47f20854
  const connectToCheckout = useCallback(async () => {
    if (!providerPreference) return;
    const result = await checkout.connect({
      providerPreference,
    });
    setConnection(result);
    const allowList: GetTokenAllowListResult = await checkout.getTokenAllowList(
      { chainId: 1, type: TokenFilterTypes.SWAP } // TODO: THIS NEEDS TO BE CHANGED BACK TO THE NETWORK CHAIN ID
    );
    setAllowedTokens(allowList.tokens);
    viewDispatch({
      payload: {
        type: ViewActions.UPDATE_VIEW,
        view: { type: SwapWidgetViews.SWAP },
      },
    });
  }, [checkout, providerPreference]);

  useEffect(() => {
    connectToCheckout();
  }, [connectToCheckout]);

  const renderFailure = () => {
    return <Body>Failure</Body>;
  };

  return (
    <BiomeThemeProvider theme={{ base: biomeTheme }}>
      <ViewContext.Provider value={{ viewState, viewDispatch }}>
        {viewState.view.type === BaseViews.LOADING_VIEW && (
          <LoadingView loadingText="Loading" />
        )}
        {viewState.view.type === SwapWidgetViews.SWAP && (
          <SwapCoins
            allowedTokens={allowedTokens}
            amount={amount}
            fromContractAddress={fromContractAddress}
            toContractAddress={toContractAddress}
            connection={connection}
          />
        )}
        {viewState.view.type === SwapWidgetViews.SUCCESS && (
          <SuccessView
            successText={'Success'}
            actionText={'Contine'}
            onActionClick={() => console.log('success')}
          />
        )}
        {viewState.view.type === SwapWidgetViews.FAIL && renderFailure()}
      </ViewContext.Provider>
    </BiomeThemeProvider>
  );
}<|MERGE_RESOLUTION|>--- conflicted
+++ resolved
@@ -9,7 +9,6 @@
 } from '@imtbl/checkout-sdk';
 import { WidgetTheme } from '@imtbl/checkout-widgets';
 import { BaseTokens, onDarkBase, onLightBase } from '@biom3/design-tokens';
-<<<<<<< HEAD
 import { useEffect, useState, useMemo, useCallback, useReducer } from 'react';
 import {
   BaseViews,
@@ -22,19 +21,7 @@
 import { SwapCoins } from './views/SwapCoins';
 import { SuccessView } from '../../components/Success/SuccessView';
 import { LoadingView } from '../../components/Loading/LoadingView';
-=======
-import { SwapForm } from './components/SwapForm';
-import { SwapWidgetStyle } from './SwapStyles';
-import { useEffect, useState, useMemo, useCallback } from 'react';
-import { sendSwapSuccessEvent, sendSwapFailedEvent } from './SwapWidgetEvents';
 import { Environment } from '@imtbl/config';
-
-export enum SwapWidgetViews {
-  SWAP = 'SWAP',
-  SUCCESS = 'SUCCESS',
-  FAIL = 'FAIL',
-}
->>>>>>> 47f20854
 
 export interface SwapWidgetProps {
   params: SwapWidgetParams;
@@ -52,29 +39,18 @@
 export function SwapWidget(props: SwapWidgetProps) {
   const [connection, setConnection] = useState<ConnectResult>();
   const [allowedTokens, setAllowedTokens] = useState<TokenInfo[]>([]);
-<<<<<<< HEAD
   const [viewState, viewDispatch] = useReducer(viewReducer, initialViewState);
 
-  const { params, theme } = props;
-=======
-  const [view, setView] = useState(SwapWidgetViews.SWAP);
   const { params, theme, environment } = props;
->>>>>>> 47f20854
   const { amount, fromContractAddress, toContractAddress, providerPreference } =
     params;
   const biomeTheme: BaseTokens =
     theme.toLowerCase() === WidgetTheme.LIGHT.toLowerCase()
       ? onLightBase
       : onDarkBase;
-<<<<<<< HEAD
-  const checkout = useMemo(() => new Checkout(), []);
+  const checkout = useMemo(() => new Checkout({ baseConfig: { environment: environment } }),
+    [environment]);
 
-=======
-  const checkout = useMemo(
-    () => new Checkout({ baseConfig: { environment: environment } }),
-    [environment]
-  );
->>>>>>> 47f20854
   const connectToCheckout = useCallback(async () => {
     if (!providerPreference) return;
     const result = await checkout.connect({
