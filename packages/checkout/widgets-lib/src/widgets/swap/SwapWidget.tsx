import { BiomeCombinedProviders } from '@biom3/react';
import {
  Checkout,
  GetTokenAllowListResult,
  TokenFilterTypes,
} from '@imtbl/checkout-sdk';
import { BaseTokens, onDarkBase, onLightBase } from '@biom3/design-tokens';
import {
  useEffect, useCallback, useReducer, useMemo,
} from 'react';
import { ImmutableConfiguration } from '@imtbl/config';
<<<<<<< HEAD
import { Exchange, ExchangeConfiguration, ExchangeOverrides } from '@imtbl/dex-sdk';
=======
import { Exchange, ExchangeConfiguration } from '@imtbl/dex-sdk';
import { Web3Provider } from '@ethersproject/providers';
>>>>>>> e4dfed03
import { SwapCoins } from './views/SwapCoins';
import { LoadingView } from '../../views/loading/LoadingView';
import {
  SwapActions,
  SwapContext,
  initialSwapState,
  swapReducer,
} from './context/SwapContext';
import {
  SharedViews,
  ViewActions,
  ViewContext,
  initialViewState,
  viewReducer,
} from '../../context/view-context/ViewContext';
import { SwapSuccessView, SwapWidgetViews } from '../../context/view-context/SwapViewContextTypes';
import { CryptoFiatProvider } from '../../context/crypto-fiat-context/CryptoFiatProvider';
import { StrongCheckoutWidgetsConfig } from '../../lib/withDefaultWidgetConfig';
import { WidgetTheme } from '../../lib';
import { StatusView } from '../../components/Status/StatusView';
import { StatusType } from '../../components/Status/StatusType';
import { text } from '../../resources/text/textConfig';
import { ErrorView } from '../../views/error/ErrorView';
import {
  sendSwapFailedEvent, sendSwapRejectedEvent,
  sendSwapSuccessEvent, sendSwapWidgetCloseEvent,
} from './SwapWidgetEvents';
import { SwapInProgress } from './views/SwapInProgress';
import { ApproveERC20Onboarding } from './views/ApproveERC20Onboarding';
import { RemoteConfig, RemoteConfigResult } from '../../lib/remoteConfig';

export interface SwapWidgetProps {
  params: SwapWidgetParams;
  config: StrongCheckoutWidgetsConfig
  web3Provider?: Web3Provider
}

export interface SwapWidgetParams {
  amount?: string;
  fromContractAddress?: string;
  toContractAddress?: string;
}

export function SwapWidget(props: SwapWidgetProps) {
  const { success, failed, rejected } = text.views[SwapWidgetViews.SWAP];
  const loadingText = text.views[SharedViews.LOADING_VIEW].text;
  const { actionText } = text.views[SharedViews.ERROR_VIEW];
  const [viewState, viewDispatch] = useReducer(viewReducer, initialViewState);
  const viewReducerValues = useMemo(
    () => ({ viewState, viewDispatch }),
    [viewState, viewDispatch],
  );
  const [swapState, swapDispatch] = useReducer(swapReducer, initialSwapState);
  const swapReducerValues = useMemo(
    () => ({ swapState, swapDispatch }),
    [swapState, swapDispatch],
  );

  const { params, config, web3Provider } = props;
  const { environment, theme } = config;
  const {
    amount, fromContractAddress, toContractAddress,
  } = params;
  const { checkout } = swapState;

  const biomeTheme: BaseTokens = theme.toLowerCase() === WidgetTheme.LIGHT.toLowerCase()
    ? onLightBase
    : onDarkBase;

  const getDexOverrides = useCallback(async () => {
    const remoteConfig = new RemoteConfig({ environment });
    const remoteConfigResult: RemoteConfigResult = await remoteConfig.load();
    return remoteConfigResult;
  }, [environment]);

  const swapWidgetSetup = useCallback(async () => {
    swapDispatch({
      payload: {
        type: SwapActions.SET_CHECKOUT,
        checkout: new Checkout({
          baseConfig: { environment },
        }),
      },
    });
  }, [environment]);

  useEffect(() => {
    if (web3Provider) {
      swapDispatch({
        payload: {
          type: SwapActions.SET_PROVIDER,
          provider: web3Provider,
        },
      });
    }
  }, [web3Provider]);

  useEffect(() => {
    (async () => {
      if (!checkout || !web3Provider) return;

      const network = await checkout.getNetworkInfo({
        provider: web3Provider,
      });

      const exchange = new Exchange(new ExchangeConfiguration({
        chainId: network.chainId,
        baseConfig: new ImmutableConfiguration({ environment }),
        overrides: getDexConfigOverrides(),
      }));

      swapDispatch({
        payload: {
          type: SwapActions.SET_EXCHANGE,
          exchange,
        },
      });

      const tokenBalances = await checkout.getAllBalances({
        provider: web3Provider,
        walletAddress: await web3Provider.getSigner().getAddress(),
        chainId: network.chainId,
      });

      const allowList: GetTokenAllowListResult = await checkout.getTokenAllowList(
        {
          chainId: network.chainId,
          type: TokenFilterTypes.SWAP,
        },
      );

      const allowedTokenBalances = tokenBalances.balances.filter((balance) => allowList.tokens
        .map((token) => token.address)
        .includes(balance.token.address));

      swapDispatch({
        payload: {
          type: SwapActions.SET_ALLOWED_TOKENS,
          allowedTokens: allowList.tokens,
        },
      });

<<<<<<< HEAD
    let overrides: ExchangeOverrides | undefined;
    try {
      overrides = (await getDexOverrides()).dex?.overrides;
    } catch (err) {
      // eslint-disable-next-line no-console
      console.error(err);
    }

    const exchange = new Exchange(new ExchangeConfiguration({
      chainId: connectResult.network.chainId,
      baseConfig: new ImmutableConfiguration({ environment }),
      overrides,
    }));
=======
      swapDispatch({
        payload: {
          type: SwapActions.SET_TOKEN_BALANCES,
          tokenBalances: allowedTokenBalances,
        },
      });
>>>>>>> e4dfed03

      swapDispatch({
        payload: {
          type: SwapActions.SET_PROVIDER,
          provider: web3Provider,
        },
      });

      swapDispatch({
        payload: {
          type: SwapActions.SET_NETWORK,
          network,
        },
      });

      viewDispatch({
        payload: {
          type: ViewActions.UPDATE_VIEW,
          view: { type: SwapWidgetViews.SWAP },
        },
      });
    })();
  }, [checkout, web3Provider]);

  useEffect(() => {
    swapWidgetSetup();
  }, [swapWidgetSetup]);

  return (
    <BiomeCombinedProviders theme={{ base: biomeTheme }} bottomSheetContainerId="bottom-sheet-container">
      <ViewContext.Provider value={viewReducerValues}>
        <SwapContext.Provider value={swapReducerValues}>
          {viewState.view.type === SharedViews.LOADING_VIEW && (
            <LoadingView loadingText={loadingText} />
          )}
          {viewState.view.type === SwapWidgetViews.SWAP && (
            <CryptoFiatProvider environment={environment}>
              <SwapCoins
                fromAmount={viewState.view.data?.fromAmount ?? amount}
                fromContractAddress={viewState.view.data?.fromContractAddress ?? fromContractAddress}
                toContractAddress={viewState.view.data?.toContractAddress ?? toContractAddress}
              />
            </CryptoFiatProvider>
          )}
          {viewState.view.type === SwapWidgetViews.IN_PROGRESS && (
            <SwapInProgress
              transactionResponse={viewState.view.data.transactionResponse}
              swapForm={viewState.view.data.swapForm}
            />
          )}
          {viewState.view.type === SwapWidgetViews.APPROVE_ERC20 && (
            <ApproveERC20Onboarding data={viewState.view.data} />
          )}
          {viewState.view.type === SwapWidgetViews.SUCCESS && (
            <StatusView
              statusText={success.text}
              actionText={success.actionText}
              onRenderEvent={
                () => sendSwapSuccessEvent(
                  (viewState.view as SwapSuccessView).data.transactionHash,
                )
              }
              onActionClick={sendSwapWidgetCloseEvent}
              statusType={StatusType.SUCCESS}
              testId="success-view"
            />
          )}
          {viewState.view.type === SwapWidgetViews.FAIL && (
          <StatusView
            statusText={failed.text}
            actionText={failed.actionText}
            onRenderEvent={() => sendSwapFailedEvent('Transaction failed')}
            onActionClick={() => {
              if (viewState.view.type === SwapWidgetViews.FAIL) {
                viewDispatch({
                  payload: {
                    type: ViewActions.UPDATE_VIEW,
                    view: {
                      type: SwapWidgetViews.SWAP,
                      data: viewState.view.data,
                    },
                  },
                });
              }
            }}
            statusType={StatusType.FAILURE}
            onCloseClick={sendSwapWidgetCloseEvent}
            testId="fail-view"
          />
          )}
          {viewState.view.type === SwapWidgetViews.PRICE_SURGE && (
            <StatusView
              statusText={rejected.text}
              actionText={rejected.actionText}
              onRenderEvent={() => sendSwapRejectedEvent('Price surge')}
              onActionClick={() => {
                if (viewState.view.type === SwapWidgetViews.PRICE_SURGE) {
                  viewDispatch({
                    payload: {
                      type: ViewActions.UPDATE_VIEW,
                      view: {
                        type: SwapWidgetViews.SWAP,
                        data: viewState.view.data,
                      },
                    },
                  });
                }
              }}
              statusType={StatusType.WARNING}
              onCloseClick={sendSwapWidgetCloseEvent}
              testId="price-surge-view"
            />
          )}
          {viewState.view.type === SharedViews.ERROR_VIEW && (
            <ErrorView
              actionText={actionText}
              onActionClick={() => {
                viewDispatch({
                  payload: {
                    type: ViewActions.UPDATE_VIEW,
                    view: { type: SwapWidgetViews.SWAP },
                  },
                });
              }}
              onCloseClick={sendSwapWidgetCloseEvent}
            />
          )}
        </SwapContext.Provider>
      </ViewContext.Provider>
    </BiomeCombinedProviders>
  );
}<|MERGE_RESOLUTION|>--- conflicted
+++ resolved
@@ -9,12 +9,8 @@
   useEffect, useCallback, useReducer, useMemo,
 } from 'react';
 import { ImmutableConfiguration } from '@imtbl/config';
-<<<<<<< HEAD
 import { Exchange, ExchangeConfiguration, ExchangeOverrides } from '@imtbl/dex-sdk';
-=======
-import { Exchange, ExchangeConfiguration } from '@imtbl/dex-sdk';
 import { Web3Provider } from '@ethersproject/providers';
->>>>>>> e4dfed03
 import { SwapCoins } from './views/SwapCoins';
 import { LoadingView } from '../../views/loading/LoadingView';
 import {
@@ -120,10 +116,18 @@
         provider: web3Provider,
       });
 
+      let overrides: ExchangeOverrides | undefined;
+      try {
+        overrides = (await getDexOverrides()).dex?.overrides;
+      } catch (err) {
+        // eslint-disable-next-line no-console
+        console.error(err);
+      }
+
       const exchange = new Exchange(new ExchangeConfiguration({
         chainId: network.chainId,
         baseConfig: new ImmutableConfiguration({ environment }),
-        overrides: getDexConfigOverrides(),
+        overrides,
       }));
 
       swapDispatch({
@@ -157,28 +161,12 @@
         },
       });
 
-<<<<<<< HEAD
-    let overrides: ExchangeOverrides | undefined;
-    try {
-      overrides = (await getDexOverrides()).dex?.overrides;
-    } catch (err) {
-      // eslint-disable-next-line no-console
-      console.error(err);
-    }
-
-    const exchange = new Exchange(new ExchangeConfiguration({
-      chainId: connectResult.network.chainId,
-      baseConfig: new ImmutableConfiguration({ environment }),
-      overrides,
-    }));
-=======
       swapDispatch({
         payload: {
           type: SwapActions.SET_TOKEN_BALANCES,
           tokenBalances: allowedTokenBalances,
         },
       });
->>>>>>> e4dfed03
 
       swapDispatch({
         payload: {
