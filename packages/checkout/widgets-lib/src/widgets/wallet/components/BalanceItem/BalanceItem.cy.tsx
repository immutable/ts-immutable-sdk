--- conflicted
+++ resolved
@@ -437,24 +437,16 @@
       cySmartGet('token-menu').click();
       cySmartGet('balance-item-swap-option').click();
       cySmartGet('@requestSwapEventStub').should('have.been.called');
-<<<<<<< HEAD
-      cySmartGet('@requestSwapEventStub').should('have.been.calledWith', IMTBLWidgetEvents.IMTBL_WALLET_WIDGET_EVENT, {
-        toTokenAddress: '',
-        fromTokenAddress: IMX_ADDRESS_ZKEVM,
-        amount: '',
-      });
-=======
       cySmartGet('@requestSwapEventStub').should(
         'have.been.calledWith',
         window,
         IMTBLWidgetEvents.IMTBL_WALLET_WIDGET_EVENT,
         {
           toTokenAddress: '',
-          fromTokenAddress: '',
+          fromTokenAddress: IMX_ADDRESS_ZKEVM,
           amount: '',
         },
       );
->>>>>>> fe3528d5
     });
 
     it('should emit sendRequestOnrampEvent when add menu button is clicked', () => {
