import {
  Body,
  Box,
  Heading,
  Icon,
  MenuItem,
  OverflowPopoverMenu,
  PriceDisplay,
} from '@biom3/react';
import {
  useContext, useEffect, useMemo, useState,
} from 'react';
import { IMTBLWidgetEvents } from '@imtbl/checkout-widgets';
import { TokenFilterTypes, TokenInfo } from '@imtbl/checkout-sdk';
import {
  balanceItemContainerStyle,
  balanceItemCoinBoxStyle,
  balanceItemPriceBoxStyle,
  ShowMenuItem,
} from './BalanceItemStyles';
import { BalanceInfo } from '../../functions/tokenBalances';
import { WalletContext } from '../../context/WalletContext';
import {
  orchestrationEvents,
} from '../../../../lib/orchestrationEvents';
import { getL1ChainId, getL2ChainId } from '../../../../lib/networkUtils';
import { formatZeroAmount, tokenValueFormat } from '../../../../lib/utils';
import { ConnectLoaderContext } from '../../../../context/connect-loader-context/ConnectLoaderContext';
import { isPassportProvider } from '../../../../lib/providerUtils';
import { EventTargetContext } from '../../../../context/event-target-context/EventTargetContext';

export interface BalanceItemProps {
  balanceInfo: BalanceInfo;
  bridgeToL2OnClick: (address?: string) => void;
}

export function BalanceItem({ balanceInfo, bridgeToL2OnClick }: BalanceItemProps) {
  const { connectLoaderState } = useContext(ConnectLoaderContext);
  const { checkout, provider } = connectLoaderState;
  const fiatAmount = `≈ USD $${formatZeroAmount(balanceInfo.fiatAmount)}`;
  const { walletState } = useContext(WalletContext);
  const { supportedTopUps, network } = walletState;
  const [isOnRampEnabled, setIsOnRampEnabled] = useState<boolean>();
  const [isBridgeEnabled, setIsBridgeEnabled] = useState<boolean>();
  const [isSwapEnabled, setIsSwapEnabled] = useState<boolean>();
<<<<<<< HEAD
=======
  const { eventTargetState: { eventTarget } } = useContext(EventTargetContext);
>>>>>>> 64243788
  const [onRampAllowedTokens, setOnRampAllowedTokens] = useState<TokenInfo[]>([]);

  const isPassport = isPassportProvider(provider);

  useEffect(() => {
    const getOnRampAllowedTokens = async () => {
      if (!checkout) return;
      const onRampAllowedTokensResult = await checkout.getTokenAllowList(
        { type: TokenFilterTypes.ONRAMP, chainId: getL2ChainId(checkout.config) },
      );
      setOnRampAllowedTokens(onRampAllowedTokensResult.tokens);
    };
    getOnRampAllowedTokens();
  }, [checkout]);

  useEffect(() => {
    if (!network || !supportedTopUps || !checkout) return;

    const enableAddCoin = network.chainId === getL2ChainId(checkout.config)
      && (supportedTopUps?.isOnRampEnabled ?? true);
    setIsOnRampEnabled(enableAddCoin);

    const enableMoveCoin = network.chainId === getL1ChainId(checkout.config)
      && (supportedTopUps?.isBridgeEnabled ?? true)
      && !isPassport;
    setIsBridgeEnabled(enableMoveCoin);

    const enableSwapCoin = network.chainId === getL2ChainId(checkout.config)
      && (supportedTopUps?.isSwapEnabled ?? true);
    setIsSwapEnabled(enableSwapCoin);
  }, [network, supportedTopUps, checkout, isPassport]);

  const showAddMenuItem = useMemo(
    () => Boolean(isOnRampEnabled
    && onRampAllowedTokens.length > 0
    && onRampAllowedTokens.find((token) => token.address?.toLowerCase() === balanceInfo.address?.toLowerCase())),
    [isOnRampEnabled, onRampAllowedTokens],
  );

  return (
    <Box
      testId={`balance-item-${balanceInfo.symbol}`}
      sx={balanceItemContainerStyle}
    >
      <Box sx={balanceItemCoinBoxStyle}>
        <Icon icon="Coins" sx={{ width: 'base.icon.size.300' }} />
        <Box sx={{ display: 'flex', flexDirection: 'column' }}>
          <Body>{balanceInfo.symbol}</Body>
          <Body size="small">{balanceInfo.description}</Body>
        </Box>
      </Box>
      <Box sx={balanceItemPriceBoxStyle}>
        <PriceDisplay
          testId={`balance-item-${balanceInfo.symbol}`}
          use={Heading}
          size="xSmall"
          price={tokenValueFormat(balanceInfo.balance)}
          fiatAmount={fiatAmount}
        />
        {(isOnRampEnabled || isSwapEnabled || isBridgeEnabled) && (
          <OverflowPopoverMenu size="small" testId="token-menu">
            <MenuItem
              testId="balance-item-add-option"
              sx={ShowMenuItem(showAddMenuItem)}
              onClick={() => {
                orchestrationEvents.sendRequestOnrampEvent(eventTarget, IMTBLWidgetEvents.IMTBL_WALLET_WIDGET_EVENT, {
                  tokenAddress: balanceInfo.address ?? '',
                  amount: '',
                });
              }}
            >
              <MenuItem.Icon icon="Add" />
              <MenuItem.Label>{`Add ${balanceInfo.symbol}`}</MenuItem.Label>
            </MenuItem>
            <MenuItem
              testId="balance-item-swap-option"
              sx={ShowMenuItem(isSwapEnabled)}
              onClick={() => {
                orchestrationEvents.sendRequestSwapEvent(eventTarget, IMTBLWidgetEvents.IMTBL_WALLET_WIDGET_EVENT, {
                  fromTokenAddress: balanceInfo.address ?? '',
                  toTokenAddress: '',
                  amount: '',
                });
              }}
            >
              <MenuItem.Icon icon="Exchange" />
              <MenuItem.Label>{`Swap ${balanceInfo.symbol}`}</MenuItem.Label>
            </MenuItem>
            <MenuItem
              testId="balance-item-move-option"
              sx={ShowMenuItem(isBridgeEnabled)}
              onClick={() => bridgeToL2OnClick(balanceInfo.address)}
            >
              <MenuItem.Icon icon="Minting" />
              <MenuItem.Label>{`Move ${balanceInfo.symbol}`}</MenuItem.Label>
            </MenuItem>
          </OverflowPopoverMenu>
        )}
      </Box>
    </Box>
  );
}<|MERGE_RESOLUTION|>--- conflicted
+++ resolved
@@ -43,10 +43,7 @@
   const [isOnRampEnabled, setIsOnRampEnabled] = useState<boolean>();
   const [isBridgeEnabled, setIsBridgeEnabled] = useState<boolean>();
   const [isSwapEnabled, setIsSwapEnabled] = useState<boolean>();
-<<<<<<< HEAD
-=======
   const { eventTargetState: { eventTarget } } = useContext(EventTargetContext);
->>>>>>> 64243788
   const [onRampAllowedTokens, setOnRampAllowedTokens] = useState<TokenInfo[]>([]);
 
   const isPassport = isPassportProvider(provider);
