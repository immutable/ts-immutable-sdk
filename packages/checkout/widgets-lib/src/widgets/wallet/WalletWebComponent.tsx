import React from 'react';
import { WalletProviderName } from '@imtbl/checkout-sdk';
import ReactDOM from 'react-dom/client';
import { WalletWidget } from './WalletWidget';
import {
  ConnectLoader,
  ConnectLoaderParams,
} from '../../components/ConnectLoader/ConnectLoader';
import { sendWalletWidgetCloseEvent } from './WalletWidgetEvents';
import { ImmutableWebComponent } from '../ImmutableWebComponent';
import { ConnectTargetLayer, getL1ChainId, getL2ChainId } from '../../lib';
import { isValidWalletProvider } from '../../lib/validations/widgetValidators';
import { CustomAnalyticsProvider } from '../../context/analytics-provider/CustomAnalyticsProvider';

export class ImmutableWallet extends ImmutableWebComponent {
  walletProvider: WalletProviderName | undefined = undefined;

  connectedCallback() {
    super.connectedCallback();
    this.walletProvider = this.getAttribute('walletProvider')?.toLowerCase() as WalletProviderName;
    this.renderWidget();
  }

  validateInputs(): void {
    if (!isValidWalletProvider(this.walletProvider)) {
      // eslint-disable-next-line no-console
      console.warn('[IMTBL]: invalid "walletProvider" widget input');
      this.walletProvider = undefined;
    }
  }

  renderWidget() {
    this.validateInputs();
    const connectLoaderParams: ConnectLoaderParams = {
      targetLayer: ConnectTargetLayer.LAYER2,
      walletProvider: this.walletProvider,
      web3Provider: this.provider,
      passport: this.passport,
      allowedChains: [
        getL1ChainId(this.checkout!.config),
        getL2ChainId(this.checkout!.config),
      ],
    };

    if (!this.reactRoot) {
      this.reactRoot = ReactDOM.createRoot(this);
    }
    this.reactRoot.render(
      <React.StrictMode>
        <CustomAnalyticsProvider widgetConfig={this.widgetConfig!}>
          <ConnectLoader
            widgetConfig={this.widgetConfig!}
            params={connectLoaderParams}
<<<<<<< HEAD
            closeEvent={sendWalletWidgetCloseEvent}
=======
            closeEvent={() => sendWalletWidgetCloseEvent(window)}
>>>>>>> 64243788
          >
            <WalletWidget
              config={this.widgetConfig!}
            />
          </ConnectLoader>
        </CustomAnalyticsProvider>
      </React.StrictMode>,
    );
  }
}<|MERGE_RESOLUTION|>--- conflicted
+++ resolved
@@ -51,11 +51,7 @@
           <ConnectLoader
             widgetConfig={this.widgetConfig!}
             params={connectLoaderParams}
-<<<<<<< HEAD
-            closeEvent={sendWalletWidgetCloseEvent}
-=======
             closeEvent={() => sendWalletWidgetCloseEvent(window)}
->>>>>>> 64243788
           >
             <WalletWidget
               config={this.widgetConfig!}
