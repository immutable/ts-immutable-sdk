--- conflicted
+++ resolved
@@ -192,16 +192,12 @@
       // the UX -- e.g. show top up ETH view if needed.
       bridgeToL2GasCheck();
     })();
-<<<<<<< HEAD
-  }, [checkout, walletAddress, network?.chainId, conversions]);
-=======
   }, [
     checkout,
-    provider,
+    walletAddress,
     network?.chainId,
-    conversions.size,
+    conversions?.size,
   ]);
->>>>>>> 12c55652
 
   const showAddCoins = useMemo(() => {
     if (!checkout) return false;
