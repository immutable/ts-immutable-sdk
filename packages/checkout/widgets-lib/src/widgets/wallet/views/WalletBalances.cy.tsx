import {
  Checkout, WalletProviderName, TokenInfo, ChainId, ChainName, GasEstimateType,
  IMTBLWidgetEvents,
} from '@imtbl/checkout-sdk';
import { describe, it, cy } from 'local-cypress';
import { mount } from 'cypress/react18';
import { BiomeCombinedProviders } from '@biom3/react';
import { BigNumber } from 'ethers';
import { Web3Provider } from '@ethersproject/providers';
import { Environment } from '@imtbl/config';
import { WalletBalances } from './WalletBalances';
import { WalletContext, WalletState } from '../context/WalletContext';
import { cyIntercept, cySmartGet } from '../../../lib/testUtils';
import { WalletWidgetTestComponent } from '../test-components/WalletWidgetTestComponent';
import { orchestrationEvents } from '../../../lib/orchestrationEvents';
import { ConnectionStatus } from '../../../context/connect-loader-context/ConnectLoaderContext';
import {
  ConnectLoaderTestComponent,
} from '../../../context/connect-loader-context/test-components/ConnectLoaderTestComponent';
import { CustomAnalyticsProvider } from '../../../context/analytics-provider/CustomAnalyticsProvider';
import { StrongCheckoutWidgetsConfig } from '../../../lib/withDefaultWidgetConfig';
import { NATIVE } from '../../../lib';

describe('WalletBalances', () => {
  beforeEach(() => {
    cy.viewport('ipad-2');
    cyIntercept();
  });

  const connectLoaderState = {
    checkout: new Checkout({
      baseConfig: { environment: Environment.SANDBOX },
    }),
    provider: {
      getSigner: () => ({
        getAddress: async () => Promise.resolve(''),
      }),
      getNetwork: async () => ({
        chainId: ChainId.IMTBL_ZKEVM_TESTNET,
        name: ChainName.IMTBL_ZKEVM_TESTNET,
      }),
      provider: {
        request: () => {},
      },
    } as any as Web3Provider,
    connectionStatus: ConnectionStatus.CONNECTED_WITH_NETWORK,
  };

  const cryptoConversions = new Map<string, number>([['eth', 1800], ['imx', 0.75]]);

  describe('balances', () => {
    const balancesMock = [
      {
        balance: BigNumber.from('1000000000000000000'),
        formattedBalance: '0.1',
        token: {
          name: 'ETH',
          symbol: 'ETH',
          decimals: 18,
          address: '',
          icon: '123',
        },
      },
      {
        balance: BigNumber.from('10000000000000'),
        formattedBalance: '0.1',
        token: {
          name: 'ImmutableX',
          symbol: 'IMX',
          decimals: 18,
          address: IMX_ADDRESS_ZKEVM,
          icon: '123',
        },
      },
    ];

    const baseWalletState: WalletState = {
      network: {
        chainId: ChainId.IMTBL_ZKEVM_TESTNET,
        name: ChainName.IMTBL_ZKEVM_TESTNET,
        nativeCurrency: {} as unknown as TokenInfo,
        isSupported: true,
      },
      walletProviderName: WalletProviderName.METAMASK,
      tokenBalances: balancesMock,
      supportedTopUps: null,
    };

    it('should show balances', () => {
<<<<<<< HEAD
      cy.stub(Checkout.prototype, 'getAllBalances')
        .as('getAllBalances')
        .resolves({
          balances: [
            {
              balance: BigNumber.from('1000000000000000000'),
              formattedBalance: '0.1',
              token: {
                name: 'ETH',
                symbol: 'ETH',
                decimals: 18,
                address: '',
                icon: '123',
              },
            },
            {
              balance: BigNumber.from('10000000000000'),
              formattedBalance: '0.1',
              token: {
                name: 'ImmutableX',
                symbol: 'IMX',
                decimals: 18,
                address: NATIVE,
                icon: '123',
              },
            },
          ],
        });

=======
>>>>>>> d1cf107b
      mount(
        <CustomAnalyticsProvider widgetConfig={{ environment: Environment.SANDBOX } as StrongCheckoutWidgetsConfig}>
          <ConnectLoaderTestComponent
            initialStateOverride={connectLoaderState}
          >
            <WalletWidgetTestComponent
              initialStateOverride={baseWalletState}
              cryptoConversionsOverride={cryptoConversions}
            >
              <WalletBalances balancesLoading={false} setBalancesLoading={() => {}} />
            </WalletWidgetTestComponent>
          </ConnectLoaderTestComponent>
        </CustomAnalyticsProvider>,
      );

      cySmartGet('balance-item-IMX').should('exist');
      cySmartGet('balance-item-ETH').should('exist');
    });

    it('should show shimmer while waiting for balances to load', () => {
      mount(
        <CustomAnalyticsProvider widgetConfig={{ environment: Environment.SANDBOX } as StrongCheckoutWidgetsConfig}>
          <ConnectLoaderTestComponent
            initialStateOverride={connectLoaderState}
          >
            <WalletWidgetTestComponent
              initialStateOverride={baseWalletState}
              cryptoConversionsOverride={cryptoConversions}
            >
              <WalletBalances balancesLoading setBalancesLoading={() => {}} />
            </WalletWidgetTestComponent>
          </ConnectLoaderTestComponent>
        </CustomAnalyticsProvider>,
      );

      cySmartGet('balance-item-shimmer--1__shimmer').should('be.visible');
      cySmartGet('balance-item-shimmer--2__shimmer').should('be.visible');
      cySmartGet('balance-item-shimmer--3__shimmer').should('be.visible');
      cySmartGet('total-token-balance-value__shimmer').should('be.visible');
    });

    it('should not show shimmers once balances has loaded', () => {
      mount(
        <CustomAnalyticsProvider widgetConfig={{ environment: Environment.SANDBOX } as StrongCheckoutWidgetsConfig}>
          <ConnectLoaderTestComponent
            initialStateOverride={connectLoaderState}
          >
            <WalletWidgetTestComponent
              initialStateOverride={baseWalletState}
              cryptoConversionsOverride={cryptoConversions}
            >
              <WalletBalances balancesLoading={false} setBalancesLoading={() => {}} />
            </WalletWidgetTestComponent>
          </ConnectLoaderTestComponent>
        </CustomAnalyticsProvider>,
      );

      cySmartGet('balance-item-shimmer--1__shimmer').should('not.exist');
      cySmartGet('balance-item-shimmer--2__shimmer').should('not.exist');
      cySmartGet('balance-item-shimmer--3__shimmer').should('not.exist');
      cySmartGet('total-token-balance-value__shimmer').should('not.exist');
    });

<<<<<<< HEAD
    it('should show balances after getAllBalances failure', () => {
      cy.stub(Checkout.prototype, 'getAllBalances')
        .as('getAllBalances')
        .rejects()
        .resolves({
          balances: [
            {
              balance: BigNumber.from('1000000000000000000'),
              formattedBalance: '0.1',
              token: {
                name: 'ETH',
                symbol: 'ETH',
                decimals: 18,
                address: '',
                icon: '123',
              },
            },
            {
              balance: BigNumber.from('10000000000000'),
              formattedBalance: '0.1',
              token: {
                name: 'ImmutableX',
                symbol: 'IMX',
                decimals: 18,
                address: NATIVE,
                icon: '123',
              },
            },
          ],
        });

      mount(
        <CustomAnalyticsProvider widgetConfig={{ environment: Environment.SANDBOX } as StrongCheckoutWidgetsConfig}>
          <ConnectLoaderTestComponent
            initialStateOverride={connectLoaderState}
          >
            <WalletWidgetTestComponent
              initialStateOverride={baseWalletState}
              cryptoConversionsOverride={cryptoConversions}
            >
              <WalletBalances />
            </WalletWidgetTestComponent>
          </ConnectLoaderTestComponent>
        </CustomAnalyticsProvider>,
      );

      cySmartGet('balance-item-IMX').should('exist');
      cySmartGet('balance-item-ETH').should('exist');
    });

=======
>>>>>>> d1cf107b
    it('should show no balances', () => {
      mount(
        <CustomAnalyticsProvider widgetConfig={{ environment: Environment.SANDBOX } as StrongCheckoutWidgetsConfig}>
          <ConnectLoaderTestComponent
            initialStateOverride={connectLoaderState}
          >
            <WalletWidgetTestComponent
              initialStateOverride={{ ...baseWalletState, tokenBalances: [] }}
              cryptoConversionsOverride={cryptoConversions}
            >
              <WalletBalances balancesLoading={false} setBalancesLoading={() => {}} />
            </WalletWidgetTestComponent>
          </ConnectLoaderTestComponent>
        </CustomAnalyticsProvider>,
      );

      cySmartGet('no-tokens-found').should('exist');
    });
  });

  describe('move coins gas check', () => {
    const balanceMock = [
      {
        balance: BigNumber.from('10000000000000'),
        formattedBalance: '0.1',
        token: {
          name: 'ImmutableX',
          symbol: 'IMX',
          decimals: 18,
          address: IMX_ADDRESS_ZKEVM,
          icon: '123',
        },
      },
      {
        balance: BigNumber.from('0'),
        formattedBalance: '0.0',
        token: {
          name: 'eth',
          symbol: 'ETH',
          decimals: 18,
          icon: '123',
        },
      },
    ];
    const baseWalletState = {
      network: {
        chainId: ChainId.SEPOLIA,
        name: ChainName.SEPOLIA,
        nativeCurrency: {} as unknown as TokenInfo,
        isSupported: true,
      },
      walletProviderName: WalletProviderName.METAMASK,
      tokenBalances: balanceMock,
      supportedTopUps: {
        isBridgeEnabled: true,
      },
    };

    it('should show not enough gas drawer when trying to bridge to L2 with 0 eth balance', () => {
<<<<<<< HEAD
      cy.stub(Checkout.prototype, 'getAllBalances')
        .as('getAllBalancesStub')
        .resolves({
          balances: [
            {
              balance: BigNumber.from('10000000000000'),
              formattedBalance: '0.1',
              token: {
                name: 'ImmutableX',
                symbol: 'IMX',
                decimals: 18,
                address: NATIVE,
                icon: '123',
              },
            },
          ],
        });

=======
>>>>>>> d1cf107b
      mount(
        <CustomAnalyticsProvider widgetConfig={{ environment: Environment.SANDBOX } as StrongCheckoutWidgetsConfig}>
          <ConnectLoaderTestComponent
            initialStateOverride={connectLoaderState}
          >
            <WalletWidgetTestComponent
              initialStateOverride={baseWalletState}
              cryptoConversionsOverride={cryptoConversions}
            >
              <WalletBalances balancesLoading={false} setBalancesLoading={() => {}} />
            </WalletWidgetTestComponent>
          </ConnectLoaderTestComponent>
        </CustomAnalyticsProvider>,
      );

      cySmartGet('token-menu').first().click();
      cySmartGet('balance-item-move-option').click();
      cySmartGet('not-enough-gas-bottom-sheet').should('be.visible');
      cySmartGet('not-enough-gas-copy-address-button').should('be.visible');
      cySmartGet('not-enough-gas-cancel-button').should('be.visible');
      cySmartGet('not-enough-gas-cancel-button').click();
      cySmartGet('not-enough-gas-bottom-sheet').should('not.exist');
    });

    it('should show not enough gas drawer when trying to bridge to L2 with eth balance less than gas', () => {
      cy.stub(Checkout.prototype, 'gasEstimate')
        .as('gasEstimateStub')
        .resolves({
          gasEstimateType: GasEstimateType.BRIDGE_TO_L2,
          gasFee: {
            estimatedAmount: BigNumber.from('10000000000000000'),
          },
        });

      const balancesMock = [
        {
          balance: BigNumber.from('10000000000'),
          formattedBalance: '0.001',
          token: {
            name: 'ETH',
            symbol: 'ETH',
            decimals: 18,
            address: '',
            icon: '123',
          },
        },
      ];

      const walletState: WalletState = {
        network: {
          chainId: ChainId.SEPOLIA,
          name: 'Sepolia',
          nativeCurrency: {} as unknown as TokenInfo,
          isSupported: true,
        },
        walletProviderName: WalletProviderName.METAMASK,
        tokenBalances: balancesMock,
        supportedTopUps: {
          isBridgeEnabled: true,
        },
      };

      mount(
        <CustomAnalyticsProvider widgetConfig={{ environment: Environment.SANDBOX } as StrongCheckoutWidgetsConfig}>
          <ConnectLoaderTestComponent
            initialStateOverride={connectLoaderState}
          >
            <WalletWidgetTestComponent
              initialStateOverride={walletState}
              cryptoConversionsOverride={cryptoConversions}
            >
              <WalletBalances balancesLoading={false} setBalancesLoading={() => {}} />
            </WalletWidgetTestComponent>
          </ConnectLoaderTestComponent>
        </CustomAnalyticsProvider>,
      );

      cySmartGet('token-menu').click();
      cySmartGet('balance-item-move-option').click();
      cySmartGet('not-enough-gas-bottom-sheet').should('be.visible');
      cySmartGet('not-enough-gas-copy-address-button').should('be.visible');
      cySmartGet('not-enough-gas-cancel-button').should('be.visible');
      cySmartGet('not-enough-gas-cancel-button').click();
      cySmartGet('not-enough-gas-bottom-sheet').should('not.exist');
    });

    it('should not show not enough gas drawer when enough eth to cover gas and call request bridge event', () => {
      cy.stub(orchestrationEvents, 'sendRequestBridgeEvent').as('requestBridgeEventStub');
      cy.stub(Checkout.prototype, 'gasEstimate')
        .as('gasEstimateStub')
        .resolves({
          gasEstimateType: GasEstimateType.BRIDGE_TO_L2,
          gasFee: {
            estimatedAmount: BigNumber.from('10000000000000000'),
          },
        });

      const walletState: WalletState = {
        network: {
          chainId: ChainId.SEPOLIA,
          name: 'Sepolia',
          nativeCurrency: {} as unknown as TokenInfo,
          isSupported: true,
        },
        walletProviderName: WalletProviderName.METAMASK,
        tokenBalances: [
          {
            balance: BigNumber.from('1000000000000000'),
            formattedBalance: '100',
            token: {
              name: 'ETH',
              symbol: 'ETH',
              decimals: 18,
              address: 'NATIVE',
              icon: '123',
            },
          },
        ],
        supportedTopUps: {
          isBridgeEnabled: true,
        },
      };

      mount(
        <CustomAnalyticsProvider widgetConfig={{ environment: Environment.SANDBOX } as StrongCheckoutWidgetsConfig}>
          <ConnectLoaderTestComponent
            initialStateOverride={connectLoaderState}
          >
            <WalletWidgetTestComponent
              initialStateOverride={walletState}
              cryptoConversionsOverride={cryptoConversions}
            >
              <WalletBalances balancesLoading={false} setBalancesLoading={() => {}} />
            </WalletWidgetTestComponent>
          </ConnectLoaderTestComponent>
        </CustomAnalyticsProvider>,
      );

      cySmartGet('token-menu').click();
      cySmartGet('balance-item-move-option').click();
      cySmartGet('not-enough-gas-bottom-sheet').should('not.exist');
      cySmartGet('@requestBridgeEventStub').should('have.been.called');
      cySmartGet('@requestBridgeEventStub').should(
        'have.been.calledWith',
        window,
        IMTBLWidgetEvents.IMTBL_WALLET_WIDGET_EVENT,
        {
          tokenAddress: 'NATIVE',
          amount: '',
        },
      );
    });
  });

  describe('add coins button', () => {
    const baseWalletState: WalletState = {
      network: {
        chainId: ChainId.IMTBL_ZKEVM_TESTNET,
        name: ChainName.IMTBL_ZKEVM_TESTNET,
        nativeCurrency: {} as unknown as TokenInfo,
        isSupported: true,
      },
      walletProviderName: WalletProviderName.METAMASK,
      tokenBalances: [],
      supportedTopUps: null,
    };

    it('should show add coins button on zkEVM when topUps are supported', () => {
      const topUpFeatureTestCases = [
        {
          isOnRampEnabled: true,
          isSwapEnabled: false,
          isBridgeEnabled: false,
        },
        {
          isOnRampEnabled: false,
          isSwapEnabled: true,
          isBridgeEnabled: false,
        },
        {
          isOnRampEnabled: false,
          isSwapEnabled: false,
          isBridgeEnabled: true,
        },
      ];
      topUpFeatureTestCases.forEach((topUpFeatures) => {
        const testWalletState = {
          ...baseWalletState,
          supportedTopUps: {
            ...topUpFeatures,
          },
        };
        mount(
          <BiomeCombinedProviders>
            <CustomAnalyticsProvider widgetConfig={{ environment: Environment.SANDBOX } as StrongCheckoutWidgetsConfig}>
              <ConnectLoaderTestComponent
                initialStateOverride={connectLoaderState}
              >
                <WalletContext.Provider
                  value={{ walletState: testWalletState, walletDispatch: () => {} }}
                >
                  <WalletBalances balancesLoading={false} setBalancesLoading={() => {}} />
                </WalletContext.Provider>
              </ConnectLoaderTestComponent>
            </CustomAnalyticsProvider>
          </BiomeCombinedProviders>,
        );
        cySmartGet('add-coins').should('exist');
      });
    });

    it('should NOT show add coins on zkEVM when all supportedTopUps are disabled', () => {
      const testWalletState = {
        ...baseWalletState,
        supportedTopUps: {
          isOnRampEnabled: false,
          isSwapEnabled: false,
          isBridgeEnabled: false,
        },
      };
      mount(
        <BiomeCombinedProviders>
          <CustomAnalyticsProvider widgetConfig={{ environment: Environment.SANDBOX } as StrongCheckoutWidgetsConfig}>
            <ConnectLoaderTestComponent
              initialStateOverride={connectLoaderState}
            >
              <WalletContext.Provider
                value={{ walletState: testWalletState, walletDispatch: () => {} }}
              >
                <WalletBalances balancesLoading={false} setBalancesLoading={() => {}} />
              </WalletContext.Provider>
            </ConnectLoaderTestComponent>
          </CustomAnalyticsProvider>
        </BiomeCombinedProviders>,
      );
      cySmartGet('add-coins').should('not.exist');
    });

    it('should NOT show add coins button on Sepolia', () => {
      const walletState: WalletState = {
        network: {
          chainId: ChainId.SEPOLIA,
          name: 'Sepolia',
          nativeCurrency: {} as unknown as TokenInfo,
          isSupported: true,
        },
        walletProviderName: WalletProviderName.METAMASK,
        tokenBalances: [],
        supportedTopUps: {
          isOnRampEnabled: true,
          isSwapEnabled: true,
          isBridgeEnabled: true,
        },
      };
      mount(
        <BiomeCombinedProviders>
          <CustomAnalyticsProvider widgetConfig={{ environment: Environment.SANDBOX } as StrongCheckoutWidgetsConfig}>
            <ConnectLoaderTestComponent
              initialStateOverride={connectLoaderState}
            >
              <WalletContext.Provider
                value={{ walletState, walletDispatch: () => {} }}
              >
                <WalletBalances balancesLoading={false} setBalancesLoading={() => {}} />
              </WalletContext.Provider>
            </ConnectLoaderTestComponent>
          </CustomAnalyticsProvider>
        </BiomeCombinedProviders>,
      );
      cySmartGet('add-coins').should('not.exist');
    });
  });
});<|MERGE_RESOLUTION|>--- conflicted
+++ resolved
@@ -87,38 +87,6 @@
     };
 
     it('should show balances', () => {
-<<<<<<< HEAD
-      cy.stub(Checkout.prototype, 'getAllBalances')
-        .as('getAllBalances')
-        .resolves({
-          balances: [
-            {
-              balance: BigNumber.from('1000000000000000000'),
-              formattedBalance: '0.1',
-              token: {
-                name: 'ETH',
-                symbol: 'ETH',
-                decimals: 18,
-                address: '',
-                icon: '123',
-              },
-            },
-            {
-              balance: BigNumber.from('10000000000000'),
-              formattedBalance: '0.1',
-              token: {
-                name: 'ImmutableX',
-                symbol: 'IMX',
-                decimals: 18,
-                address: NATIVE,
-                icon: '123',
-              },
-            },
-          ],
-        });
-
-=======
->>>>>>> d1cf107b
       mount(
         <CustomAnalyticsProvider widgetConfig={{ environment: Environment.SANDBOX } as StrongCheckoutWidgetsConfig}>
           <ConnectLoaderTestComponent
@@ -182,59 +150,6 @@
       cySmartGet('total-token-balance-value__shimmer').should('not.exist');
     });
 
-<<<<<<< HEAD
-    it('should show balances after getAllBalances failure', () => {
-      cy.stub(Checkout.prototype, 'getAllBalances')
-        .as('getAllBalances')
-        .rejects()
-        .resolves({
-          balances: [
-            {
-              balance: BigNumber.from('1000000000000000000'),
-              formattedBalance: '0.1',
-              token: {
-                name: 'ETH',
-                symbol: 'ETH',
-                decimals: 18,
-                address: '',
-                icon: '123',
-              },
-            },
-            {
-              balance: BigNumber.from('10000000000000'),
-              formattedBalance: '0.1',
-              token: {
-                name: 'ImmutableX',
-                symbol: 'IMX',
-                decimals: 18,
-                address: NATIVE,
-                icon: '123',
-              },
-            },
-          ],
-        });
-
-      mount(
-        <CustomAnalyticsProvider widgetConfig={{ environment: Environment.SANDBOX } as StrongCheckoutWidgetsConfig}>
-          <ConnectLoaderTestComponent
-            initialStateOverride={connectLoaderState}
-          >
-            <WalletWidgetTestComponent
-              initialStateOverride={baseWalletState}
-              cryptoConversionsOverride={cryptoConversions}
-            >
-              <WalletBalances />
-            </WalletWidgetTestComponent>
-          </ConnectLoaderTestComponent>
-        </CustomAnalyticsProvider>,
-      );
-
-      cySmartGet('balance-item-IMX').should('exist');
-      cySmartGet('balance-item-ETH').should('exist');
-    });
-
-=======
->>>>>>> d1cf107b
     it('should show no balances', () => {
       mount(
         <CustomAnalyticsProvider widgetConfig={{ environment: Environment.SANDBOX } as StrongCheckoutWidgetsConfig}>
@@ -294,27 +209,6 @@
     };
 
     it('should show not enough gas drawer when trying to bridge to L2 with 0 eth balance', () => {
-<<<<<<< HEAD
-      cy.stub(Checkout.prototype, 'getAllBalances')
-        .as('getAllBalancesStub')
-        .resolves({
-          balances: [
-            {
-              balance: BigNumber.from('10000000000000'),
-              formattedBalance: '0.1',
-              token: {
-                name: 'ImmutableX',
-                symbol: 'IMX',
-                decimals: 18,
-                address: NATIVE,
-                icon: '123',
-              },
-            },
-          ],
-        });
-
-=======
->>>>>>> d1cf107b
       mount(
         <CustomAnalyticsProvider widgetConfig={{ environment: Environment.SANDBOX } as StrongCheckoutWidgetsConfig}>
           <ConnectLoaderTestComponent
