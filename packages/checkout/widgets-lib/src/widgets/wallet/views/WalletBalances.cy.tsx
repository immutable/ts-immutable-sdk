--- conflicted
+++ resolved
@@ -20,13 +20,8 @@
   const baseWalletState: WalletState = {
     checkout: checkout,
     network: {
-<<<<<<< HEAD
-      chainId: 13373,
-      name: 'Immutable zkEVM Devnet',
-=======
-      chainId: 137,
-      name: 'Polygon',
->>>>>>> d6aa415f
+      chainId: 13372,
+      name: 'Immutable zkEVM Testnet',
       nativeCurrency: {} as unknown as TokenInfo,
       isSupported: true,
     },
