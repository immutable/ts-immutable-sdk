--- conflicted
+++ resolved
@@ -71,27 +71,19 @@
         });
 
       mount(
-        <WalletWidget
-          config={widgetConfig}
-          web3Provider={mockProvider}
-        />,
+        <ConnectLoaderTestComponent
+          initialStateOverride={connectLoaderState}
+        >
+          <WalletWidget
+            config={widgetConfig}
+          />
+        </ConnectLoaderTestComponent>,
       );
 
       cySmartGet('loading-view').should('be.visible');
       cySmartGet('wallet-balances').should('be.visible');
     });
 
-<<<<<<< HEAD
-    mount(
-      <ConnectLoaderTestComponent
-        initialStateOverride={connectLoaderState}
-      >
-        <WalletWidget
-          config={widgetConfig}
-        />
-      </ConnectLoaderTestComponent>,
-    );
-=======
     it('should show error view on error initialising and retry when try again pressed', () => {
       const widgetConfig = {
         theme: WidgetTheme.DARK,
@@ -124,13 +116,15 @@
             symbol: 'eth',
           },
         });
->>>>>>> 15eb064c
 
       mount(
-        <WalletWidget
-          config={widgetConfig}
-          web3Provider={mockProvider}
-        />,
+        <ConnectLoaderTestComponent
+          initialStateOverride={connectLoaderState}
+        >
+          <WalletWidget
+            config={widgetConfig}
+          />
+        </ConnectLoaderTestComponent>,
       );
 
       cySmartGet('error-view').should('be.visible');
