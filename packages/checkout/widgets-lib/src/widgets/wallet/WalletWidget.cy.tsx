import React from 'react';
import { Checkout, ConnectionProviders } from '@imtbl/checkout-sdk';
import { WidgetTheme } from '@imtbl/checkout-widgets';
import { describe, it, cy } from 'local-cypress';
import { mount } from 'cypress/react18';
import { cySmartGet } from '../../lib/testUtils';
import { WalletWidget, WalletWidgetParams } from './WalletWidget';
import { Web3Provider } from '@ethersproject/providers';
import { BigNumber } from 'ethers';
import { Environment } from '@imtbl/config';

describe('WalletWidget tests', () => {
  beforeEach(() => {
    cy.viewport('ipad-2');
  });

  it('should show loading screen when component is mounted', () => {
    const params = {
      providerPreference: ConnectionProviders.METAMASK,
    } as WalletWidgetParams;

    const balanceStub = cy
      .stub(Checkout.prototype, 'getBalance')
      .as('balanceNoNetworkStub');
    balanceStub.rejects({});
    const connectStub = cy
      .stub(Checkout.prototype, 'connect')
      .as('connectNoNetworkStub');
    connectStub.resolves({
      provider: {
        getSigner: () => ({
          getAddress: async () => Promise.resolve(''),
        }),
        getNetwork: async () => ({
          chainId: 0,
          name: '',
        }),
      },
      network: { name: '' },
    });

    cy.stub(Checkout.prototype, 'switchNetwork')
      .as('switchNetworkStub')
      .resolves({
        network: {
          chainId: 137,
          name: 'Polygon',
          nativeCurrency: {
            name: 'MATIC',
            symbol: 'MATIC',
            decimals: 18,
          },
        },
      });

    mount(
      <WalletWidget
        environment={Environment.PRODUCTION}
        params={params}
        theme={WidgetTheme.DARK}
      />
    );

    cySmartGet('loading-view').should('be.visible');
    cySmartGet('wallet-balances').should('be.visible');
  });

  describe('WalletWidget balances', () => {
    let getAllBalancesStub;
    beforeEach(() => {
      cy.stub(Checkout.prototype, 'connect')
        .as('connectStub')
        .onFirstCall()
        .resolves({
          provider: {
            getSigner: () => ({
              getAddress: () => Promise.resolve('dss'),
            }),
            getNetwork: async () => ({
              chainId: 5,
              name: 'Goerli',
            }),
          },
          network: {
            chainId: 1,
            name: 'Goerli',
            nativeCurrency: {
              name: 'ETH',
              symbol: 'ETH',
              decimals: 18,
            },
          },
        })
        .onSecondCall()
        .resolves({
          provider: {
            getSigner: () => ({
              getAddress: () => Promise.resolve('dss'),
            }),
            getNetwork: async () => ({
<<<<<<< HEAD
              chainId: 1142,
              name: 'Polygon zkEVM Testnet',
            }),
          },
          network: {
            chainId: 1442,
            name: 'Polygon zkEVM Testnet',
=======
              chainId: 13372,
              name: 'Immutable zkEVM Testnet',
            }),
          },
          network: {
            chainId: 13372,
            name: 'Immutable zkEVM Testnet',
>>>>>>> 47f20854
            nativeCurrency: {
              name: 'IMX',
              symbol: 'IMX',
              decimals: 18,
            },
          },
        });

      getAllBalancesStub = cy
        .stub(Checkout.prototype, 'getAllBalances')
        .as('balanceStub');

      getAllBalancesStub.resolves({
        balances: [
          {
            balance: BigNumber.from(1),
            formattedBalance: '12.12',
            token: {
              name: 'Ether',
              symbol: 'ETH',
              decimals: 18,
            },
          },
          {
            balance: BigNumber.from(2),
            formattedBalance: '88888999',
            token: {
              name: 'Immutable X',
              symbol: 'IMX',
              decimals: 18,
            },
          },
          {
            balance: BigNumber.from(3),
            formattedBalance: '100000000.2',
            token: {
              name: 'Gods Unchained',
              symbol: 'GODS',
              decimals: 18,
            },
          },
        ],
      });

      cy.stub(Checkout.prototype, 'switchNetwork')
        .as('switchNetworkStub')
        .resolves({
          network: {
<<<<<<< HEAD
            chainId: 1442,
            name: 'Polygon zkEVM Testnet',
=======
            chainId: 13372,
            name: 'Immutable zkEVM Testnet',
>>>>>>> 47f20854
            nativeCurrency: {
              name: 'IMX',
              symbol: 'IMX',
              decimals: 18,
            },
          },
        });

      const signerStub = {
        getAddress: cy.stub().resolves('0x123'),
      };
      cy.stub(Web3Provider.prototype, 'getSigner').returns(signerStub);
    });

    it('should show the network and user balances on that network', () => {
      const params = {
        providerPreference: ConnectionProviders.METAMASK,
      } as WalletWidgetParams;

      mount(
        <WalletWidget
          environment={Environment.PRODUCTION}
          params={params}
          theme={WidgetTheme.DARK}
        />
      );

      cySmartGet('@balanceStub').should('have.been.called');
      cySmartGet('@connectStub').should('have.been.calledWith', {
        providerPreference: 'metamask',
      });

      cySmartGet('close-button').should('be.visible');
      cySmartGet('heading').should('be.visible');
      cySmartGet('Goerli-network-button').should('include.text', 'Goerli');

      cySmartGet('total-token-balance').should('exist');
      cySmartGet('total-token-balance').should('have.text', '≈ USD $70.50');

      cySmartGet('balance-item-ETH').should('exist');
      cySmartGet('balance-item-GODS').should('exist');
      cySmartGet('balance-item-IMX').should('exist');
    });

    it('should show the balance details for each token', () => {
      const params = {
        providerPreference: ConnectionProviders.METAMASK,
      } as WalletWidgetParams;
      mount(
        <WalletWidget
          environment={Environment.PRODUCTION}
          params={params}
          theme={WidgetTheme.DARK}
        />
      );

      cySmartGet('@balanceStub').should('have.been.called');
      cySmartGet('@connectStub').should('have.been.calledWith', {
        providerPreference: 'metamask',
      });

      cySmartGet('balance-item-ETH').should('exist');
      cySmartGet('balance-item-ETH').should('include.text', 'ETH');
      cySmartGet('balance-item-ETH').should('include.text', 'Ether');
      cySmartGet('balance-item-ETH__price').should('have.text', '12.12');

      cySmartGet('balance-item-IMX').should('exist');
      cySmartGet('balance-item-IMX').should('include.text', 'IMX');
      cySmartGet('balance-item-IMX').should('include.text', 'Immutable X');
      cySmartGet('balance-item-IMX__price').should('have.text', '88,888,999');

      cySmartGet('balance-item-GODS').should('exist');
      cySmartGet('balance-item-GODS').should('include.text', 'GODS');
      cySmartGet('balance-item-GODS').should('include.text', 'Gods Unchained');
      cySmartGet('balance-item-GODS__price').should(
        'have.text',
        '100,000,000.2'
      );
    });
  });
});<|MERGE_RESOLUTION|>--- conflicted
+++ resolved
@@ -77,13 +77,13 @@
               getAddress: () => Promise.resolve('dss'),
             }),
             getNetwork: async () => ({
-              chainId: 5,
-              name: 'Goerli',
+              chainId: 1,
+              name: 'Ethereum',
             }),
           },
           network: {
             chainId: 1,
-            name: 'Goerli',
+            name: 'Ethereum',
             nativeCurrency: {
               name: 'ETH',
               symbol: 'ETH',
@@ -98,15 +98,6 @@
               getAddress: () => Promise.resolve('dss'),
             }),
             getNetwork: async () => ({
-<<<<<<< HEAD
-              chainId: 1142,
-              name: 'Polygon zkEVM Testnet',
-            }),
-          },
-          network: {
-            chainId: 1442,
-            name: 'Polygon zkEVM Testnet',
-=======
               chainId: 13372,
               name: 'Immutable zkEVM Testnet',
             }),
@@ -114,7 +105,6 @@
           network: {
             chainId: 13372,
             name: 'Immutable zkEVM Testnet',
->>>>>>> 47f20854
             nativeCurrency: {
               name: 'IMX',
               symbol: 'IMX',
@@ -163,13 +153,8 @@
         .as('switchNetworkStub')
         .resolves({
           network: {
-<<<<<<< HEAD
-            chainId: 1442,
-            name: 'Polygon zkEVM Testnet',
-=======
             chainId: 13372,
             name: 'Immutable zkEVM Testnet',
->>>>>>> 47f20854
             nativeCurrency: {
               name: 'IMX',
               symbol: 'IMX',
@@ -204,7 +189,7 @@
 
       cySmartGet('close-button').should('be.visible');
       cySmartGet('heading').should('be.visible');
-      cySmartGet('Goerli-network-button').should('include.text', 'Goerli');
+      cySmartGet('Ethereum-network-button').should('include.text', 'Ethereum');
 
       cySmartGet('total-token-balance').should('exist');
       cySmartGet('total-token-balance').should('have.text', '≈ USD $70.50');
