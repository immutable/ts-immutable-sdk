--- conflicted
+++ resolved
@@ -11,13 +11,10 @@
 import { CryptoFiat } from '@imtbl/cryptofiat';
 import { WalletWidget, WalletWidgetParams } from './WalletWidget';
 import { cySmartGet } from '../../lib/testUtils';
-<<<<<<< HEAD
 import { StrongCheckoutWidgetsConfig } from '../../lib/withDefaultWidgetConfig';
 import { WidgetTheme } from '../../lib';
-=======
 import { text } from '../../resources/text/textConfig';
 import { WalletWidgetViews } from '../../context/view-context/WalletViewContextTypes';
->>>>>>> 3b0ffc0c
 
 describe('WalletWidget tests', () => {
   beforeEach(() => {
@@ -389,11 +386,18 @@
         const params = {
           providerPreference: ConnectionProviders.METAMASK,
         } as WalletWidgetParams;
-        mount(
-          <WalletWidget
-            environment={Environment.PRODUCTION}
-            params={params}
-            theme={WidgetTheme.DARK}
+        const widgetConfig = {
+          theme: WidgetTheme.DARK,
+          environment: Environment.PRODUCTION,
+          isBridgeEnabled: false,
+          isSwapEnabled: false,
+          isOnRampEnabled: false,
+        } as StrongCheckoutWidgetsConfig;
+
+        mount(
+          <WalletWidget
+            widgetConfig={widgetConfig}
+            params={params}
           />,
         );
 
