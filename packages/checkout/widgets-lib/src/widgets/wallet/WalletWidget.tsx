import { BiomeCombinedProviders } from '@biom3/react';
import { BaseTokens, onDarkBase, onLightBase } from '@biom3/design-tokens';
import {
<<<<<<< HEAD
  useContext, useEffect, useMemo, useReducer,
} from 'react';
=======
  Checkout,
} from '@imtbl/checkout-sdk';
import {
  useEffect, useMemo, useReducer,
} from 'react';
import { Web3Provider } from '@ethersproject/providers';
>>>>>>> 15eb064c
import { IMTBLWidgetEvents } from '@imtbl/checkout-widgets';
import {
  initialWalletState,
  WalletActions,
  WalletContext,
  walletReducer,
} from './context/WalletContext';
import { WalletBalances } from './views/WalletBalances';
import { ErrorView } from '../../views/error/ErrorView';
import { LoadingView } from '../../views/loading/LoadingView';
import { sendWalletWidgetCloseEvent } from './WalletWidgetEvents';
import { CryptoFiatProvider } from '../../context/crypto-fiat-context/CryptoFiatProvider';
import {
  viewReducer,
  initialViewState,
  ViewActions,
  ViewContext,
  SharedViews,
} from '../../context/view-context/ViewContext';
import { WalletWidgetViews } from '../../context/view-context/WalletViewContextTypes';
import { Settings } from './views/Settings';
import { StrongCheckoutWidgetsConfig } from '../../lib/withDefaultWidgetConfig';
import { WidgetTheme } from '../../lib';
import { CoinInfo } from './views/CoinInfo';
import { TopUpView } from '../../views/top-up/TopUpView';
<<<<<<< HEAD
import { ConnectLoaderContext } from '../../context/connect-loader-context/ConnectLoaderContext';
=======
import { text } from '../../resources/text/textConfig';
>>>>>>> 15eb064c

export interface WalletWidgetProps {
  config: StrongCheckoutWidgetsConfig,
}

export function WalletWidget(props: WalletWidgetProps) {
<<<<<<< HEAD
  const { config } = props;
=======
  const { config, web3Provider } = props;
  const errorActionText = text.views[SharedViews.ERROR_VIEW].actionText;
  const loadingText = text.views[SharedViews.LOADING_VIEW].text;
>>>>>>> 15eb064c

  const {
    environment, theme, isOnRampEnabled, isSwapEnabled, isBridgeEnabled,
  } = config;

  const biomeTheme: BaseTokens = theme.toLowerCase() === WidgetTheme.LIGHT.toLowerCase()
    ? onLightBase
    : onDarkBase;
  const [viewState, viewDispatch] = useReducer(viewReducer, initialViewState);
  const viewReducerValues = useMemo(
    () => ({ viewState, viewDispatch }),
    [viewState, viewDispatch],
  );

  const { connectLoaderState } = useContext(ConnectLoaderContext);
  const { checkout, provider } = connectLoaderState;

  const [walletState, walletDispatch] = useReducer(
    walletReducer,
    initialWalletState,
  );
  const walletReducerValues = useMemo(
    () => ({ walletState, walletDispatch }),
    [walletState, walletDispatch],
  );

<<<<<<< HEAD
  /* Set Config into WalletState */
  useEffect(() => {
=======
  useEffect(() => {
    if (web3Provider) {
      walletDispatch({
        payload: {
          type: WalletActions.SET_PROVIDER,
          provider: web3Provider,
        },
      });
    }
  }, [web3Provider]);

  const { checkout } = walletState;

  /* Set Checkout and config into WalletState */
  useEffect(() => {
    walletDispatch({
      payload: {
        type: WalletActions.SET_CHECKOUT,
        checkout: new Checkout({ baseConfig: { environment } }),
      },
    });

>>>>>>> 15eb064c
    walletDispatch({
      payload: {
        type: WalletActions.SET_SUPPORTED_TOP_UPS,
        supportedTopUps: {
          isBridgeEnabled,
          isSwapEnabled,
          isOnRampEnabled,
        },
      },
    });
  }, [isBridgeEnabled, isSwapEnabled, isOnRampEnabled, environment]);

  const initialiseWallet = async () => {
    if (!checkout || !web3Provider) return;

    try {
      const network = await checkout.getNetworkInfo({
        provider: web3Provider,
      });

      /* If the provider's network is not supported, return out of this and let the
      connect loader handle the switch network functionality */
      if (!network.isSupported) {
        return;
      }

      walletDispatch({
        payload: {
          type: WalletActions.SET_PROVIDER,
          provider: web3Provider,
        },
      });

      walletDispatch({
        payload: {
          type: WalletActions.SET_NETWORK,
          network,
        },
      });

      viewDispatch({
        payload: {
          type: ViewActions.UPDATE_VIEW,
          view: { type: WalletWidgetViews.WALLET_BALANCES },
        },
      });
    } catch (error: any) {
      viewDispatch({
        payload: {
          type: ViewActions.UPDATE_VIEW,
          view: {
            type: SharedViews.ERROR_VIEW,
            error,
          },
        },
      });
    }
  };

  useEffect(() => {
    if (!checkout || !web3Provider) return;
    (async () => {
      initialiseWallet();
    })();
  }, [checkout, web3Provider]);

  const errorAction = async () => {
    viewDispatch({
      payload: {
        type: ViewActions.UPDATE_VIEW,
        view: { type: WalletWidgetViews.WALLET_BALANCES },
      },
    });
    await initialiseWallet();
  };

  return (
    <BiomeCombinedProviders theme={{ base: biomeTheme }}>
      <ViewContext.Provider value={viewReducerValues}>
        <CryptoFiatProvider environment={environment}>
          <WalletContext.Provider value={walletReducerValues}>
            {viewState.view.type === SharedViews.LOADING_VIEW && (
            <LoadingView loadingText={loadingText} />
            )}
            {viewState.view.type === WalletWidgetViews.WALLET_BALANCES && (
            <WalletBalances />
            )}
            {viewState.view.type === WalletWidgetViews.SETTINGS && <Settings />}
            {viewState.view.type === WalletWidgetViews.COIN_INFO && (
            <CoinInfo />
            )}
            {viewState.view.type === SharedViews.ERROR_VIEW && (
            <ErrorView
              actionText={errorActionText}
              onActionClick={errorAction}
              onCloseClick={sendWalletWidgetCloseEvent}
            />
            )}
            {viewState.view.type === SharedViews.TOP_UP_VIEW && (
            <TopUpView
              widgetEvent={IMTBLWidgetEvents.IMTBL_WALLET_WIDGET_EVENT}
              showOnrampOption={isOnRampEnabled}
              showSwapOption={isSwapEnabled}
              showBridgeOption={isBridgeEnabled}
              onCloseButtonClick={sendWalletWidgetCloseEvent}
            />
            )}
          </WalletContext.Provider>
        </CryptoFiatProvider>
      </ViewContext.Provider>
    </BiomeCombinedProviders>
  );
}<|MERGE_RESOLUTION|>--- conflicted
+++ resolved
@@ -1,17 +1,8 @@
 import { BiomeCombinedProviders } from '@biom3/react';
 import { BaseTokens, onDarkBase, onLightBase } from '@biom3/design-tokens';
 import {
-<<<<<<< HEAD
   useContext, useEffect, useMemo, useReducer,
 } from 'react';
-=======
-  Checkout,
-} from '@imtbl/checkout-sdk';
-import {
-  useEffect, useMemo, useReducer,
-} from 'react';
-import { Web3Provider } from '@ethersproject/providers';
->>>>>>> 15eb064c
 import { IMTBLWidgetEvents } from '@imtbl/checkout-widgets';
 import {
   initialWalletState,
@@ -37,24 +28,17 @@
 import { WidgetTheme } from '../../lib';
 import { CoinInfo } from './views/CoinInfo';
 import { TopUpView } from '../../views/top-up/TopUpView';
-<<<<<<< HEAD
 import { ConnectLoaderContext } from '../../context/connect-loader-context/ConnectLoaderContext';
-=======
 import { text } from '../../resources/text/textConfig';
->>>>>>> 15eb064c
 
 export interface WalletWidgetProps {
   config: StrongCheckoutWidgetsConfig,
 }
 
 export function WalletWidget(props: WalletWidgetProps) {
-<<<<<<< HEAD
   const { config } = props;
-=======
-  const { config, web3Provider } = props;
   const errorActionText = text.views[SharedViews.ERROR_VIEW].actionText;
   const loadingText = text.views[SharedViews.LOADING_VIEW].text;
->>>>>>> 15eb064c
 
   const {
     environment, theme, isOnRampEnabled, isSwapEnabled, isBridgeEnabled,
@@ -81,33 +65,8 @@
     [walletState, walletDispatch],
   );
 
-<<<<<<< HEAD
   /* Set Config into WalletState */
   useEffect(() => {
-=======
-  useEffect(() => {
-    if (web3Provider) {
-      walletDispatch({
-        payload: {
-          type: WalletActions.SET_PROVIDER,
-          provider: web3Provider,
-        },
-      });
-    }
-  }, [web3Provider]);
-
-  const { checkout } = walletState;
-
-  /* Set Checkout and config into WalletState */
-  useEffect(() => {
-    walletDispatch({
-      payload: {
-        type: WalletActions.SET_CHECKOUT,
-        checkout: new Checkout({ baseConfig: { environment } }),
-      },
-    });
-
->>>>>>> 15eb064c
     walletDispatch({
       payload: {
         type: WalletActions.SET_SUPPORTED_TOP_UPS,
@@ -121,11 +80,11 @@
   }, [isBridgeEnabled, isSwapEnabled, isOnRampEnabled, environment]);
 
   const initialiseWallet = async () => {
-    if (!checkout || !web3Provider) return;
+    if (!checkout || !provider) return;
 
     try {
       const network = await checkout.getNetworkInfo({
-        provider: web3Provider,
+        provider,
       });
 
       /* If the provider's network is not supported, return out of this and let the
@@ -133,13 +92,6 @@
       if (!network.isSupported) {
         return;
       }
-
-      walletDispatch({
-        payload: {
-          type: WalletActions.SET_PROVIDER,
-          provider: web3Provider,
-        },
-      });
 
       walletDispatch({
         payload: {
@@ -168,11 +120,11 @@
   };
 
   useEffect(() => {
-    if (!checkout || !web3Provider) return;
+    if (!checkout || !provider) return;
     (async () => {
       initialiseWallet();
     })();
-  }, [checkout, web3Provider]);
+  }, [checkout, provider]);
 
   const errorAction = async () => {
     viewDispatch({
