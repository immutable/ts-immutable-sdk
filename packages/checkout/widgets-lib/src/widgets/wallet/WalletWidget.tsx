--- conflicted
+++ resolved
@@ -28,12 +28,9 @@
 } from '../../context/view-context/ViewContext';
 import { WalletWidgetViews } from '../../context/view-context/WalletViewContextTypes';
 import { Settings } from './views/Settings';
-<<<<<<< HEAD
 import { StrongCheckoutWidgetsConfig } from '../../lib/withDefaultWidgetConfig';
 import { WidgetTheme } from '../../lib';
-=======
 import { CoinInfo } from './views/CoinInfo';
->>>>>>> 3b0ffc0c
 
 export interface WalletWidgetProps {
   params: WalletWidgetParams;
