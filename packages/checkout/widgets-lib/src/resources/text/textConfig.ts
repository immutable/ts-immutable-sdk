--- conflicted
+++ resolved
@@ -385,13 +385,8 @@
         title: 'Move coins',
       },
       fees: {
-<<<<<<< HEAD
-        title: 'Gas Fee',
-        fiatPricePrefix: '≈ USD $',
-=======
         title: 'Estimated fees',
         fiatPricePrefix: '~ USD $',
->>>>>>> 1d6575b5
       },
       content: {
         title: 'How much would you like to move?',
@@ -427,7 +422,7 @@
       submitButton: {
         buttonText: 'Confirm move',
       },
-      fiatPricePrefix: '≈ USD $',
+      fiatPricePrefix: '~ USD $',
     },
     [BridgeWidgetViews.BRIDGE_FAILURE]: {
       statusText: 'Transaction failed',
