/* eslint-disable max-len */
import { WalletProviderName } from '@imtbl/checkout-sdk';
import { BridgeWidgetViews } from 'context/view-context/BridgeViewContextTypes';
import { ConnectWidgetViews } from '../../context/view-context/ConnectViewContextTypes';
import { SwapWidgetViews } from '../../context/view-context/SwapViewContextTypes';
import { SharedViews } from '../../context/view-context/ViewContext';
import { WalletWidgetViews } from '../../context/view-context/WalletViewContextTypes';
import { OnRampWidgetViews } from '../../context/view-context/OnRampViewContextTypes';
import { SaleWidgetViews } from '../../context/view-context/SaleViewContextTypes';
import { SaleErrorTypes, PaymentTypes } from '../../widgets/sale/types';
import { ServiceType } from '../../views/error/serviceTypes';

export const text = {
  views: {
    [ConnectWidgetViews.CONNECT_WALLET]: {
      body: {
        heading: 'Connect a wallet',
        content:
          "You'll need to connect or create a digital wallet to buy, sell, trade and store your coins and collectibles.",
      },
    },
    [ConnectWidgetViews.READY_TO_CONNECT]: {
      header: {
        title: 'Connect',
      },
      metamask: {
        body: {
          heading: 'Check for the pop-up from MetaMask',
          content: 'Follow the prompts in the MetaMask popup to connect',
        },
        footer: {
          buttonText1: 'Ready to connect',
          buttonText2: 'Try again',
        },
      },
      passport: {
        body: {
          heading: 'Connect with Immutable Passport',
          content: 'Follow the prompts to connect with Immutable Passport',
        },
        footer: {
          buttonText1: 'Continue',
          buttonText2: 'Try again',
        },
      },
    },
    [ConnectWidgetViews.SWITCH_NETWORK]: {
      eth: {
        heading:
          "To move your coins, you'll need to switch to the Sepolia network",
        body: "You'll be prompted to switch networks in MetaMask. You'll be able to switch back when needed.",
        button: {
          text: 'Ready to Switch',
          retryText: 'Try Again',
        },
      },
      zkEVM: {
        heading: 'You’ll be asked to switch to the Immutable zkEVM network',
        body: 'Check for the pop-up from MetaMask to switch the network. If this is the first time, MetaMask will also ask you to add the network.',
        button: {
          text: 'Ready to Switch',
          retryText: 'Try Again',
        },
      },
    },
    [SharedViews.ERROR_VIEW]: {
      heading: "Something's gone wrong",
      body: ['You can try again or contact', 'support', 'for help.'],
      actionText: 'Try again',
    },
    [SharedViews.SERVICE_UNAVAILABLE_ERROR_VIEW]: {
      heading: {
        [ServiceType.SWAP]: 'Swapping is not available in your region',
      },
      body: 'We’re sorry we cannot provide this service in your region.',
    },
    [SharedViews.LOADING_VIEW]: {
      text: 'Loading',
    },
    [WalletWidgetViews.WALLET_BALANCES]: {
      header: {
        title: 'Wallet',
      },
      networkStatus: {
        heading: 'Network',
      },
      totalTokenBalance: {
        heading: 'Coins',
        totalHeading: 'Value',
      },
      tokenBalancesList: {
        noTokensFound: 'No tokens found',
      },
    },
    [WalletWidgetViews.SETTINGS]: {
      header: {
        title: 'Settings',
      },
      disconnectButton: {
        label: 'Disconnect Wallet',
      },
    },
    [WalletWidgetViews.COIN_INFO]: {
      metamask: {
        heading: 'Coins and collectibles are native to networks',
        body: 'You can switch networks to add coins or move them from one network to another',
      },
      passport: {
        heading: 'Coins and collectibles are native to networks',
        body1:
          'This network is called Immutable zkEVM. If you have other coins in your Passport and can’t see them here, they might be on another network. ',
        body2: ' for more info.',
        linkText: 'Visit our FAQs',
      },
    },
    [SwapWidgetViews.SWAP]: {
      header: {
        title: 'Swap coins',
      },
      content: {
        title: 'What would you like to swap?',
        fiatPricePrefix: 'Approx USD',
        availableBalancePrefix: 'Available',
      },
      swapForm: {
        from: {
          label: 'From',
          inputPlaceholder: '0',
          selectorTitle: 'What would you like to swap from?',
        },
        to: {
          label: 'To',
          inputPlaceholder: '0',
          selectorTitle: 'What would you like to swap to?',
        },
        buttonText: 'Swap',
      },
      fees: {
        title: 'Fees total',
      },
      validation: {
        noAmountInputted: 'Please input amount',
        insufficientBalance: 'Insufficient balance',
        noFromTokenSelected: 'Select a coin to swap',
        noToTokenSelected: 'Select a coin to receive',
      },
      success: {
        text: 'Success',
        actionText: 'Continue',
      },
      failed: {
        text: 'Transaction rejected',
        actionText: 'Try again',
      },
      rejected: {
        text: 'Price surge',
        actionText: 'Review & try again',
      },
      [SwapWidgetViews.IN_PROGRESS]: {
        loading: {
          text: 'Swap in progress',
        },
      },
    },
    [SwapWidgetViews.APPROVE_ERC20]: {
      approveSwap: {
        content: {
          heading: "Now you'll just need to confirm the transaction",
          body: 'Follow the prompts in your wallet.',
        },
        footer: {
          buttonText: 'Okay',
          retryText: 'Try again',
        },
      },
      approveSpending: {
        content: {
          metamask: {
            heading:
              "You'll be asked to set a spending cap for this transaction",
            body: [
              'Input at least',
              'for this transaction and future transactions, then follow the prompts.',
            ],
          },
          passport: {
            heading:
              "You'll be asked to approve a spending cap for this transaction",
            body: 'Follow the prompts in your wallet to approve the spending cap.',
          },
        },
        footer: {
          buttonText: 'Got it',
          retryText: 'Try again',
        },
        loading: {
          text: 'Approving spending cap',
        },
      },
    },
    [OnRampWidgetViews.ONRAMP]: {
      header: {
        title: 'Add coins',
      },
      initialLoadingText: 'Taking you to Transak',
      [OnRampWidgetViews.IN_PROGRESS_LOADING]: {
        loading: {
          text: 'Transak is processing your order',
        },
      },
      [OnRampWidgetViews.IN_PROGRESS]: {
        content: {
          heading: 'Order in progress',
          body1: 'You’ll receive an email from Transak when complete. This can take up to 3 mins.',
          body2: 'You can close this window, the transaction will be reflected in your wallet once complete.',
        },
      },
      [OnRampWidgetViews.SUCCESS]: {
        text: 'Coins are on the way',
        actionText: 'Done',
      },
      [OnRampWidgetViews.FAIL]: {
        text: 'Transaction failed',
        actionText: 'Try again',
      },
    },
    [SharedViews.TOP_UP_VIEW]: {
      header: {
        title: 'How would you like to add coins?',
      },
      topUpOptions: {
        onramp: {
          heading: 'Buy with card',
          caption: 'Google pay & Apple pay available. Minimum $5.',
          subcaption: 'Fees',
          disabledCaption: '',
        },
        swap: {
          heading: 'Swap my coins',
          caption: 'Using the coins I have on the same network',
          subcaption: 'Fees',
          disabledCaption: 'Not available in your region',
        },
        bridge: {
          heading: 'Move my coins',
          caption: 'From the coins I have on a different network',
          subcaption: 'Fees ',
          disabledCaption: '',
        },
      },
    },
    [SaleWidgetViews.FUND_WITH_SMART_CHECKOUT]: {
      loading: {
        checkingBalances: 'Crunching numbers',
      },
      currency: {
        usdEstimate: '≈ USD $',
        fees: 'Fees',
      },
      fundingRouteDrawer: {
        header: 'Available balance',
      },
      fundingRouteSelect: {
        heading: 'Pay with your',
        noRoutesAvailable: 'Insufficient coin balance. Please proceed with card instead.',
        continue: 'Continue',
        payWithCardInstead: "No thanks, I'll pay with card",
        payWithCard: 'Pay with card',
      },
    },
    [SaleWidgetViews.PAYMENT_METHODS]: {
      header: {
        heading: 'How would you like to pay?',
      },
      options: {
        [PaymentTypes.CRYPTO]: {
          heading: 'Coins',
          caption: 'Using the coins balance in your wallet',
          disabledCaption: "We can't see enough coins in your balance",
        },
        [PaymentTypes.FIAT]: {
          heading: 'Card',
          caption: 'GooglePay also available with Transak',
          disabledCaption: undefined,
        },
      },
      insufficientCoinsBanner: {
        caption: 'Insufficient coin balance. Please proceed with card instead.',
      },
      loading: {
        ready: 'Ready to purchase',
        confirm: 'Confirm in your wallet',
        processing: 'Processing purchase',
      },
    },
    [SaleWidgetViews.PAY_WITH_COINS]: {
      header: {
        heading: 'Pay with your',
        caption: 'Using the coins balance in your wallet',
      },
      button: {
        buyNow: 'Buy now',
      },
    },
    [SaleWidgetViews.PAY_WITH_CARD]: {
      screenTitle: 'Pay with card',
      loading: 'Taking you to Transak',
    },
    [SaleWidgetViews.SALE_FAIL]: {
      errors: {
        [SaleErrorTypes.TRANSACTION_FAILED]: {
          description: 'Transaction failed',
          primaryAction: 'Try again',
          secondaryAction: 'View details',
        },
        [SaleErrorTypes.SERVICE_BREAKDOWN]: {
          description:
            "Sorry, we're unable to process your payment right now. Please try again in a few minutes.",
          secondaryAction: 'Dismiss',
        },
        [SaleErrorTypes.TRANSAK_FAILED]: {
          description: 'Sorry, something went wrong. Please try again.',
          primaryAction: 'Try again',
          secondaryAction: 'Dismiss',
        },
        [SaleErrorTypes.WALLET_FAILED]: {
          description: "Sorry, we're unable to process this right now.",
          primaryAction: 'Go back',
          secondaryAction: 'Dismiss',
        },
        [SaleErrorTypes.WALLET_REJECTED_NO_FUNDS]: {
          description: 'Sorry, something went wrong. Please try again.',
          primaryAction: 'Go back',
          secondaryAction: 'Dismiss',
        },
        [SaleErrorTypes.WALLET_REJECTED]: {
          description:
            "You'll need to approve the transaction in your wallet to proceed.",
          primaryAction: 'Try again',
          secondaryAction: 'Cancel',
        },
        [SaleErrorTypes.SMART_CHECKOUT_ERROR]: {
          description:
            'Unable to check your wallets balance. Please try again.',
          primaryAction: 'Try again',
          secondaryAction: 'Cancel',
        },
        [SaleErrorTypes.SMART_CHECKOUT_EXECUTE_ERROR]: {
          description:
            'Sorry, something went wrong while moving funds. Please try again.',
          primaryAction: 'Try again',
          secondaryAction: 'Cancel',
        },
        [SaleErrorTypes.DEFAULT]: {
          description: 'Sorry, something went wrong. Please try again.',
          primaryAction: 'Try again',
          secondaryAction: 'Dismiss',
        },
      },
    },
    [SaleWidgetViews.SALE_SUCCESS]: {
      text: 'Order completed',
      actionText: 'Continue',
    },
    [BridgeWidgetViews.WALLET_NETWORK_SELECTION]: {
      layoutHeading: 'Move',
      heading: 'Where would you like to move funds between?',
      fromFormInput: {
        heading: 'From',
        selectDefaultText: 'Select wallet and network',
        walletSelectorHeading: 'From wallet',
        networkSelectorHeading: 'From network',
      },
      toFormInput: {
        heading: 'To',
        selectDefaultText: 'Select wallet and network',
        walletSelectorHeading: 'To wallet',
      },
      submitButton: {
        text: 'Next',
      },
    },
    [BridgeWidgetViews.BRIDGE_FORM]: {
      header: {
        title: 'Move coins',
      },
      fees: {
        title: 'Gas Fee',
        fiatPricePrefix: '~ USD $',
      },
      content: {
        title: 'How much would you like to move?',
        fiatPricePrefix: 'Approx USD',
        availableBalancePrefix: 'Available',
      },
      bridgeForm: {
        from: {
          inputPlaceholder: '0',
          selectorTitle: 'What would you like to move?',
        },
        buttonText: 'Review',
      },
      validation: {
        noAmountInputted: 'Please input amount',
        insufficientBalance: 'Insufficient balance',
        noTokenSelected: 'Select a coin to move',
      },
    },
    [BridgeWidgetViews.BRIDGE_REVIEW]: {
      layoutHeading: 'Move',
      heading: 'Ok, how does this look?',
      fromLabel: {
        amountHeading: 'Moving',
        heading: 'From',
      },
      toLabel: {
        heading: 'To',
      },
      fees: {
        heading: 'Gas fee',
      },
      submitButton: {
        buttonText: 'Confirm move',
      },
      fiatPricePrefix: '~ USD $',
    },
    [BridgeWidgetViews.BRIDGE_FAILURE]: {
      statusText: 'Transaction failed',
      actionText: 'Review & Try again',
    },
    [BridgeWidgetViews.APPROVE_TRANSACTION]: {
      content: {
        heading: 'Approve the transaction in your wallet',
        body: 'Follow the prompts in your wallet popup to confirm.',
      },
      footer: {
        buttonText: 'Okay',
        retryText: 'Try again',
      },
      loadingView: {
        text: 'Initiating move',
      },
    },
<<<<<<< HEAD
    [XBridgeWidgetViews.IN_PROGRESS]: {
=======
    [BridgeWidgetViews.IN_PROGRESS]: {
>>>>>>> ff12430b
      heading: 'Move in progress',
      body1: (symbol: string) => `Less than 3 mins until your ${symbol} lands on zkEVM.`,
      body2: 'You can close this window, the transaction will be reflected in your wallet once complete.',
    },
  },
  footers: {
    quickswapFooter: {
      disclaimerText: 'Quickswap is a third party app. Immutable neither builds, owns, operates or deploys Quickswap. For further info, refer to Quickswap’s website.',
    },
  },
  wallets: {
    [WalletProviderName.PASSPORT]: {
      heading: 'Immutable Passport',
      accentText: 'Recommended',
      description: 'digital wallet and identity',
    },
    [WalletProviderName.METAMASK]: {
      heading: 'MetaMask',
      description:
        'Digital wallet for accessing blockchain applications and web3',
    },
  },
  drawers: {
    feesBreakdown: {
      heading: 'Fee breakdown',
      total: 'Fees total',
      fees: {
        gas: {
          label: 'Gas fee',
        },
      },
    },
    transactionFailed: {
      content: {
        heading1: 'We’ll need you to confirm in your',
        heading2: 'wallet before proceeding',
        body1: 'When the MetaMask pop up appears, be sure to',
        body2: 'sign the transaction',
      },
      buttons: {
        retry: 'Got it',
        cancel: 'Dismiss',
      },
    },
    coinSelector: {
      option: {
        fiatPricePrefix: 'Approx USD $',
      },
      noCoins: 'You have no available coins to select in your wallet.',
    },
    notEnoughGas: {
      content: {
        eth: {
          heading: 'Balance too low',
          body: 'Your ETH balance is too low to cover the gas fee on this move. You could transfer more ETH into your wallet using MetaMask directly.',
        },
        imx: {
          heading: "You'll need more IMX coins",
          body: "In order to cover the fees for the amount specified, you'll need to add more IMX coins.",
        },
      },
      buttons: {
        adjustAmount: 'Adjust amount',
        copyAddress: 'Copy wallet address',
        addMoreImx: 'Add IMX coins',
        cancel: 'Dismiss',
      },
    },
    notEnoughImx: {
      content: {
        noImx: {
          heading: "You'll need IMX coins to swap",
          body: "Swap fees are paid in IMX coins, so you'll need to add this before you can swap",
        },
        insufficientImx: {
          heading: "You'll need more IMX coins",
          body: "In order to cover the fees for the amount specified, you'll need to add more IMX coins",
        },
      },
      buttons: {
        adjustAmount: 'Adjust amount',
        addMoreImx: 'Add IMX coins',
        cancel: 'Dismiss',
      },
    },
    unableToSwap: {
      heading: 'Unable to swap this coin',
      body: "This coin pairing isn't available to swap right now. Try another selection.",
      buttons: {
        cancel: 'Dismiss',
      },
    },
  },
};<|MERGE_RESOLUTION|>--- conflicted
+++ resolved
@@ -441,11 +441,7 @@
         text: 'Initiating move',
       },
     },
-<<<<<<< HEAD
-    [XBridgeWidgetViews.IN_PROGRESS]: {
-=======
     [BridgeWidgetViews.IN_PROGRESS]: {
->>>>>>> ff12430b
       heading: 'Move in progress',
       body1: (symbol: string) => `Less than 3 mins until your ${symbol} lands on zkEVM.`,
       body2: 'You can close this window, the transaction will be reflected in your wallet once complete.',
