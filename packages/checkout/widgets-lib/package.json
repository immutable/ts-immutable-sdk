{
  "name": "@imtbl/checkout-widgets",
  "version": "0.0.0",
  "browserslist": {
    "production": [
      ">0.2%",
      "not dead",
      "not op_mini all"
    ],
    "development": [
      "last 1 chrome version",
      "last 1 firefox version",
      "last 1 safari version"
    ]
  },
  "dependencies": {
    "@0xsquid/sdk": "^2.8.25",
    "@biom3/design-tokens": "^0.4.5",
<<<<<<< HEAD
    "@biom3/react": "^0.28.3",
=======
    "@biom3/react": "^0.28.6",
    "@emotion/react": "^11.13.5",
>>>>>>> 8d5d626f
    "@imtbl/bridge-sdk": "workspace:*",
    "@imtbl/checkout-sdk": "workspace:*",
    "@imtbl/config": "workspace:*",
    "@imtbl/cryptofiat": "workspace:*",
    "@imtbl/dex-sdk": "workspace:*",
    "@imtbl/passport": "workspace:*",
    "@imtbl/react-analytics": "0.2.1-alpha",
    "@rive-app/react-canvas-lite": "^4.9.0",
    "@walletconnect/ethereum-provider": "^2.11.1",
    "@walletconnect/modal": "^2.6.2",
    "assert": "^2.0.0",
    "axios": "^1.6.5",
    "buffer": "^6.0.3",
    "crypto-browserify": "^3.12.0",
    "ethers": "^6.13.4",
    "framer-motion": "^11.0.6",
    "https-browserify": "^1.0.0",
    "i18next": "^23.7.6",
    "i18next-browser-languagedetector": "^7.2.0",
    "localforage": "^1.10.0",
    "lodash.debounce": "^4.0.8",
    "os-browserify": "^0.3.0",
    "pako": "^2.1.0",
    "pino-pretty": "^11.2.2",
    "react": "^18.2.0",
    "react-dom": "^18.2.0",
    "react-i18next": "^13.5.0",
    "stream-browserify": "^3.0.0",
    "stream-http": "^3.2.0",
    "ts-deepmerge": "^7.0.2",
    "url": "^0.11.0"
  },
  "devDependencies": {
    "@0xsquid/squid-types": "^0.1.108",
    "@jest/globals": "^29.5.0",
    "@segment/analytics-next": "^1.53.2",
    "@svgr/webpack": "^8.0.1",
    "@swc/core": "^1.3.36",
    "@testing-library/jest-dom": "^5.16.5",
    "@testing-library/react": "^13.4.0",
    "@testing-library/user-event": "^13.5.0",
    "@types/jest": "^29.4.3",
    "@types/lodash.debounce": "^4.0.9",
    "@types/node": "^18.14.2",
    "@types/react": "^18.3.5",
    "@types/react-dom": "^18.3.0",
    "esbuild-plugins-node-modules-polyfill": "^1.6.7",
    "eslint": "^8.40.0",
    "jest": "^29.4.3",
    "jest-environment-jsdom": "^29.4.3",
    "react-app-rewired": "^2.2.1",
    "react-scripts": "5.0.1",
    "rimraf": "^6.0.1",
    "terser": "^5.34.1",
    "ts-jest": "^29.1.0",
    "tsup": "^8.2.4",
    "typescript": "^5.6.2",
    "unplugin-swc": "^1.5.1",
    "web-vitals": "^2.1.4"
  },
  "exports": {
    "development": {
      "types": "./src/index.ts",
      "main": "./dist/main.js",
      "module": "./dist/index.js",
      "import": "./dist/index.js",
      "require": "./dist/index.js"
    },
    "default": {
      "types": "./dist/index.d.ts",
      "main": "./dist/main.js",
      "module": "./dist/index.js",
      "import": "./dist/index.js",
      "require": "./dist/index.js"
    }
  },
  "files": [
    "dist"
  ],
  "homepage": "https://github.com/immutable/ts-immutable-sdk",
  "keywords": [
    "immutable"
  ],
  "license": "ISC",
  "main": "dist/main.js",
  "module": "dist/index.js",
  "scripts": {
    "build": "tsup --config ./tsup.config.js && tsc --customConditions default --emitDeclarationOnly",
    "build:local": "pnpm build && mkdir -p ../widgets-sample-app/public/lib/js && cp dist/*.js ../widgets-sample-app/public/lib/js/",
    "d": "tsup --config ./tsup.config.js",
    "lint": "eslint ./src --ext .ts,.jsx,.tsx --max-warnings=0",
    "lint:fix": "eslint ./src --ext .ts,.jsx,.tsx --max-warnings=0 --fix",
    "prepare:examplewidgets": "pnpm --filter @examples/commerce-widget-nextjs exec mkdir -p tests/utils/local-widgets-js/ && cp ./dist/*.js $(pnpm --filter @examples/commerce-widget-nextjs exec pwd)/tests/utils/local-widgets-js/",
    "prepare:testwidgets": "pnpm --filter @tests/checkout-widgets-nextjs exec mkdir -p tests/utils/local-widgets-js/ && cp ./dist/*.js $(pnpm --filter @tests/checkout-widgets-nextjs exec pwd)/tests/utils/local-widgets-js/",
    "start": "NODE_ENV=development tsup --config ./tsup.config.js --watch",
    "test": "jest test --passWithNoTests",
    "test:watch": "jest test --passWithNoTests --watch",
    "typecheck": "tsc --customConditions default --customConditions \"default\" --noEmit"
  },
  "type": "module",
  "types": "./dist/index.d.ts"
}<|MERGE_RESOLUTION|>--- conflicted
+++ resolved
@@ -16,12 +16,8 @@
   "dependencies": {
     "@0xsquid/sdk": "^2.8.25",
     "@biom3/design-tokens": "^0.4.5",
-<<<<<<< HEAD
-    "@biom3/react": "^0.28.3",
-=======
     "@biom3/react": "^0.28.6",
     "@emotion/react": "^11.13.5",
->>>>>>> 8d5d626f
     "@imtbl/bridge-sdk": "workspace:*",
     "@imtbl/checkout-sdk": "workspace:*",
     "@imtbl/config": "workspace:*",
