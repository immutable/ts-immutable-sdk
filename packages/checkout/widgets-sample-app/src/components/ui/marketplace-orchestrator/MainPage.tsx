import { Web3Provider } from '@ethersproject/providers';
import { Box, Button, Card, GridBox, Heading } from "@biom3/react";
import { useCallback, useEffect, useMemo, useState } from "react";
import { Passport } from '@imtbl/passport';
import { passportConfig } from './passportConfig';
import {  WidgetsFactory } from '@imtbl/checkout-widgets';
<<<<<<< HEAD
import { Checkout,
  ConnectEventType, ConnectionFailed,
  ConnectionSuccess, OrchestrationEventType,
  RequestBridgeEvent, BridgeEventType,
  RequestOnrampEvent, OnRampEventType, OnRampSuccess, OnRampFailed,
  WalletEventType,
  WalletNetworkSwitchEvent,
  WidgetTheme, WidgetType } from '@imtbl/checkout-sdk';
=======
import { BridgeEventType, Checkout, ConnectEventType, ConnectionFailed, ConnectionSuccess, OrchestrationEventType, RequestBridgeEvent, RequestSwapEvent, SwapEventType, WalletEventType, WalletNetworkSwitchEvent, WidgetTheme, WidgetType } from '@imtbl/checkout-sdk';
>>>>>>> a66f9027
import { Environment } from '@imtbl/config';

export const MainPage = () => {
  const passport = useMemo(() => new Passport(passportConfig), [passportConfig]);

  const checkout = useMemo(() => new Checkout({
    baseConfig: {environment: Environment.SANDBOX},
    isBridgeEnabled: true,
    isSwapEnabled: true,
    isOnRampEnabled: true
  }), []);
  const widgetsFactory = useMemo(() => new WidgetsFactory(checkout, {theme: WidgetTheme.DARK}), [checkout]);

  const connectWidget = useMemo(() => widgetsFactory.create(WidgetType.CONNECT, {passport}), [widgetsFactory]);
  const walletWidget = useMemo(() => widgetsFactory.create(WidgetType.WALLET, {passport}), [widgetsFactory]);
  const bridgeWidget = useMemo(() => widgetsFactory.create(WidgetType.BRIDGE, {passport}), [widgetsFactory]);
<<<<<<< HEAD
  const onRampWidget = useMemo(() => widgetsFactory.create(WidgetType.ONRAMP, {passport}), [widgetsFactory]);

  connectWidget.on(ConnectEventType.CLOSE_WIDGET, () => {connectWidget.destroy()});
  walletWidget.on(WalletEventType.CLOSE_WIDGET, () => {walletWidget.destroy()});
  bridgeWidget.on(BridgeEventType.CLOSE_WIDGET, () => {bridgeWidget.destroy()});
  onRampWidget.on(OnRampEventType.CLOSE_WIDGET, () => {onRampWidget.destroy()});
=======
  const swapWidget = useMemo(() => widgetsFactory.create(WidgetType.SWAP, {passport}), [widgetsFactory]);
  
  connectWidget.on(ConnectEventType.CLOSE_WIDGET, () => {connectWidget.destroy()});
  walletWidget.on(WalletEventType.CLOSE_WIDGET, () => {walletWidget.destroy()});
  bridgeWidget.on(BridgeEventType.CLOSE_WIDGET, () => {bridgeWidget.destroy()});
  swapWidget.on(SwapEventType.CLOSE_WIDGET, () => swapWidget.destroy());
>>>>>>> a66f9027

  // local state for enabling/disabling and changing buttons
  const [doneSwap, setDoneSwap] = useState<boolean>(false);
  const [web3Provider, setWeb3Provider] = useState<Web3Provider|undefined>(undefined);

  useEffect(() => {
    connectWidget.on(ConnectEventType.CLOSE_WIDGET, () => connectWidget.unmount());
    connectWidget.on(ConnectEventType.SUCCESS, (eventData: ConnectionSuccess) => {
      setWeb3Provider(eventData.provider);
    });
    walletWidget.on(WalletEventType.NETWORK_SWITCH, (eventData: WalletNetworkSwitchEvent) => {
      setWeb3Provider(eventData.provider)
    })
<<<<<<< HEAD

=======
  }, [connectWidget, walletWidget]);

  useEffect(() => {
    walletWidget.update({params: {web3Provider}})
  }, [web3Provider])

  
  // Orchestration
  useEffect(() => {
>>>>>>> a66f9027
    walletWidget.on(OrchestrationEventType.REQUEST_BRIDGE, (eventData: RequestBridgeEvent) => {
      walletWidget.unmount();
      bridgeWidget.update({params: {fromContractAddress: eventData.tokenAddress, amount: eventData.amount, web3Provider}})
      bridgeWidget.mount('widget-target');
    });

    walletWidget.on(OrchestrationEventType.REQUEST_ONRAMP, (eventData: RequestOnrampEvent) => {
      walletWidget.unmount();
      onRampWidget.update({params: {contractAddress: eventData.tokenAddress, amount: eventData.amount}})
      onRampWidget.mount('widget-target');
    })
<<<<<<< HEAD

  }, [walletWidget, bridgeWidget, onRampWidget]);

  const setPassportProvider = useCallback(() => {
    if(passport) {
      const passportzkEVMProvider = passport?.connectEvm();
      setWeb3Provider(new Web3Provider(passportzkEVMProvider));
    }
  }, [passport]);
=======
    walletWidget.on(OrchestrationEventType.REQUEST_SWAP, (eventData: RequestSwapEvent) => {
      walletWidget.unmount();
      swapWidget.update({params: {fromContractAddress: eventData.fromTokenAddress, amount: eventData.amount, web3Provider}})
      swapWidget.mount('widget-target');
    })
  }, [walletWidget, bridgeWidget, web3Provider]);
>>>>>>> a66f9027

  // button click functions to open/close widgets
  const openConnectWidget = useCallback(() => {
    connectWidget.mount('widget-target');
  }, [connectWidget])

  const openWalletWidget = useCallback(() => {
    walletWidget.mount('widget-target');
  }, [walletWidget])

  const openBridgeWidget = useCallback(() => {
    bridgeWidget.mount('widget-target')
  }, [bridgeWidget])

<<<<<<< HEAD
  const openOnRampWidget = useCallback(() => {
    onRampWidget.mount('widget-target')
  }, [onRampWidget])
=======
  const openSwapWidget = useCallback(() => {
    swapWidget.mount('widget-target')
  }, [bridgeWidget])
>>>>>>> a66f9027

  const handleBuyClick = () => {
    alert("you can buy now");
  }

  const cardKeys = useMemo(() => [140142,241916,345112,205410],[]);

  const logout = useCallback(async () => {
    await passport.logout();
  },[passport])

  return(
    <Box sx={{minWidth: '100vw', minHeight: '100vh', width: '100%', height: '100%', backgroundColor: 'base.color.brand.6'}}>
      <Box sx={{width: '100%',padding: 'base.spacing.x4', display: 'flex', flexDirection: 'row', justifyContent: 'space-between', alignItems: 'center'}}>
        <Heading>Immutable Checkout Marketplace</Heading>
<<<<<<< HEAD
        <Button onClick={openConnectWidget}>Connect Wallet</Button>
        <Button onClick={openWalletWidget}>Open Wallet</Button>
        <Button onClick={openBridgeWidget}>Open Bridge</Button>
        <Button onClick={openOnRampWidget}>Open On-ramp</Button>
=======
        <Box sx={{padding: 'base.spacing.x4', display: 'flex', flexDirection: 'row', justifyContent: 'flex-end', gap: 'base.spacing.x6', alignItems: 'center'}}>
          <Button onClick={openConnectWidget}>Connect</Button>
          <Button onClick={openWalletWidget}>Wallet</Button>
          <Button onClick={openSwapWidget}>Swap</Button>
        <Button onClick={openBridgeWidget}>Bridge</Button>
      </Box>
>>>>>>> a66f9027
      {passport && web3Provider && (web3Provider.provider as any)?.isPassport && <Button onClick={logout}>Passport Logout</Button>}
      </Box>
      <Box sx={{paddingX: 'base.spacing.x4'}}>
        <GridBox minColumnWidth="40%">
          <Box sx={{display: 'flex', flexDirection: 'row', gap: 'base.spacing.x4', flexWrap: 'wrap'}}>
              {cardKeys.map((val) => (
                <Box key={val} sx={{display: 'flex', flexDirection: 'column', justifyContent: 'center'}}>
                  <Card sx={{width: '240px', marginBottom: 'base.spacing.x2'}}>
                  <Card.Title>Illuvitars</Card.Title>
                  <Card.Caption>Illuvium</Card.Caption>
                  <Card.FramedImage imageUrl="https://web-illuvium-static.s3.us-east-2.amazonaws.com/img/illuvitars/illuvitars_marketplace_icon.png" />
                  <Card.AssetImage imageUrl={`https://api.illuvium-game.io/gamedata/illuvitars/portrait/${val}/render`} />
                  </Card>
                  <Button variant={doneSwap ? "primary" : "tertiary"} disabled={!doneSwap} onClick={handleBuyClick}>Buy</Button>
                </Box>
              ))}
          </Box>
          <div id="widget-target"></div>
        </GridBox>  
      </Box>
    </Box>
  );
}<|MERGE_RESOLUTION|>--- conflicted
+++ resolved
@@ -4,18 +4,15 @@
 import { Passport } from '@imtbl/passport';
 import { passportConfig } from './passportConfig';
 import {  WidgetsFactory } from '@imtbl/checkout-widgets';
-<<<<<<< HEAD
 import { Checkout,
-  ConnectEventType, ConnectionFailed,
+  ConnectEventType,
   ConnectionSuccess, OrchestrationEventType,
   RequestBridgeEvent, BridgeEventType,
-  RequestOnrampEvent, OnRampEventType, OnRampSuccess, OnRampFailed,
+  RequestOnrampEvent, OnRampEventType,
+  RequestSwapEvent, SwapEventType,
   WalletEventType,
   WalletNetworkSwitchEvent,
   WidgetTheme, WidgetType } from '@imtbl/checkout-sdk';
-=======
-import { BridgeEventType, Checkout, ConnectEventType, ConnectionFailed, ConnectionSuccess, OrchestrationEventType, RequestBridgeEvent, RequestSwapEvent, SwapEventType, WalletEventType, WalletNetworkSwitchEvent, WidgetTheme, WidgetType } from '@imtbl/checkout-sdk';
->>>>>>> a66f9027
 import { Environment } from '@imtbl/config';
 
 export const MainPage = () => {
@@ -32,21 +29,14 @@
   const connectWidget = useMemo(() => widgetsFactory.create(WidgetType.CONNECT, {passport}), [widgetsFactory]);
   const walletWidget = useMemo(() => widgetsFactory.create(WidgetType.WALLET, {passport}), [widgetsFactory]);
   const bridgeWidget = useMemo(() => widgetsFactory.create(WidgetType.BRIDGE, {passport}), [widgetsFactory]);
-<<<<<<< HEAD
+  const swapWidget = useMemo(() => widgetsFactory.create(WidgetType.SWAP, {passport}), [widgetsFactory]);
   const onRampWidget = useMemo(() => widgetsFactory.create(WidgetType.ONRAMP, {passport}), [widgetsFactory]);
 
   connectWidget.on(ConnectEventType.CLOSE_WIDGET, () => {connectWidget.destroy()});
   walletWidget.on(WalletEventType.CLOSE_WIDGET, () => {walletWidget.destroy()});
   bridgeWidget.on(BridgeEventType.CLOSE_WIDGET, () => {bridgeWidget.destroy()});
+  swapWidget.on(SwapEventType.CLOSE_WIDGET, () => swapWidget.destroy());
   onRampWidget.on(OnRampEventType.CLOSE_WIDGET, () => {onRampWidget.destroy()});
-=======
-  const swapWidget = useMemo(() => widgetsFactory.create(WidgetType.SWAP, {passport}), [widgetsFactory]);
-  
-  connectWidget.on(ConnectEventType.CLOSE_WIDGET, () => {connectWidget.destroy()});
-  walletWidget.on(WalletEventType.CLOSE_WIDGET, () => {walletWidget.destroy()});
-  bridgeWidget.on(BridgeEventType.CLOSE_WIDGET, () => {bridgeWidget.destroy()});
-  swapWidget.on(SwapEventType.CLOSE_WIDGET, () => swapWidget.destroy());
->>>>>>> a66f9027
 
   // local state for enabling/disabling and changing buttons
   const [doneSwap, setDoneSwap] = useState<boolean>(false);
@@ -60,48 +50,31 @@
     walletWidget.on(WalletEventType.NETWORK_SWITCH, (eventData: WalletNetworkSwitchEvent) => {
       setWeb3Provider(eventData.provider)
     })
-<<<<<<< HEAD
-
-=======
   }, [connectWidget, walletWidget]);
 
   useEffect(() => {
     walletWidget.update({params: {web3Provider}})
   }, [web3Provider])
 
-  
+
   // Orchestration
   useEffect(() => {
->>>>>>> a66f9027
     walletWidget.on(OrchestrationEventType.REQUEST_BRIDGE, (eventData: RequestBridgeEvent) => {
       walletWidget.unmount();
       bridgeWidget.update({params: {fromContractAddress: eventData.tokenAddress, amount: eventData.amount, web3Provider}})
       bridgeWidget.mount('widget-target');
-    });
-
+    })
+    walletWidget.on(OrchestrationEventType.REQUEST_SWAP, (eventData: RequestSwapEvent) => {
+      walletWidget.unmount();
+      swapWidget.update({params: {fromContractAddress: eventData.fromTokenAddress, amount: eventData.amount, web3Provider}})
+      swapWidget.mount('widget-target');
+    })
     walletWidget.on(OrchestrationEventType.REQUEST_ONRAMP, (eventData: RequestOnrampEvent) => {
       walletWidget.unmount();
       onRampWidget.update({params: {contractAddress: eventData.tokenAddress, amount: eventData.amount}})
       onRampWidget.mount('widget-target');
     })
-<<<<<<< HEAD
-
-  }, [walletWidget, bridgeWidget, onRampWidget]);
-
-  const setPassportProvider = useCallback(() => {
-    if(passport) {
-      const passportzkEVMProvider = passport?.connectEvm();
-      setWeb3Provider(new Web3Provider(passportzkEVMProvider));
-    }
-  }, [passport]);
-=======
-    walletWidget.on(OrchestrationEventType.REQUEST_SWAP, (eventData: RequestSwapEvent) => {
-      walletWidget.unmount();
-      swapWidget.update({params: {fromContractAddress: eventData.fromTokenAddress, amount: eventData.amount, web3Provider}})
-      swapWidget.mount('widget-target');
-    })
-  }, [walletWidget, bridgeWidget, web3Provider]);
->>>>>>> a66f9027
+  }, [walletWidget, bridgeWidget, onRampWidget, web3Provider]);
 
   // button click functions to open/close widgets
   const openConnectWidget = useCallback(() => {
@@ -116,15 +89,13 @@
     bridgeWidget.mount('widget-target')
   }, [bridgeWidget])
 
-<<<<<<< HEAD
+  const openSwapWidget = useCallback(() => {
+    swapWidget.mount('widget-target')
+  }, [bridgeWidget])
+
   const openOnRampWidget = useCallback(() => {
     onRampWidget.mount('widget-target')
   }, [onRampWidget])
-=======
-  const openSwapWidget = useCallback(() => {
-    swapWidget.mount('widget-target')
-  }, [bridgeWidget])
->>>>>>> a66f9027
 
   const handleBuyClick = () => {
     alert("you can buy now");
@@ -140,19 +111,13 @@
     <Box sx={{minWidth: '100vw', minHeight: '100vh', width: '100%', height: '100%', backgroundColor: 'base.color.brand.6'}}>
       <Box sx={{width: '100%',padding: 'base.spacing.x4', display: 'flex', flexDirection: 'row', justifyContent: 'space-between', alignItems: 'center'}}>
         <Heading>Immutable Checkout Marketplace</Heading>
-<<<<<<< HEAD
-        <Button onClick={openConnectWidget}>Connect Wallet</Button>
-        <Button onClick={openWalletWidget}>Open Wallet</Button>
-        <Button onClick={openBridgeWidget}>Open Bridge</Button>
-        <Button onClick={openOnRampWidget}>Open On-ramp</Button>
-=======
         <Box sx={{padding: 'base.spacing.x4', display: 'flex', flexDirection: 'row', justifyContent: 'flex-end', gap: 'base.spacing.x6', alignItems: 'center'}}>
           <Button onClick={openConnectWidget}>Connect</Button>
           <Button onClick={openWalletWidget}>Wallet</Button>
           <Button onClick={openSwapWidget}>Swap</Button>
-        <Button onClick={openBridgeWidget}>Bridge</Button>
+          <Button onClick={openBridgeWidget}>Bridge</Button>
+          <Button onClick={openOnRampWidget}>On-ramp</Button>
       </Box>
->>>>>>> a66f9027
       {passport && web3Provider && (web3Provider.provider as any)?.isPassport && <Button onClick={logout}>Passport Logout</Button>}
       </Box>
       <Box sx={{paddingX: 'base.spacing.x4'}}>
