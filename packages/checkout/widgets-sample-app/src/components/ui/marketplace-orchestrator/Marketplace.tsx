import {
  CheckoutWidgets,
  WidgetTheme,
  UpdateConfig,
  CheckoutWidgetsConfig,
  SetProvider,
  CheckoutWidgetTagNames,
} from '@imtbl/checkout-widgets';
import { Environment } from '@imtbl/config';
<<<<<<< HEAD
import { useEffect } from 'react';

export const Marketplace = () => {
  CheckoutWidgets({
    theme: WidgetTheme.DARK,
    environment: Environment.SANDBOX,
  });

  const widgetsConfig2: CheckoutWidgetsConfig = {
    theme: WidgetTheme.DARK,
    environment: Environment.SANDBOX,
  };

  UpdateConfig(widgetsConfig2);

  const { showConnectWidget, provider,providerName, setShowConnectWidget } =
    useConnectWidget();

  const { showWalletWidget, setShowWalletWidget } = useWalletWidget();

  function openConnectWidget() {
    setShowConnectWidget(true);
  }

  function openWalletWidget() {
    setShowWalletWidget(true);
  }
=======
import { MainPage } from './MainPage';
import { useEffect } from 'react';
import { WidgetProvider } from './WidgetProvider';

export const Marketplace = () => {
  useEffect(() => {
    CheckoutWidgets({
      theme: WidgetTheme.DARK,
      environment: Environment.SANDBOX,
    });

    const widgetsConfig: CheckoutWidgetsConfig = {
      theme: WidgetTheme.DARK,
      environment: Environment.SANDBOX,
      isOnRampEnabled: true,
      isBridgeEnabled: true,
      isSwapEnabled: true
    };
  
    UpdateConfig(widgetsConfig);
  },[]);
>>>>>>> eaef453a

  useEffect(() => {
    if (provider && showWalletWidget) SetProvider(CheckoutWidgetTagNames.WALLET, provider)
  }, [provider, showWalletWidget])

  return (
<<<<<<< HEAD
    <div>
      <h1>Sample Marketplace Orchestrator</h1>
      {!provider && (
        <button onClick={openConnectWidget}>Connect Wallet</button>
      )}
      {showConnectWidget && <ConnectReact />}
      {provider && !showWalletWidget && (
        <button onClick={openWalletWidget}>My Wallet</button>
      )}
      {showWalletWidget && provider && (
        <WalletReact />
      )}
      {showWalletWidget && providerName && !provider && (
        <WalletReact />
      )}
    </div>
=======
    <WidgetProvider>
      <MainPage />
    </WidgetProvider>
>>>>>>> eaef453a
  );
};<|MERGE_RESOLUTION|>--- conflicted
+++ resolved
@@ -3,39 +3,8 @@
   WidgetTheme,
   UpdateConfig,
   CheckoutWidgetsConfig,
-  SetProvider,
-  CheckoutWidgetTagNames,
 } from '@imtbl/checkout-widgets';
 import { Environment } from '@imtbl/config';
-<<<<<<< HEAD
-import { useEffect } from 'react';
-
-export const Marketplace = () => {
-  CheckoutWidgets({
-    theme: WidgetTheme.DARK,
-    environment: Environment.SANDBOX,
-  });
-
-  const widgetsConfig2: CheckoutWidgetsConfig = {
-    theme: WidgetTheme.DARK,
-    environment: Environment.SANDBOX,
-  };
-
-  UpdateConfig(widgetsConfig2);
-
-  const { showConnectWidget, provider,providerName, setShowConnectWidget } =
-    useConnectWidget();
-
-  const { showWalletWidget, setShowWalletWidget } = useWalletWidget();
-
-  function openConnectWidget() {
-    setShowConnectWidget(true);
-  }
-
-  function openWalletWidget() {
-    setShowWalletWidget(true);
-  }
-=======
 import { MainPage } from './MainPage';
 import { useEffect } from 'react';
 import { WidgetProvider } from './WidgetProvider';
@@ -57,34 +26,10 @@
   
     UpdateConfig(widgetsConfig);
   },[]);
->>>>>>> eaef453a
-
-  useEffect(() => {
-    if (provider && showWalletWidget) SetProvider(CheckoutWidgetTagNames.WALLET, provider)
-  }, [provider, showWalletWidget])
 
   return (
-<<<<<<< HEAD
-    <div>
-      <h1>Sample Marketplace Orchestrator</h1>
-      {!provider && (
-        <button onClick={openConnectWidget}>Connect Wallet</button>
-      )}
-      {showConnectWidget && <ConnectReact />}
-      {provider && !showWalletWidget && (
-        <button onClick={openWalletWidget}>My Wallet</button>
-      )}
-      {showWalletWidget && provider && (
-        <WalletReact />
-      )}
-      {showWalletWidget && providerName && !provider && (
-        <WalletReact />
-      )}
-    </div>
-=======
     <WidgetProvider>
       <MainPage />
     </WidgetProvider>
->>>>>>> eaef453a
   );
 };