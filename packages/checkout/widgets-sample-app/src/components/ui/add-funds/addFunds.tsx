--- conflicted
+++ resolved
@@ -85,13 +85,8 @@
       showOnrampOption: true,
       showSwapOption: false,
       showBridgeOption: false,
-<<<<<<< HEAD
-      toAmount: "1",
-      toTokenAddress: "native",
-=======
       // toAmount: "1",
       // toTokenAddress: "native",
->>>>>>> 18c88407
     });
   };
 
@@ -100,13 +95,8 @@
       showOnrampOption: true,
       showSwapOption: false,
       showBridgeOption: false,
-<<<<<<< HEAD
-      toAmount: "1",
-      toTokenAddress: "native",
-=======
       // toAmount: "1",
       // toTokenAddress: "native",
->>>>>>> 18c88407
     });
     addFunds.addListener(AddFundsEventType.CLOSE_WIDGET, (data: any) => {
       console.log("CLOSE_WIDGET", data);
