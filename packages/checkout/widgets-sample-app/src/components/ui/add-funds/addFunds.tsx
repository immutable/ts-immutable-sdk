import {
  Checkout,
  WidgetTheme,
  WidgetType,
  WidgetLanguage,
  AddFundsEventType,
  OnRampEventType,
  SwapEventType,
  BridgeEventType,
  SwapDirection,
  WalletProviderName,
} from "@imtbl/checkout-sdk";
import { WidgetsFactory } from "@imtbl/checkout-widgets";
import { Environment } from "@imtbl/config";
import { useMemo, useEffect } from "react";

import { passport } from "../marketplace-orchestrator/passport";

const ADD_FUNDS_TARGET_ID = "add-funds-widget-target";

function AddFundsUI() {
  const checkout = useMemo(
    () =>
      new Checkout({
        baseConfig: {
          environment: Environment.PRODUCTION,
        },
      }),
    []
  );
<<<<<<< HEAD
  const factory = useMemo(() => new WidgetsFactory(checkout, {}), [checkout]);
=======
  const factory = useMemo(
    () =>
      new WidgetsFactory(checkout, {
        walletConnect: {
          projectId: "938b553484e344b1e0b4bb80edf8c362",
          metadata: {
            name: "Checkout Marketplace",
            description: "Checkout Marketplace",
            url: "http://localhost:3000/marketplace-orchestrator",
            icons: [],
          },
        },
      }),
    [checkout]
  );

>>>>>>> f7113e38
  const addFunds = useMemo(
    () =>
      factory.create(WidgetType.ADD_FUNDS, {
        config: {
          theme: WidgetTheme.DARK,
        },
      }),
    [factory]
  );
  const onRamp = useMemo(() => factory.create(WidgetType.ONRAMP), [factory]);
  const swap = useMemo(() => factory.create(WidgetType.SWAP), [factory]);
  const bridge = useMemo(() => factory.create(WidgetType.BRIDGE), [factory]);

  useEffect(() => {
<<<<<<< HEAD
=======
    passport.connectEvm();
  }, []);

  useEffect(() => {
>>>>>>> f7113e38
    if (!checkout || !factory) return;

    (async () => {
      const { provider } = await checkout.createProvider({
        walletProviderName: WalletProviderName.METAMASK,
      });

      await checkout.connect({ provider, requestWalletPermissions: false });

      const { isConnected } = await checkout.checkIsWalletConnected({
        provider,
      });

      if (isConnected) {
        factory.updateProvider(provider);
      }
    })();
  }, [checkout, factory]);

  useEffect(() => {
    addFunds.mount(ADD_FUNDS_TARGET_ID, {
      showOnrampOption: true,
      showBridgeOption: false,
      showSwapOption: true,
<<<<<<< HEAD
      // toAmount: "1",
      // toTokenAddress: "native",
=======
      toAmount: "1",
      toTokenAddress: "native",
>>>>>>> f7113e38
    });
    addFunds.addListener(AddFundsEventType.CLOSE_WIDGET, (data: any) => {
      console.log("CLOSE_WIDGET", data);
      addFunds.unmount();
    });
    addFunds.addListener(AddFundsEventType.REQUEST_ONRAMP, (data: any) => {
      console.log("REQUEST_ONRAMP", data);
      addFunds.unmount();
      onRamp.addListener(OnRampEventType.CLOSE_WIDGET, (data: any) => {
        console.log("CLOSE_WIDGET", data);
        onRamp.unmount();
      });
      onRamp.mount(ADD_FUNDS_TARGET_ID, {
        amount: data.amount,
        tokenAddress: data.tokenAddress,
      });
    });
    addFunds.addListener(AddFundsEventType.REQUEST_SWAP, (data: any) => {
      console.log("REQUEST_SWAP", data);
      addFunds.unmount();
      swap.addListener(SwapEventType.CLOSE_WIDGET, (data: any) => {
        console.log("CLOSE_WIDGET", data);
        swap.unmount();
      });
      swap.mount(ADD_FUNDS_TARGET_ID, {
        amount: data.amount,
        toTokenAddress: data.toTokenAddress,
        direction: SwapDirection.TO,
      });
    });
    addFunds.addListener(AddFundsEventType.REQUEST_BRIDGE, (data: any) => {
      console.log("REQUEST_BRIDGE", data);
      addFunds.unmount();
      bridge.addListener(BridgeEventType.CLOSE_WIDGET, (data: any) => {
        console.log("CLOSE_WIDGET", data);
        bridge.unmount();
      });
      bridge.mount(ADD_FUNDS_TARGET_ID, {});
    });
  }, [addFunds]);

  return (
    <div>
      <h1 className="sample-heading">Checkout Add Funds</h1>
      <div id={ADD_FUNDS_TARGET_ID}></div>
      <button onClick={() => addFunds.mount(ADD_FUNDS_TARGET_ID)}>Mount</button>
      <button onClick={() => addFunds.unmount()}>Unmount</button>
      <button
        onClick={() =>
          addFunds.update({ config: { theme: WidgetTheme.LIGHT } })
        }
      >
        Update Config Light
      </button>
      <button
        onClick={() => addFunds.update({ config: { theme: WidgetTheme.DARK } })}
      >
        Update Config Dark
      </button>
      <select
        onChange={(e) =>
          addFunds.update({
            config: { language: e.target.value as WidgetLanguage },
          })
        }
      >
        <option value="en">EN</option>
        <option value="ja">JA</option>
        <option value="ko">KO</option>
        <option value="zh">ZH</option>
      </select>
    </div>
  );
}

export default AddFundsUI;<|MERGE_RESOLUTION|>--- conflicted
+++ resolved
@@ -28,9 +28,6 @@
       }),
     []
   );
-<<<<<<< HEAD
-  const factory = useMemo(() => new WidgetsFactory(checkout, {}), [checkout]);
-=======
   const factory = useMemo(
     () =>
       new WidgetsFactory(checkout, {
@@ -47,7 +44,6 @@
     [checkout]
   );
 
->>>>>>> f7113e38
   const addFunds = useMemo(
     () =>
       factory.create(WidgetType.ADD_FUNDS, {
@@ -62,13 +58,10 @@
   const bridge = useMemo(() => factory.create(WidgetType.BRIDGE), [factory]);
 
   useEffect(() => {
-<<<<<<< HEAD
-=======
     passport.connectEvm();
   }, []);
 
   useEffect(() => {
->>>>>>> f7113e38
     if (!checkout || !factory) return;
 
     (async () => {
@@ -93,13 +86,8 @@
       showOnrampOption: true,
       showBridgeOption: false,
       showSwapOption: true,
-<<<<<<< HEAD
-      // toAmount: "1",
-      // toTokenAddress: "native",
-=======
       toAmount: "1",
       toTokenAddress: "native",
->>>>>>> f7113e38
     });
     addFunds.addListener(AddFundsEventType.CLOSE_WIDGET, (data: any) => {
       console.log("CLOSE_WIDGET", data);
