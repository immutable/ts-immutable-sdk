import { useEffect, useMemo, useRef, useState } from "react";
import {
  AppHeaderBar,
  Body,
  Box,
  Button,
  Checkbox,
  FormControl,
  Heading,
  Link,
  MenuItem,
  Select,
  Stack,
  Sticker,
  Toggle,
} from "@biom3/react";

import {
  Checkout,
  WidgetLanguage,
  WidgetTheme,
  CreateProviderParams,
  CommerceWidgetParams,
  CommerceEventType,
  CommerceSuccessEventType,
  WidgetType,
  CommerceFlowType,
  WalletProviderName,
  Widget,
  SalePaymentTypes,
  WalletProviderRdns,
} from "@imtbl/checkout-sdk";
import { Passport } from "@imtbl/passport";
import { WidgetsFactory } from "@imtbl/checkout-widgets";
import { Environment, ImmutableConfiguration } from "@imtbl/config";

import { useAsyncMemo, usePrevState } from "../../../hooks";
import { Legend } from "./components/legend";
import { itemsMock } from "./items.mock";
import { WrappedBrowserProvider } from "@imtbl/checkout-sdk";

//
const ENVIRONMENT_DEV = "development" as Environment;

const publishableKey = "pk_imapik-test-Xdera@";

// create a base config
const getBaseConfig = (_environment: Environment) => {
  // skip DEV as its not technically supported by config
  const environment =
    _environment === ENVIRONMENT_DEV ? Environment.SANDBOX : _environment;

  return new ImmutableConfiguration({
    environment,
    publishableKey,
    // apiKey
    // rateLimitingKey
  });
};

// create a passport client
const getPassportClient = (environment: Environment) =>
  new Passport({
    baseConfig: getBaseConfig(environment),
    audience: "platform_api",
    scope: "openid offline_access email transact",
    clientId: "ViaYO6JWck4TZOiiojEak8mz6WvQh3wK",
    redirectUri: "http://localhost:3000/checkout?login=true",
    logoutRedirectUri: "http://localhost:3000/checkout?logout=true",
    logoutMode: "silent",
  });

// create Checkout SDK
const getCheckoutSdk = (passportClient: Passport, environment: Environment) =>
  new Checkout({
    publishableKey,
    passport: passportClient,
    baseConfig: getBaseConfig(environment),
    overrides: {
      // environment: "development" as Environment,
    },
    // swap: { enable: true }
    // bridge: { enable: true }
    // onRamp: { enable: true }
  });

// handle passport login
const usePassportLoginCallback = (passportClient: Passport) => {
  const params = new URLSearchParams(window.location.search);
  const loginParam = params.get("login");
  const logoutParam = params.get("logout");

  useEffect(() => {
    if (logoutParam === "true") {
      passportClient?.logoutSilentCallback('http://localhost:3000/checkout');
    }
  }, [logoutParam, passportClient]);


  useEffect(() => {
    if (loginParam === "true") {
      passportClient?.loginCallback();
    }
  }, [loginParam, passportClient]);
};

// handle creating and connecting a provider
const createBrowserProvider = async (
  checkoutSdk: Checkout,
  params: CreateProviderParams
): Promise<WrappedBrowserProvider> => {
  try {
    const { provider } = await checkoutSdk.createProvider({ ...params });
    const { isConnected } = await checkoutSdk.checkIsWalletConnected({
      provider,
    });

    if (isConnected) return provider;

    try {
      await checkoutSdk.connect({ provider, requestWalletPermissions: true });
    } catch (connectError) {
      console.error("Error connecting provider", connectError);
      throw new Error("Failed to connect the wallet. Please try again.");
    }

    return provider;
  } catch (error) {
    console.error("Error in creating provider", error);
    throw new Error("An error occurred while creating the provider.");
  }
};

// Commerce Widget flows
const flows: Array<CommerceFlowType> = [
  CommerceFlowType.CONNECT,
  CommerceFlowType.WALLET,
  CommerceFlowType.ONRAMP,
  CommerceFlowType.SWAP,
  CommerceFlowType.BRIDGE,
  CommerceFlowType.SALE,
  CommerceFlowType.ADD_TOKENS,
  CommerceFlowType.PURCHASE,
  CommerceFlowType.TRANSFER,
];

function CheckoutUI() {
  // avoid re mounting the widget
  const mounted = useRef<boolean>(false);

  //
  const [environment, prevEnvironment, setEnvironment] = usePrevState(
    Environment.SANDBOX
  );

  const configEnvironment = useMemo(() => {
    const params = new URLSearchParams(window.location.search);
    return (params.get("environment") as Environment) || Environment.SANDBOX;
  }, []);

  // setup passport client
  const passportClient = useMemo(() => {
    return getPassportClient(configEnvironment);
  }, []);
  // handle passport login
  usePassportLoginCallback(passportClient);

  // setup checkout sdk
  const checkoutSdk = useMemo(
    () => getCheckoutSdk(passportClient, configEnvironment),
    [passportClient]
  );

  // set a state to keep widget params and configs
  const [params, setParams] = useState<CommerceWidgetParams | undefined>(
    undefined
  );

  const [flowParams, setFlowParams] = useState<
    Partial<Record<CommerceFlowType, CommerceWidgetParams>>
  >({
    CONNECT: {
      flow: CommerceFlowType.CONNECT,
      blocklistWalletRdns: ["io.metamask"],
      // targetChainId: ChainId.SEPOLIA,
      // targetWalletRdns: "io.metamask",
      theme: WidgetTheme.LIGHT,
    },
    SALE: {
      flow: CommerceFlowType.SALE,
      items: itemsMock,
      environmentId: "4dfc4bec-1867-49aa-ad35-d8a13b206c94",
      collectionName: "Pixel Aussie Farm",
      excludePaymentTypes: [SalePaymentTypes.CREDIT],
      // preferredCurrency: 'USDC',
    },
    SWAP: {
      flow: CommerceFlowType.SWAP,
      amount: "10",
      fromTokenAddress: "native",
      toTokenAddress: "0x3B2d8A1931736Fc321C24864BceEe981B11c3c57",
      showBackButton: true,
    },
    WALLET: {
      flow: CommerceFlowType.WALLET,
    },
    ADD_TOKENS: {
      flow: CommerceFlowType.ADD_TOKENS,
      toAmount: "1",
      toTokenAddress: "native",
    },
    PURCHASE: {
      flow: CommerceFlowType.PURCHASE,
      items: itemsMock.slice(0, 1),
      environmentId: "82a81049-8c41-4ae3-91ca-0bd82a283abc",
    },
    TRANSFER: {
      flow: CommerceFlowType.TRANSFER,
      // amount: "1",
      // tokenAddress: "native",
      // toAddress: "0x0000000000000000000000000000000000000000",
    },
  });

  // set a state to keep widget event results
  const [eventResults, setEventResults] = useState<unknown[]>([]);

  // set a state to keep app configs such language and theme
  const [language, prevLanguage, setLanguage] =
    usePrevState<WidgetLanguage>("en");
  const [theme, prevTheme, setTheme] = usePrevState<WidgetTheme>(
    WidgetTheme.DARK
  );

  // set a state to keep connected wallet browserProvider
  const [browserProvider, setBrowserProvider] = useState<WrappedBrowserProvider | undefined>(
    undefined
  );

  // setup widgets factory
  // ignore language or theme changes
  const widgetsFactory = useAsyncMemo(
    async () => new WidgetsFactory(checkoutSdk, { theme, language }),
    [checkoutSdk]
  );

  // setup widgets factory using a local widgets bundle, after building with build:local
  // see packages/checkout/widgets-lib/README.md
  // const widgetsFactory = useAsyncMemo(
  //   () => checkoutSdk?.widgets({ config: { theme, language } }),
  //   [checkoutSdk]
  // );

  // know connected wallet type
  const isMetamask = browserProvider?.ethereumProvider?.isMetaMask;
  const isPassport = browserProvider?.ethereumProvider?.isPassport;

  // handle removing widget
  const unmount = () => {
    mounted.current = false;
    widget?.unmount();
    setEventResults([]);
  };

  // handle rendering widget
  const mount = () => {
    unmount();
    mounted.current = true;
    console.log({params});
    widget?.mount("widget-root", params);
  };

  // should wait until browserProvider is set to render widget?
  const [renderAfterConnect, prevRenderAfterConnect, setRenderAfterConnect] =
    usePrevState(false);
  const toggleRenderAfterConnect = () => {
    setRenderAfterConnect((prev) => !prev);
  };

  // create the widget once factory is available
  // ignore language or theme changes
  const widget = useAsyncMemo(async () => {
    if (widgetsFactory === undefined) return undefined;
    if (renderAfterConnect && !browserProvider) return undefined;

    return widgetsFactory.create(WidgetType.IMMUTABLE_COMMERCE, {
      provider: browserProvider,
      config: {
        theme,
        language,
<<<<<<< HEAD
        /*
        SWAP: {
          showHeader: true,
        },
        */
=======
        CONNECT: {

        },
        // SWAP: {},
>>>>>>> c0ac194c
        TRANSFER: {
          customTitle: "Dromedary Transfer",
        },
        /*
        ONRAMP: {
          customTitle: "Dromedary On-Ramp",
          customSubTitle: "Camel On-Ramp",
          showMenu: true,
        },
        */
      },
    });
  }, [widgetsFactory, browserProvider, renderAfterConnect]);

  // init, and add event listeners
  useEffect(() => {
    if (!widget || mounted.current) return;

    // add event listeners
    widget.addListener(CommerceEventType.INITIALISED, () => {
      setEventResults((prev) => [...prev, { initialised: true }]);
    });

    widget.addListener(CommerceEventType.DISCONNECTED, () => {
      setEventResults((prev) => [...prev, { disconnected: true }]);
    });
    // widget.addListener(
    //   checkout.CheckoutEventType.PROVIDER_UPDATED,
    //   ({ provider, ...data }) => {
    //     console.log('PROVIDER_UPDATED ---->', provider);
    //     setBrowserProvider(provider);
    //     setEventResults((prev) => [
    //       ...prev,
    //       { providerUpdated: true, ...data },
    //     ]);
    //   }
    // );
    widget.addListener(CommerceEventType.SUCCESS, (payload) => {
      if (payload.type === CommerceSuccessEventType.CONNECT_SUCCESS) {
        const { provider, ...data } = payload.data;
        console.log("SUCCESS ---->", provider);
        setBrowserProvider(provider);
        setEventResults((prev) => [...prev, { success: true, ...data }]);
      }
    });
    widget.addListener(CommerceEventType.USER_ACTION, (data) => {
      setEventResults((prev) => [...prev, { userAction: true, ...data }]);
    });
    widget.addListener(CommerceEventType.FAILURE, (data) => {
      setEventResults((prev) => [...prev, { failure: true, ...data }]);
    });
    widget.addListener(CommerceEventType.CLOSE, () => {
      console.log("CLOSED");
      setEventResults((prev) => [...prev, { closed: true }]);
      widget.unmount();
    });

    // // set initial flow to wallet
    // setParams({
    //   flow: checkout.CommerceFlowType.CONNECT,
    // });
  }, [widget]);

  // mount & re-render widget everytime params change
  useEffect(() => {
    if (params?.flow === undefined) return;
    if (renderAfterConnect && !browserProvider) return;

    mount();
  }, [params, renderAfterConnect, browserProvider]);

  // if language or theme change, notify widget
  useEffect(() => {
    if (widget === undefined) return;
    if (!(language !== prevLanguage || theme !== prevTheme)) return;

    widget.update({ config: { language, theme } });
  }, [language, prevLanguage, theme, prevTheme, widget]);

  // announce passport provider
  useEffect(() => {
    const connectEvm = async () => await passportClient.connectEvm({ announceProvider: true });

    connectEvm();
  }, []);

  // after this dApp creates a browserProvider recreate widget
  useEffect(() => {
    if (browserProvider === undefined || widgetsFactory === undefined) return;

    widgetsFactory.updateProvider(browserProvider);
  }, [browserProvider, widgetsFactory]);

  // if render after connect is switched on reset
  useEffect(() => {
    if (prevRenderAfterConnect === false && renderAfterConnect === true) {
      unmount();
    }
    if (prevRenderAfterConnect === true && renderAfterConnect === false) {
      setBrowserProvider(undefined);
    }
  }, [renderAfterConnect, prevRenderAfterConnect, unmount]);

  // unmount when environment changes
  useEffect(() => {
    if (environment !== prevEnvironment && prevEnvironment !== undefined) {
      const params = new URLSearchParams(window.location.search);
      params.set("environment", environment);
      window.location.href = `${window.location.href}?${params.toString()}`;
    }
  }, [environment, prevEnvironment]);

  // unmount when browserProvider is undefined
  useEffect(() => {
    if (browserProvider === undefined && widget && mounted.current) {
      unmount();
    }
  }, [browserProvider, widget]);

  return (
    <Box sx={{ p: "base.spacing.x4" }}>
      <Box sx={{ mb: "base.spacing.x4" }}>
        <AppHeaderBar>
          <AppHeaderBar.OverflowPopoverMenu variant="secondary">
            <MenuItem
              onClick={() => {
                setParams({
                  flow: CommerceFlowType.CONNECT,
                });
              }}
            >
              <MenuItem.Label>Connect</MenuItem.Label>
            </MenuItem>
            <MenuItem
              onClick={() => {
                setParams({
                  flow: CommerceFlowType.WALLET,
                });
              }}
            >
              <MenuItem.Label>Wallet</MenuItem.Label>
            </MenuItem>
            <MenuItem
              onClick={() => {
                setParams({
                  flow: CommerceFlowType.SWAP,
                  amount: "10",
                  fromTokenAddress: "native",
                });
              }}
            >
              <MenuItem.Label>Swap</MenuItem.Label>
            </MenuItem>
            <MenuItem
              onClick={() => {
                setParams({
                  flow: CommerceFlowType.BRIDGE,
                });
              }}
            >
              <MenuItem.Label>Bridge</MenuItem.Label>
            </MenuItem>
            <MenuItem
              onClick={() => {
                setParams({
                  flow: CommerceFlowType.ONRAMP,
                });
              }}
            >
              <MenuItem.Label>On Ramp</MenuItem.Label>
            </MenuItem>
            <MenuItem
              onClick={() => {
                setParams({
                  flow: CommerceFlowType.SALE,
                  items: [
                    {
                      productId: "kangaroo",
                      qty: 1,
                      name: "Kangaroo",
                      image:
                        "https://iguanas.mystagingwebsite.com/wp-content/uploads/2024/05/character-image-10-1.png",
                      description: "Pixel Art Kangaroo",
                    },
                  ],
                  environmentId: "249d9b0b-ee16-4dd5-91ee-96bece3b0473",
                  collectionName: "Pixel Aussie Farm",
                  // excludePaymentTypes: [checkout.SalePaymentTypes.CREDIT],
                  // preferredCurrency: 'USDC',
                });
              }}
            >
              <MenuItem.Label>Primary Sale</MenuItem.Label>
            </MenuItem>
            <MenuItem
              onClick={() => {
                setParams({
                  flow: CommerceFlowType.PURCHASE,
                  items: [
                    {
                      productId: "kangaroo",
                      qty: 1,
                      name: "Kangaroo",
                      image:
                        "https://iguanas.mystagingwebsite.com/wp-content/uploads/2024/05/character-image-10-1.png",
                      description: "Pixel Art Kangaroo",
                    },
                  ],
                  environmentId: "82a81049-8c41-4ae3-91ca-0bd82a283abc",
                });
              }}
            >
              <MenuItem.Label>Direct NFT Purchase</MenuItem.Label>
            </MenuItem>
            <MenuItem
              onClick={() => {
                setParams({
                  flow: CommerceFlowType.TRANSFER,
                });
              }}
            >
              <MenuItem.Label>Transfer</MenuItem.Label>
            </MenuItem>
          </AppHeaderBar.OverflowPopoverMenu>
          <AppHeaderBar.RightSlot gap="base.spacing.x4">
            <Box
              sx={{
                appearance: "none",
                borderWidth: "3px",
                px: "base.spacing.x4",
                py: "base.spacing.x1",
                borderColor: "base.color.brand.1",
                brad: "base.borderRadius.x25",
              }}
              rc={
                <select
                  onChange={(e) => {
                    const thm = e.target.value as WidgetTheme;
                    setTheme(thm);
                  }}
                />
              }
            >
              <option value="dark">Dark</option>
              <option value="light">Light</option>
            </Box>
            <Box
              sx={{
                appearance: "none",
                borderWidth: "3px",
                px: "base.spacing.x4",
                py: "base.spacing.x1",
                borderColor: "base.color.brand.1",
                brad: "base.borderRadius.x25",
              }}
              rc={
                <select
                  onChange={(e) => {
                    const lang = e.target.value as WidgetLanguage;
                    setLanguage(lang);
                  }}
                />
              }
            >
              <option value="en">🇦🇺</option>
              <option value="ja">🇯🇵</option>
              <option value="ko">🇰🇷</option>
              <option value="zh">🇨🇳</option>
            </Box>
          </AppHeaderBar.RightSlot>
          <AppHeaderBar.LeftSlot gap="base.spacing.x4">
            <Heading>{params?.flow || ""}</Heading>
          </AppHeaderBar.LeftSlot>
        </AppHeaderBar>
      </Box>
      <Box sx={{ display: "flex", flexDirection: "row" }}>
        <Box sx={{ w: "75%", mr: "base.spacing.x4" }}>
          <Stack sx={{ flexWrap: "wrap", py: "base.spacing.x2" }}>
            {/* --- --- --- */}
            <Legend>Environment: {environment.toUpperCase()}</Legend>
            <Box
              sx={{
                display: "flex",
                gap: "base.spacing.x1",
              }}
            >
              <Checkbox
                checked={environment === ENVIRONMENT_DEV}
                onChange={() => setEnvironment(ENVIRONMENT_DEV)}
              />
              <Body>{ENVIRONMENT_DEV.toUpperCase()}</Body>
            </Box>
            <Box
              sx={{
                display: "flex",
                gap: "base.spacing.x1",
              }}
            >
              <Checkbox
                checked={environment === Environment.SANDBOX}
                onChange={() => setEnvironment(Environment.SANDBOX)}
              />
              <Body>{Environment.SANDBOX.toUpperCase()}</Body>
            </Box>
            <Box
              sx={{
                display: "flex",
                gap: "base.spacing.x1",
              }}
            >
              <Checkbox
                checked={environment === Environment.PRODUCTION}
                onChange={() => setEnvironment(Environment.PRODUCTION)}
              />
              <Body>{Environment.PRODUCTION.toUpperCase()}</Body>
            </Box>

            {/* --- --- --- */}
            <Legend>Flow: {params?.flow.toLocaleUpperCase()}</Legend>
            <FormControl sx={{ alignItems: "center", mb: "base.spacing.x4" }}>
              <FormControl.Label>Connect a provider first</FormControl.Label>
              <Toggle
                onChange={toggleRenderAfterConnect}
                checked={renderAfterConnect}
              />
            </FormControl>

            {(renderAfterConnect || browserProvider) && (
              <>
                <Heading size="xSmall">Connect a provider</Heading>
                <Stack direction="row" gap="base.spacing.x6">
                  <Sticker>
                    <Button
                      size="small"
                      variant="secondary"
                      onClick={async () => {
                        if (browserProvider) {
                          setBrowserProvider(undefined);
                          return;
                        }

                        setBrowserProvider(
                          await createBrowserProvider(checkoutSdk, {
                            walletProviderName: WalletProviderName.PASSPORT,
                          })
                        );
                      }}
                    >
                      Passport <Button.Logo logo="PassportSymbol" />
                    </Button>
                    {!isPassport && (
                      <Sticker.Badge variant="fatal" badgeContent="off" />
                    )}
                    {isPassport && (
                      <Sticker.Badge
                        variant="success"
                        isAnimated
                        badgeContent="on"
                      />
                    )}
                  </Sticker>
                  <Sticker>
                    <Button
                      size="small"
                      variant="secondary"
                      onClick={async () => {
                        if (browserProvider) {
                          setBrowserProvider(undefined);
                          return;
                        }

                        setBrowserProvider(
                          await createBrowserProvider(checkoutSdk, {
                            walletProviderName: WalletProviderName.METAMASK,
                          })
                        );
                      }}
                    >
                      MetaMask
                      <Button.Logo logo="MetaMaskSymbol" />
                    </Button>
                    {!isMetamask && (
                      <Sticker.Badge variant="fatal" badgeContent="off" />
                    )}
                    {isMetamask && (
                      <Sticker.Badge
                        variant="success"
                        isAnimated
                        badgeContent="on"
                      />
                    )}
                  </Sticker>
                </Stack>
              </>
            )}

            {((renderAfterConnect && browserProvider) || !renderAfterConnect) && (
              <>
                <Heading size="xSmall">Select a flow</Heading>
                <Select
                  defaultLabel="Select a Flow"
                  onSelectChange={(value) => {
                    const flow = value as CommerceFlowType;
                    const params = flowParams[flow] ?? {};
                    setParams({
                      ...params,
                      flow,
                      // spread rest of params for given flow
                    });
                  }}
                >
                  {flows.map((flow) => (
                    <Select.Option key={flow} optionKey={flow}>
                      <Select.Option.Label>{flow}</Select.Option.Label>
                    </Select.Option>
                  ))}
                  <Select.Option key={"INVALID"} optionKey={"INVALID"}>
                    <Select.Option.Label>
                      {"INVALID FLOW TYPE"}
                    </Select.Option.Label>
                  </Select.Option>
                </Select>
              </>
            )}

            {/* --- --- --- */}
            <Legend>Params & Config:</Legend>
          </Stack>
        </Box>
        <Box
          id="widget-root"
          sx={{
            minw: "430px",
            minh: "650px",
            bg: "base.color.translucent.standard.300",
            brad: "base.borderRadius.x5",
          }}
        />
      </Box>
    </Box>
  );
}

export default CheckoutUI;<|MERGE_RESOLUTION|>--- conflicted
+++ resolved
@@ -288,18 +288,14 @@
       config: {
         theme,
         language,
-<<<<<<< HEAD
         /*
         SWAP: {
           showHeader: true,
         },
         */
-=======
         CONNECT: {
 
         },
-        // SWAP: {},
->>>>>>> c0ac194c
         TRANSFER: {
           customTitle: "Dromedary Transfer",
         },
