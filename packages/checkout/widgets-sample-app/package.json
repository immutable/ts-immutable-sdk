--- conflicted
+++ resolved
@@ -21,11 +21,8 @@
     "react-router-dom": "^6.11.0"
   },
   "devDependencies": {
-<<<<<<< HEAD
     "@imtbl/checkout-sdk": "0.0.0",
     "@imtbl/checkout-widgets-react": "0.0.0",
-=======
->>>>>>> b47198b9
     "@testing-library/jest-dom": "^5.16.5",
     "@testing-library/react": "^13.4.0",
     "@testing-library/user-event": "^13.5.0",
