--- conflicted
+++ resolved
@@ -14,13 +14,8 @@
     ]
   },
   "dependencies": {
-<<<<<<< HEAD
-    "@biom3/react": "^0.6.4-beta",
+    "@biom3/react": "^0.8.0-beta",
     "@imtbl/core-sdk": "^2.0.1",
-=======
-    "@biom3/react": "^0.8.0-beta",
-    "@imtbl/core-sdk": "^1.1.1-alpha.1",
->>>>>>> c2d98f85
     "@imtbl/sdk": "0.0.0",
     "@testing-library/jest-dom": "^5.16.5",
     "@testing-library/react": "^13.4.0",
