--- conflicted
+++ resolved
@@ -14,11 +14,7 @@
     ]
   },
   "dependencies": {
-<<<<<<< HEAD
-    "@biom3/react": "^0.28.3",
-=======
     "@biom3/react": "^0.28.6",
->>>>>>> 8d5d626f
     "@imtbl/sdk": "workspace:*",
     "@testing-library/jest-dom": "^5.16.5",
     "@testing-library/react": "^13.4.0",
