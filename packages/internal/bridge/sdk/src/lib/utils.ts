--- conflicted
+++ resolved
@@ -72,7 +72,6 @@
   return token.toUpperCase() === getWrappedIMX(source).toUpperCase();
 }
 
-<<<<<<< HEAD
 /**
  * Assumes the destination chain is correct (i.e. it doesn't check the destination chain)
  */
@@ -119,8 +118,6 @@
   return sourceChainId === bridgeInstance.childChainID && destinationChainId === bridgeInstance.rootChainID;
 }
 
-=======
->>>>>>> 01da6af1
 export const exportedForTesting = {
   getAddresses,
 };