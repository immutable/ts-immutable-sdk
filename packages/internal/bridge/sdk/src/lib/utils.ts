import {
  ETH_MAINNET_TO_ZKEVM_MAINNET, childETHs, ETH_SEPOLIA_TO_ZKEVM_TESTNET, rootIMXs,
  childAdaptors,
  rootAdaptors,
  childChains,
  axelarGateways,
  axelarAPIEndpoints,
  tenderlyAPIEndpoints,
  childWIMXs,
} from 'constants/bridges';
<<<<<<< HEAD
import { BridgeInstance, FungibleToken } from 'types';
=======
import {
  BridgeDirection,
  BridgeFeeActions, BridgeInstance, FungibleToken,
} from 'types';
>>>>>>> 4d20f9c4

function getAddresses(source:string, addresses:Record<string, string>) {
  let address:string;
  if (source === ETH_MAINNET_TO_ZKEVM_MAINNET.rootChainID
    || source === ETH_MAINNET_TO_ZKEVM_MAINNET.childChainID) {
    address = addresses.mainnet;
  } else if (source === ETH_SEPOLIA_TO_ZKEVM_TESTNET.rootChainID
    || source === ETH_SEPOLIA_TO_ZKEVM_TESTNET.childChainID) {
    address = addresses.testnet;
  } else {
    address = addresses.devnet;
  }
  return address;
}

function getChildETH(source: string) {
  return getAddresses(source, childETHs);
}

export function isChildETH(token: FungibleToken, source: string) {
  return token.toUpperCase() === getChildETH(source).toUpperCase();
}

export function getRootIMX(source: string) {
  return getAddresses(source, rootIMXs);
}

export function isRootIMX(token: FungibleToken, source: string) {
  return token.toUpperCase() === getRootIMX(source).toUpperCase();
}

export function getChildAdaptor(source: string) {
  return getAddresses(source, childAdaptors);
}

export function getRootAdaptor(source: string) {
  return getAddresses(source, rootAdaptors);
}

export function getChildchain(source: string) {
  return getAddresses(source, childChains);
}

export function getAxelarGateway(source: string) {
  return getAddresses(source, axelarGateways);
}

export function getAxelarEndpoint(source:string) {
  return getAddresses(source, axelarAPIEndpoints);
}

export function getTenderlyEndpoint(source:string) {
  return getAddresses(source, tenderlyAPIEndpoints);
}

function getWrappedIMX(source: string) {
  return getAddresses(source, childWIMXs);
}

export function isWrappedIMX(token: FungibleToken, source: string) {
  return token.toUpperCase() === getWrappedIMX(source).toUpperCase();
}

/**
<<<<<<< HEAD
 * Assumes the destination chain is correct (i.e. it doesn't check the destination chain)
 */
export function isDeposit(sourceChainId: string, bridgeInstance: BridgeInstance): boolean {
=======
 * Checks that the source and destination chains are such that this is a valid deposit bridge transaction.
 */
export function isValidDeposit(direction: BridgeDirection, bridgeInstance: BridgeInstance) {
  return direction.sourceChainId === bridgeInstance.rootChainID
    && direction.destinationChainId === bridgeInstance.childChainID
    && direction.action === BridgeFeeActions.DEPOSIT;
}

/**
 * @returns true if and only if the source chain is the root chain,
 *          indicating that this should be a deposit or withdraw finalisation, without doing validation.
 * Useful for if we believe a transaction should be a deposit or withdraw finalisation,
 * so you can construct relevant data types to then do the checks
 */
export function shouldBeDepositOrFinaliseWithdraw(sourceChainId: string, bridgeInstance: BridgeInstance) {
>>>>>>> 4d20f9c4
  return sourceChainId === bridgeInstance.rootChainID;
}

/**
<<<<<<< HEAD
 * Assumes the destination chain is correct (i.e. it doesn't check the destination chain)
 */
export function isWithdraw(sourceChainId: string, bridgeInstance: BridgeInstance): boolean {
  return sourceChainId === bridgeInstance.childChainID;
}

export function isWithdrawNotWrappedIMX(
  token: FungibleToken,
  sourceChainId: string,
  bridgeInstance: BridgeInstance,
): boolean {
  return isWithdraw(sourceChainId, bridgeInstance) && !isRootIMX(token, sourceChainId);
=======
 * Checks that the source and destination chains are such that this is a valid withdraw bridge transaction.
 */
export function isValidWithdraw(direction: BridgeDirection, bridgeInstance: BridgeInstance) {
  return direction.sourceChainId === bridgeInstance.childChainID
    && direction.destinationChainId === bridgeInstance.rootChainID
    && direction.action === BridgeFeeActions.WITHDRAW;
}

export function isWithdrawNativeIMX(
  token: FungibleToken,
  direction: BridgeDirection,
  bridgeInstance: BridgeInstance,
): boolean {
  return isValidWithdraw(direction, bridgeInstance) && !isWrappedIMX(token, direction.sourceChainId);
>>>>>>> 4d20f9c4
}

export function isWithdrawWrappedIMX(
  token: FungibleToken,
<<<<<<< HEAD
  sourceChainId: string,
  bridgeInstance: BridgeInstance,
): boolean {
  return isWithdraw(sourceChainId, bridgeInstance) && isRootIMX(token, sourceChainId);
}

/**
 * This is the same as `isDeposit`, but takes an extra parameter - the `destinationChainId` - to check that both
 * of the chain IDs are correct.
 */
export function isValidDeposit(sourceChainId: string, destinationChainId: string, bridgeInstance: BridgeInstance) {
  return sourceChainId === bridgeInstance.rootChainID && destinationChainId === bridgeInstance.childChainID;
}

/**
 * This is the same as `isWithdraw`, but takes an extra parameter - the `destinationChainId` - to check that both
 * of the chain IDs are correct.
 */
export function isValidWithdraw(sourceChainId: string, destinationChainId: string, bridgeInstance: BridgeInstance) {
  return sourceChainId === bridgeInstance.childChainID && destinationChainId === bridgeInstance.rootChainID;
=======
  direction: BridgeDirection,
  bridgeInstance: BridgeInstance,
): boolean {
  return isValidWithdraw(direction, bridgeInstance) && isWrappedIMX(token, direction.sourceChainId);
>>>>>>> 4d20f9c4
}

export const exportedForTesting = {
  getAddresses,
};<|MERGE_RESOLUTION|>--- conflicted
+++ resolved
@@ -8,14 +8,10 @@
   tenderlyAPIEndpoints,
   childWIMXs,
 } from 'constants/bridges';
-<<<<<<< HEAD
-import { BridgeInstance, FungibleToken } from 'types';
-=======
 import {
   BridgeDirection,
   BridgeFeeActions, BridgeInstance, FungibleToken,
 } from 'types';
->>>>>>> 4d20f9c4
 
 function getAddresses(source:string, addresses:Record<string, string>) {
   let address:string;
@@ -80,11 +76,6 @@
 }
 
 /**
-<<<<<<< HEAD
- * Assumes the destination chain is correct (i.e. it doesn't check the destination chain)
- */
-export function isDeposit(sourceChainId: string, bridgeInstance: BridgeInstance): boolean {
-=======
  * Checks that the source and destination chains are such that this is a valid deposit bridge transaction.
  */
 export function isValidDeposit(direction: BridgeDirection, bridgeInstance: BridgeInstance) {
@@ -100,25 +91,10 @@
  * so you can construct relevant data types to then do the checks
  */
 export function shouldBeDepositOrFinaliseWithdraw(sourceChainId: string, bridgeInstance: BridgeInstance) {
->>>>>>> 4d20f9c4
   return sourceChainId === bridgeInstance.rootChainID;
 }
 
 /**
-<<<<<<< HEAD
- * Assumes the destination chain is correct (i.e. it doesn't check the destination chain)
- */
-export function isWithdraw(sourceChainId: string, bridgeInstance: BridgeInstance): boolean {
-  return sourceChainId === bridgeInstance.childChainID;
-}
-
-export function isWithdrawNotWrappedIMX(
-  token: FungibleToken,
-  sourceChainId: string,
-  bridgeInstance: BridgeInstance,
-): boolean {
-  return isWithdraw(sourceChainId, bridgeInstance) && !isRootIMX(token, sourceChainId);
-=======
  * Checks that the source and destination chains are such that this is a valid withdraw bridge transaction.
  */
 export function isValidWithdraw(direction: BridgeDirection, bridgeInstance: BridgeInstance) {
@@ -133,38 +109,14 @@
   bridgeInstance: BridgeInstance,
 ): boolean {
   return isValidWithdraw(direction, bridgeInstance) && !isWrappedIMX(token, direction.sourceChainId);
->>>>>>> 4d20f9c4
 }
 
 export function isWithdrawWrappedIMX(
   token: FungibleToken,
-<<<<<<< HEAD
-  sourceChainId: string,
-  bridgeInstance: BridgeInstance,
-): boolean {
-  return isWithdraw(sourceChainId, bridgeInstance) && isRootIMX(token, sourceChainId);
-}
-
-/**
- * This is the same as `isDeposit`, but takes an extra parameter - the `destinationChainId` - to check that both
- * of the chain IDs are correct.
- */
-export function isValidDeposit(sourceChainId: string, destinationChainId: string, bridgeInstance: BridgeInstance) {
-  return sourceChainId === bridgeInstance.rootChainID && destinationChainId === bridgeInstance.childChainID;
-}
-
-/**
- * This is the same as `isWithdraw`, but takes an extra parameter - the `destinationChainId` - to check that both
- * of the chain IDs are correct.
- */
-export function isValidWithdraw(sourceChainId: string, destinationChainId: string, bridgeInstance: BridgeInstance) {
-  return sourceChainId === bridgeInstance.childChainID && destinationChainId === bridgeInstance.rootChainID;
-=======
   direction: BridgeDirection,
   bridgeInstance: BridgeInstance,
 ): boolean {
   return isValidWithdraw(direction, bridgeInstance) && isWrappedIMX(token, direction.sourceChainId);
->>>>>>> 4d20f9c4
 }
 
 export const exportedForTesting = {
