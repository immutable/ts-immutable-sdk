--- conflicted
+++ resolved
@@ -9,14 +9,10 @@
   childWIMXs,
   NATIVE,
 } from 'constants/bridges';
-<<<<<<< HEAD
-import { BridgeFeeRequest, BridgeInstance, FungibleToken } from 'types';
-=======
 import {
   BridgeDirection,
-  BridgeFeeActions, BridgeInstance, FungibleToken,
+  BridgeFeeActions, BridgeFeeRequest, BridgeInstance, FungibleToken,
 } from 'types';
->>>>>>> 36a39bf5
 
 function getAddresses(source:string, addresses:Record<string, string>) {
   let address:string;
@@ -81,11 +77,6 @@
 }
 
 /**
-<<<<<<< HEAD
- * Assumes the destination chain is correct (i.e. it doesn't check the destination chain)
- */
-export function isDeposit(sourceChainId: string, bridgeInstance: BridgeInstance): boolean {
-=======
  * Checks that the source and destination chains are such that this is a valid deposit bridge transaction.
  */
 export function isValidDeposit(direction: BridgeDirection, bridgeInstance: BridgeInstance) {
@@ -101,25 +92,10 @@
  * so you can construct relevant data types to then do the checks
  */
 export function shouldBeDepositOrFinaliseWithdraw(sourceChainId: string, bridgeInstance: BridgeInstance) {
->>>>>>> 36a39bf5
   return sourceChainId === bridgeInstance.rootChainID;
 }
 
 /**
-<<<<<<< HEAD
- * Assumes the destination chain is correct (i.e. it doesn't check the destination chain)
- */
-export function isWithdraw(sourceChainId: string, bridgeInstance: BridgeInstance): boolean {
-  return sourceChainId === bridgeInstance.childChainID;
-}
-
-export function isWithdrawNotWrappedIMX(
-  token: FungibleToken,
-  sourceChainId: string,
-  bridgeInstance: BridgeInstance,
-): boolean {
-  return isWithdraw(sourceChainId, bridgeInstance) && !isRootIMX(token, sourceChainId);
-=======
  * Checks that the source and destination chains are such that this is a valid withdraw bridge transaction.
  */
 export function isValidWithdraw(direction: BridgeDirection, bridgeInstance: BridgeInstance) {
@@ -134,43 +110,19 @@
   bridgeInstance: BridgeInstance,
 ): boolean {
   return isValidWithdraw(direction, bridgeInstance) && !isWrappedIMX(token, direction.sourceChainId);
->>>>>>> 36a39bf5
-}
-
-export function isWithdrawWrappedIMX(
-  token: FungibleToken,
-<<<<<<< HEAD
-  sourceChainId: string,
-  bridgeInstance: BridgeInstance,
-): boolean {
-  return isWithdraw(sourceChainId, bridgeInstance) && isRootIMX(token, sourceChainId);
-}
-
-/**
- * This is the same as `isDeposit`, but takes an extra parameter - the `destinationChainId` - to check that both
- * of the chain IDs are correct.
- */
-export function isValidDeposit(sourceChainId: string, destinationChainId: string, bridgeInstance: BridgeInstance) {
-  return sourceChainId === bridgeInstance.rootChainID && destinationChainId === bridgeInstance.childChainID;
-}
-
-/**
- * This is the same as `isWithdraw`, but takes an extra parameter - the `destinationChainId` - to check that both
- * of the chain IDs are correct.
- */
-export function isValidWithdraw(sourceChainId: string, destinationChainId: string, bridgeInstance: BridgeInstance) {
-  return sourceChainId === bridgeInstance.childChainID && destinationChainId === bridgeInstance.rootChainID;
 }
 
 // Return true if a BridgeFeeRequest is for a native token bridge interaction.
 export function isNativeTokenBridgeFeeRequest(req: BridgeFeeRequest): boolean {
   return !('token' in req) || req.token.toUpperCase() === NATIVE;
-=======
+}
+
+export function isWithdrawWrappedIMX(
+  token: FungibleToken,
   direction: BridgeDirection,
   bridgeInstance: BridgeInstance,
 ): boolean {
   return isValidWithdraw(direction, bridgeInstance) && isWrappedIMX(token, direction.sourceChainId);
->>>>>>> 36a39bf5
 }
 
 export const exportedForTesting = {
