--- conflicted
+++ resolved
@@ -1,20 +1,10 @@
 import { Provider } from '@ethersproject/providers';
-<<<<<<< HEAD
+import { ethers, utils } from 'ethers';
 import { Address } from '../types';
 import { WITHDRAW_SIG, NATIVE } from '../constants/bridges';
 import { CHILD_ERC20 } from '../contracts/ABIs/ChildERC20';
 import { withBridgeError, BridgeErrorType } from '../errors';
-import { ethers } from 'ethers';
-import { keccak256, defaultAbiCoder } from 'ethers/lib/utils';
 import { createContract } from '../contracts/createContract';
-=======
-import { Address } from 'types';
-import { WITHDRAW_SIG, NATIVE } from 'constants/bridges';
-import { CHILD_ERC20 } from 'contracts/ABIs/ChildERC20';
-import { withBridgeError, BridgeErrorType } from 'errors';
-import { ethers, utils } from 'ethers';
-import { createContract } from 'contracts/createContract';
->>>>>>> 42ee80ec
 import { isWrappedIMX, getRootIMX } from './utils';
 
 /**
