import { ethers } from 'ethers';
import {
  BridgeBundledTxRequest, BridgeFeeActions, BridgeFeeRequest, FungibleToken,
} from 'types';
import { NATIVE } from 'constants/bridges';
import { BridgeConfiguration } from '../config';
import { BridgeError, BridgeErrorType, withBridgeError } from '../errors';
import { isChildETH, isRootIMX } from './utils';

// TODO consider moving these to be member methods of the config class

export async function validateChainConfiguration(config: BridgeConfiguration): Promise<void> {
  const errMessage = 'Please upgrade to the latest version of the Bridge SDK or provide valid configuration';
  const rootNetwork = await withBridgeError<ethers.providers.Network>(
    async () => config.rootProvider.getNetwork(),
    BridgeErrorType.ROOT_PROVIDER_ERROR,
  );

  // Checks chain ID matches
  if (rootNetwork!.chainId.toString() !== config.bridgeInstance.rootChainID) {
    throw new BridgeError(
      `Rootchain provider chainID ${rootNetwork!.chainId} does not match expected chainID ${config.bridgeInstance.rootChainID}. ${errMessage}`,
      BridgeErrorType.UNSUPPORTED_ERROR,
    );
  }

  const childNetwork = await withBridgeError<ethers.providers.Network>(
    async () => config.childProvider.getNetwork(),
    BridgeErrorType.CHILD_PROVIDER_ERROR,
  );

  if (childNetwork.chainId.toString() !== config.bridgeInstance.childChainID) {
    throw new BridgeError(
      `Childchain provider chainID ${childNetwork.chainId} does not match expected chainID ${config.bridgeInstance.childChainID}. ${errMessage} `,
      BridgeErrorType.UNSUPPORTED_ERROR,
    );
  }
}

// Checks that the recipient address can receive the asset being deposited/withdrawn
// This is relevant because the recipient address may be a contract that implements a receive function
export async function checkReceiver(
  tokenSent: FungibleToken,
  destinationChainId: string,
  address: string,
  config: BridgeConfiguration,
): Promise<void> {
  let provider;
  if (destinationChainId === config.bridgeInstance.rootChainID) {
    if (!isChildETH(tokenSent, destinationChainId)) {
      // Return immediately for withdrawing non ETH (i.e. withdrawing ERC20).
      return;
    }
    provider = config.rootProvider;
  } else {
    if (!isRootIMX(tokenSent, destinationChainId)) {
      // Return immediately for depositing non IMX (i.e. depositing ERC20).
      return;
    }
    provider = config.childProvider;
  }

  const bytecode = await provider.getCode(address);
  // No code : "0x" then the address is not a contract so it is a valid receiver.
  if (bytecode.length <= 2) return;

  const ABI = ['function receive()'];
  const contract = new ethers.Contract(address, ABI, provider);

  try {
    // try to estimate gas for the receive function, if it works it exists
    await contract.estimateGas.receive();
  } catch {
    try {
      // if receive fails, try to estimate this way which will work if a fallback function is present
      await provider.estimateGas({ to: address });
    } catch {
      // no receive or fallback
      throw new BridgeError(
        `address ${address} is not a valid receipient`,
        BridgeErrorType.INVALID_RECIPIENT,
      );
    }
  }
}

export async function validateChainIds(
  sourceChainId: string,
  destinationChainId: string,
  config: BridgeConfiguration,
) {
  const isSourceChainRootOrChildChain = sourceChainId === config.bridgeInstance.rootChainID
    || sourceChainId === config.bridgeInstance.childChainID;

  // The source chain must be one of either the configured root chain or the configured child chain
  if (!isSourceChainRootOrChildChain) {
    throw new BridgeError(
      `the sourceChainId ${sourceChainId} is not a valid`,
      BridgeErrorType.INVALID_SOURCE_CHAIN_ID,
    );
  }

  const isDestinationChainRootOrChildChain = destinationChainId === config.bridgeInstance.rootChainID
    || destinationChainId === config.bridgeInstance.childChainID;

  // If the token is not native, it must be a valid address
  if (!isDestinationChainRootOrChildChain) {
    throw new BridgeError(
      `the destinationChainId ${destinationChainId} is not a valid`,
      BridgeErrorType.INVALID_DESTINATION_CHAIN_ID,
    );
  }

  // The source chain and destination chain should not be the same
  if (sourceChainId === destinationChainId) {
    throw new BridgeError(
      `the sourceChainId ${sourceChainId} cannot be the same as the destinationChainId ${destinationChainId}`,
      BridgeErrorType.CHAIN_IDS_MATCH,
    );
  }
}

export async function validateBridgeReqArgs(
  req: BridgeBundledTxRequest,
  config: BridgeConfiguration,
) {
  // Validate chain ID.
  await validateChainIds(req.sourceChainId, req.destinationChainId, config);

  // Validate address
  if (!ethers.utils.isAddress(req.senderAddress) || !ethers.utils.isAddress(req.recipientAddress)) {
    throw new BridgeError(
      `address ${req.senderAddress} or ${req.recipientAddress} is not a valid address`,
      BridgeErrorType.INVALID_ADDRESS,
    );
  }

  // Validate amount
  if (req.amount.isNegative() || req.amount.isZero()) {
    throw new BridgeError(
      `deposit amount ${req.amount.toString()} is invalid`,
      BridgeErrorType.INVALID_AMOUNT,
    );
  }

  // If the token is not native, it must be a valid address
  if (req.token.toUpperCase() !== NATIVE && !ethers.utils.isAddress(req.token)) {
    throw new BridgeError(
      `token address ${req.token} is not a valid address`,
      BridgeErrorType.INVALID_ADDRESS,
    );
  }
}

export function validateGetFee(req: BridgeFeeRequest, config: BridgeConfiguration) {
  if (
    req.action === BridgeFeeActions.DEPOSIT
    && (
      req.sourceChainId !== config.bridgeInstance.rootChainID
    || req.destinationChainId !== config.bridgeInstance.childChainID
    )
  ) {
    throw new BridgeError(
      `Deposit must be from the root chain (${config.bridgeInstance.rootChainID}) to the child chain (${config.bridgeInstance.childChainID})`,
<<<<<<< HEAD
      BridgeErrorType.UNSUPPORTED_ERROR,
=======
      BridgeErrorType.INVALID_SOURCE_OR_DESTINATION_CHAIN,
>>>>>>> 31c12dbd
    );
  }

  if (
    req.action === BridgeFeeActions.WITHDRAW
    && (
      req.sourceChainId !== config.bridgeInstance.childChainID
    || req.destinationChainId !== config.bridgeInstance.rootChainID
    )
  ) {
    throw new BridgeError(
      `Withdraw must be from the child chain (${config.bridgeInstance.childChainID}) to the root chain (${config.bridgeInstance.rootChainID})`,
<<<<<<< HEAD
      BridgeErrorType.UNSUPPORTED_ERROR,
=======
      BridgeErrorType.INVALID_SOURCE_OR_DESTINATION_CHAIN,
>>>>>>> 31c12dbd
    );
  }

  // TODO doesn't it make sense that the source chain would be on the child chain?
  if (req.action === BridgeFeeActions.FINALISE_WITHDRAWAL
    && req.sourceChainId !== config.bridgeInstance.rootChainID) {
    throw new BridgeError(
      `Finalised withdrawals must be on the root chain (${config.bridgeInstance.rootChainID})`,
<<<<<<< HEAD
      BridgeErrorType.UNSUPPORTED_ERROR,
=======
      BridgeErrorType.INVALID_SOURCE_CHAIN_ID,
>>>>>>> 31c12dbd
    );
  }
}<|MERGE_RESOLUTION|>--- conflicted
+++ resolved
@@ -162,11 +162,7 @@
   ) {
     throw new BridgeError(
       `Deposit must be from the root chain (${config.bridgeInstance.rootChainID}) to the child chain (${config.bridgeInstance.childChainID})`,
-<<<<<<< HEAD
-      BridgeErrorType.UNSUPPORTED_ERROR,
-=======
       BridgeErrorType.INVALID_SOURCE_OR_DESTINATION_CHAIN,
->>>>>>> 31c12dbd
     );
   }
 
@@ -179,11 +175,7 @@
   ) {
     throw new BridgeError(
       `Withdraw must be from the child chain (${config.bridgeInstance.childChainID}) to the root chain (${config.bridgeInstance.rootChainID})`,
-<<<<<<< HEAD
-      BridgeErrorType.UNSUPPORTED_ERROR,
-=======
       BridgeErrorType.INVALID_SOURCE_OR_DESTINATION_CHAIN,
->>>>>>> 31c12dbd
     );
   }
 
@@ -192,11 +184,7 @@
     && req.sourceChainId !== config.bridgeInstance.rootChainID) {
     throw new BridgeError(
       `Finalised withdrawals must be on the root chain (${config.bridgeInstance.rootChainID})`,
-<<<<<<< HEAD
-      BridgeErrorType.UNSUPPORTED_ERROR,
-=======
       BridgeErrorType.INVALID_SOURCE_CHAIN_ID,
->>>>>>> 31c12dbd
     );
   }
 }