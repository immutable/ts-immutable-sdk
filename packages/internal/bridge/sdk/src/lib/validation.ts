import { ethers } from 'ethers';
import {
  BridgeBundledTxRequest, BridgeFeeActions, BridgeFeeRequest, FungibleToken,
} from 'types';
import { NATIVE } from 'constants/bridges';
import { createContract } from 'contracts/createContract';
import { BridgeConfiguration } from '../config';
import { BridgeError, BridgeErrorType, withBridgeError } from '../errors';
import {
  isChildETH, isRootIMX, isValidDeposit, isValidWithdraw,
} from './utils';

// TODO consider moving these to be member methods of the config class

export async function validateChainConfiguration(config: BridgeConfiguration): Promise<void> {
  const errMessage = 'Please upgrade to the latest version of the Bridge SDK or provide valid configuration';
  const rootNetwork = await withBridgeError<ethers.providers.Network>(
    async () => config.rootProvider.getNetwork(),
    BridgeErrorType.ROOT_PROVIDER_ERROR,
  );

  // Checks chain ID matches
  if (rootNetwork!.chainId.toString() !== config.bridgeInstance.rootChainID) {
    throw new BridgeError(
      `Rootchain provider chainID ${rootNetwork!.chainId} does not match expected chainID ${config.bridgeInstance.rootChainID}. ${errMessage}`,
      BridgeErrorType.UNSUPPORTED_ERROR,
    );
  }

  const childNetwork = await withBridgeError<ethers.providers.Network>(
    async () => config.childProvider.getNetwork(),
    BridgeErrorType.CHILD_PROVIDER_ERROR,
  );

  if (childNetwork.chainId.toString() !== config.bridgeInstance.childChainID) {
    throw new BridgeError(
      `Childchain provider chainID ${childNetwork.chainId} does not match expected chainID ${config.bridgeInstance.childChainID}. ${errMessage} `,
      BridgeErrorType.UNSUPPORTED_ERROR,
    );
  }
}

// Checks that the recipient address can receive the asset being deposited/withdrawn
// This is relevant because the recipient address may be a contract that implements a receive function
export async function checkReceiver(
  tokenSent: FungibleToken,
  destinationChainId: string,
  address: string,
  config: BridgeConfiguration,
): Promise<void> {
  let provider;
  if (destinationChainId === config.bridgeInstance.rootChainID) {
    if (!isChildETH(tokenSent, destinationChainId)) {
      // Return immediately for withdrawing non ETH (i.e. withdrawing ERC20).
      return;
    }
    provider = config.rootProvider;
  } else {
    if (!isRootIMX(tokenSent, destinationChainId)) {
      // Return immediately for depositing non IMX (i.e. depositing ERC20).
      return;
    }
    provider = config.childProvider;
  }

  const bytecode = await provider.getCode(address);
  // No code : "0x" then the address is not a contract so it is a valid receiver.
  if (bytecode.length <= 2) return;

  const ABI = ['function receive()'];
  const contract = await createContract(address, ABI, provider);

  try {
    // try to estimate gas for the receive function, if it works it exists
    await contract.estimateGas.receive();
  } catch {
    try {
      // if receive fails, try to estimate this way which will work if a fallback function is present
      await provider.estimateGas({ to: address });
    } catch {
      // no receive or fallback
      throw new BridgeError(
        `address ${address} is not a valid receipient`,
        BridgeErrorType.INVALID_RECIPIENT,
      );
    }
  }
}

export async function validateChainIds(
  sourceChainId: string,
  destinationChainId: string,
  config: BridgeConfiguration,
) {
  const isSourceChainRootOrChildChain = sourceChainId === config.bridgeInstance.rootChainID
    || sourceChainId === config.bridgeInstance.childChainID;

  // The source chain must be one of either the configured root chain or the configured child chain
  if (!isSourceChainRootOrChildChain) {
    throw new BridgeError(
      `the sourceChainId ${sourceChainId} is not a valid`,
      BridgeErrorType.INVALID_SOURCE_CHAIN_ID,
    );
  }

  const isDestinationChainRootOrChildChain = destinationChainId === config.bridgeInstance.rootChainID
    || destinationChainId === config.bridgeInstance.childChainID;

  // If the token is not native, it must be a valid address
  if (!isDestinationChainRootOrChildChain) {
    throw new BridgeError(
      `the destinationChainId ${destinationChainId} is not a valid`,
      BridgeErrorType.INVALID_DESTINATION_CHAIN_ID,
    );
  }

  // The source chain and destination chain should not be the same
  if (sourceChainId === destinationChainId) {
    throw new BridgeError(
      `the sourceChainId ${sourceChainId} cannot be the same as the destinationChainId ${destinationChainId}`,
      BridgeErrorType.CHAIN_IDS_MATCH,
    );
  }
}

export async function validateBridgeReqArgs(
  req: BridgeBundledTxRequest,
  config: BridgeConfiguration,
) {
  // Validate chain ID.
  await validateChainIds(req.sourceChainId, req.destinationChainId, config);

  // Validate address
  if (!ethers.utils.isAddress(req.senderAddress) || !ethers.utils.isAddress(req.recipientAddress)) {
    throw new BridgeError(
      `address ${req.senderAddress} or ${req.recipientAddress} is not a valid address`,
      BridgeErrorType.INVALID_ADDRESS,
    );
  }

  // Validate amount
  if (req.amount.isNegative() || req.amount.isZero()) {
    throw new BridgeError(
      `deposit amount ${req.amount.toString()} is invalid`,
      BridgeErrorType.INVALID_AMOUNT,
    );
  }

  // If the token is not native, it must be a valid address
  if (req.token.toUpperCase() !== NATIVE && !ethers.utils.isAddress(req.token)) {
    throw new BridgeError(
      `token address ${req.token} is not a valid address`,
      BridgeErrorType.INVALID_ADDRESS,
    );
  }
}

export function validateGetFee(req: BridgeFeeRequest, config: BridgeConfiguration) {
<<<<<<< HEAD
  // TODO do these functions get tested?
  if (
    req.action === BridgeFeeActions.DEPOSIT
    && !isValidDeposit(req.sourceChainId, req.destinationChainId, config.bridgeInstance)
  ) {
=======
  if (req.action === BridgeFeeActions.FINALISE_WITHDRAWAL
    && req.sourceChainId !== config.bridgeInstance.rootChainID) {
>>>>>>> 36a39bf5
    throw new BridgeError(
      `Finalised withdrawals must be on the root chain (${config.bridgeInstance.rootChainID})`,
      BridgeErrorType.INVALID_SOURCE_CHAIN_ID,
    );
  }

<<<<<<< HEAD
  if (
    req.action === BridgeFeeActions.WITHDRAW
    && !isValidWithdraw(req.sourceChainId, req.destinationChainId, config.bridgeInstance)
  ) {
=======
  if (!('destinationChainId' in req)) {
>>>>>>> 36a39bf5
    throw new BridgeError(
      'DEPOSIT or WITHDRAW used without destinationChainId',
      BridgeErrorType.INVALID_DESTINATION_CHAIN_ID,
    );
  }

  const direction = {
    sourceChainId: req.sourceChainId,
    destinationChainId: req.destinationChainId,
    action: req.action,
  };

  if (!isValidDeposit(direction, config.bridgeInstance) && !isValidWithdraw(direction, config.bridgeInstance)) {
    throw new BridgeError(
      'This request is neither a valid deposit nor a valid withdrawal',
      BridgeErrorType.INVALID_SOURCE_OR_DESTINATION_CHAIN,
    );
  }
}<|MERGE_RESOLUTION|>--- conflicted
+++ resolved
@@ -156,30 +156,15 @@
 }
 
 export function validateGetFee(req: BridgeFeeRequest, config: BridgeConfiguration) {
-<<<<<<< HEAD
-  // TODO do these functions get tested?
-  if (
-    req.action === BridgeFeeActions.DEPOSIT
-    && !isValidDeposit(req.sourceChainId, req.destinationChainId, config.bridgeInstance)
-  ) {
-=======
   if (req.action === BridgeFeeActions.FINALISE_WITHDRAWAL
     && req.sourceChainId !== config.bridgeInstance.rootChainID) {
->>>>>>> 36a39bf5
     throw new BridgeError(
       `Finalised withdrawals must be on the root chain (${config.bridgeInstance.rootChainID})`,
       BridgeErrorType.INVALID_SOURCE_CHAIN_ID,
     );
   }
 
-<<<<<<< HEAD
-  if (
-    req.action === BridgeFeeActions.WITHDRAW
-    && !isValidWithdraw(req.sourceChainId, req.destinationChainId, config.bridgeInstance)
-  ) {
-=======
   if (!('destinationChainId' in req)) {
->>>>>>> 36a39bf5
     throw new BridgeError(
       'DEPOSIT or WITHDRAW used without destinationChainId',
       BridgeErrorType.INVALID_DESTINATION_CHAIN_ID,
