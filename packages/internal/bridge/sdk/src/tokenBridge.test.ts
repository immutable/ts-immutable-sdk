--- conflicted
+++ resolved
@@ -1193,10 +1193,7 @@
           timestamp: defaultTimestamp,
         },
       ]),
-<<<<<<< HEAD
-=======
       getPendingWithdrawalsLength: jest.fn().mockImplementation(async () => ethers.BigNumber.from(1)),
->>>>>>> 6a1b0fae
     };
 
     const voidRootProvider = new ethers.providers.JsonRpcProvider('x');
@@ -1273,11 +1270,8 @@
             timestamp: defaultTimestamp.mul(3),
           },
         ]),
-<<<<<<< HEAD
-=======
         getPendingWithdrawalsLength: jest.fn().mockImplementation(async () => ethers.BigNumber.from(3)),
 
->>>>>>> 6a1b0fae
       };
 
       jest.spyOn(ethers, 'Contract').mockReturnValue(mockERC20ContractFlowRateThree as any);
@@ -1306,11 +1300,7 @@
       expect(result.pending[2].timeoutEnd).toBe(defaultTimestamp.mul(3).toNumber() + (60 * 60 * 24));
     });
 
-<<<<<<< HEAD
-    it('returns the flowRate pending withdrawals when the recipient is valid', async () => {
-=======
     it('returns empty pending array when no flowRated transactions found', async () => {
->>>>>>> 6a1b0fae
       expect.assertions(2);
       const req = {
         recipient,
@@ -1321,9 +1311,6 @@
         interface: {
           encodeFunctionData: jest.fn().mockResolvedValue('0xdata'),
         },
-<<<<<<< HEAD
-        getPendingWithdrawals: jest.fn().mockImplementation(async () => []),
-=======
         getPendingWithdrawals: jest.fn().mockImplementation(async () => [
           {
             withdrawer: ethers.constants.AddressZero,
@@ -1334,24 +1321,14 @@
         ]),
         getPendingWithdrawalsLength: jest.fn().mockImplementation(async () => ethers.BigNumber.from(0)),
 
->>>>>>> 6a1b0fae
       };
 
       jest.spyOn(ethers, 'Contract').mockReturnValue(mockERC20ContractFlowRateNone as any);
 
-<<<<<<< HEAD
-      try {
-        await tokenBridge.getPendingWithdrawals(req);
-      } catch (error: any) {
-        expect(error).toBeInstanceOf(BridgeError);
-        expect(error.type).toBe(BridgeErrorType.FLOW_RATE_ERROR);
-      }
-=======
       const result = await tokenBridge.getPendingWithdrawals(req);
 
       expect(result.pending).toBeDefined();
       expect(result.pending.length).toBe(0);
->>>>>>> 6a1b0fae
     });
   });
 
