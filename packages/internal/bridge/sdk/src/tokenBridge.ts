--- conflicted
+++ resolved
@@ -987,25 +987,12 @@
       BridgeErrorType.INTERNAL_ERROR,
     );
 
-<<<<<<< HEAD
-    const pending:Array<RootBridgePendingWithdrawal> = await rootBridge.getPendingWithdrawals(req.recipient, [0]);
-
-    if (pending.length === 0) {
-      throw new BridgeError(
-        `no pending withdrawals found for ${req.recipient}`,
-        BridgeErrorType.FLOW_RATE_ERROR,
-      );
-    }
-=======
     const pendingLength: ethers.BigNumber = await rootBridge.getPendingWithdrawalsLength(req.recipient);
->>>>>>> 6a1b0fae
 
     const pendingWithdrawals: PendingWithdrawalsResponse = {
       pending: [],
     };
 
-<<<<<<< HEAD
-=======
     if (pendingLength.toNumber() === 0) {
       return pendingWithdrawals;
     }
@@ -1014,7 +1001,6 @@
 
     const pending:Array<RootBridgePendingWithdrawal> = await rootBridge.getPendingWithdrawals(req.recipient, indices);
 
->>>>>>> 6a1b0fae
     const timestampNow = Math.floor(Date.now() / 1000);
 
     for (let i = 0, l = pending.length; i < l; i++) {
