/* eslint-disable no-console */
/* eslint-disable class-methods-use-this */
import axios, { AxiosResponse } from 'axios';
import { ethers } from 'ethers';
import {
  ETH_MAINNET_TO_ZKEVM_MAINNET,
  ETH_SEPOLIA_TO_ZKEVM_TESTNET,
  ZKEVM_DEVNET_CHAIN_ID,
  ZKEVM_MAINNET_CHAIN_ID,
  ZKEVM_TESTNET_CHAIN_ID,
  axelarAPIEndpoints,
  axelarChains,
  bridgeMethods,
} from './constants/bridges';
import { ROOT_ERC20_BRIDGE_FLOW_RATE } from './contracts/ABIs/RootERC20BridgeFlowRate';
import { ERC20 } from './contracts/ABIs/ERC20';
import { BridgeError, BridgeErrorType, withBridgeError } from './errors';
import { CHILD_ERC20_BRIDGE } from './contracts/ABIs/ChildERC20Bridge';
import { getGasPriceInWei } from './lib/gasPriceInWei';
import { BridgeConfiguration } from './config';
import {
  BridgeFeeRequest,
  BridgeFeeResponse,
  BridgeMethodsGasLimit,
  FeeData,
  BridgeTxRequest,
  BridgeFeeActions,
  ApproveBridgeRequest,
  ApproveBridgeResponse,
  BridgeTxResponse,
  AxelarChainDetails,
  TokenMappingRequest,
  TokenMappingResponse,
  TxStatusRequest,
  TxStatusResponse,
  StatusResponse,
  FlowRateInfoResponse,
  PendingWithdrawalsRequest,
  PendingWithdrawalsResponse,
  FlowRateWithdrawRequest,
  FlowRateWithdrawResponse,
  FlowRateInfoRequest,
  CalculateBridgeFeeResponse,
  Address,
  RootBridgePendingWithdrawal,
  TxStatusResponseItem,
} from './types';
import { GMPStatus, GMPStatusResponse, GasPaidStatus } from './types/axelar';
import { queryTransactionStatus } from './lib/gmpRecovery';

/**
 * Represents a token bridge, which manages asset transfers between two chains.
 */
export class TokenBridge {
  /**
   * @property {BridgeConfiguration} config - The bridge configuration object.
   */
  private config: BridgeConfiguration;

  /**
   * Constructs a TokenBridge instance.
   *
   * @param {BridgeConfiguration} config - The bridge configuration object.
   */
  constructor(config: BridgeConfiguration) {
    this.config = config;
  }

  /**
   * Retrieves the bridge fee for a specific token.
   *
   * @param {BridgeFeeRequest} req - The fee request object containing the token address for which the fee is required.
   * @returns {Promise<BridgeFeeResponse>} - A promise that resolves to an object containing the bridge fee for the specified
   * token and a flag indicating if the token is bridgeable.
   * @throws {BridgeError} - If an error occurs during the fee retrieval, a BridgeError will be thrown with a specific error type.
   *
   * Possible BridgeError types include:
   * - INVALID_ADDRESS: The token address provided in the request is invalid.
   *
   * @example
   * const feeRequest = {
   *   action: 'WITHDRAW', // BridgeFeeActions
   *   gasMultiplier: 1.2, // Buffer to add to the gas estimate, 1.2 = 20% buffer
   *   sourceChainId: '13371', // Immutable zkEVM
   *   destinationChainId: '1' // Ethereum
   * };
   *
   * @example
   * const feeRequest = {
   *   action: 'DEPOSIT', // BridgeFeeActions
   *   gasMultiplier: 1.2, // Buffer to add to the gas estimate, 1.2 = 20% buffer
   *   sourceChainId: '1', // Ethereum
   *   destinationChainId: '13371', // Immutable zkEVM
   * };
   *
   * bridgeSdk.getFee(feeRequest)
   *   .then((feeResponse) => {
   *     console.log('Source chain gas fee:', feeResponse.sourceChainFee);
   *     console.log('Destination chain gas fee:', feeResponse.destinationChainFee);
   *     console.log('Axelar bridge fee (includes destination execution):', feeResponse.bridgeFee);
   *     console.log('Immutable fee:', feeResponse.networkFee);
   *     console.log('Total Fees (sourceChainFee + bridgeFee + networkFee):', feeResponse.totalFee);
   *   })
   *   .catch((error) => {
   *     console.error('Error:', error.message);
   *   });
   */
  public async getFee(req: BridgeFeeRequest): Promise<BridgeFeeResponse> {
    await this.validateChainConfiguration();

    if (req.action !== BridgeFeeActions.FINALISE_WITHDRAWAL) {
      await this.validateChainIds(req.sourceChainId, req.destinationChainId);
    }

    if (req.action === BridgeFeeActions.DEPOSIT && req.sourceChainId !== this.config.bridgeInstance.rootChainID) {
      throw new BridgeError(
        `Deposit must be from the root chain (${this.config.bridgeInstance.rootChainID}) to the child chain (${this.config.bridgeInstance.childChainID})`,
        BridgeErrorType.UNSUPPORTED_ERROR,
      );
    }

    if (req.action === BridgeFeeActions.WITHDRAW && req.sourceChainId !== this.config.bridgeInstance.childChainID) {
      throw new BridgeError(
        `Withdraw must be from the child chain (${this.config.bridgeInstance.childChainID}) to the root chain (${this.config.bridgeInstance.rootChainID})`,
        BridgeErrorType.UNSUPPORTED_ERROR,
      );
    }

    if (req.action === BridgeFeeActions.FINALISE_WITHDRAWAL
      && req.sourceChainId !== this.config.bridgeInstance.rootChainID) {
      throw new BridgeError(
        `Finalised withdrawals must be on the root chain (${this.config.bridgeInstance.rootChainID})`,
        BridgeErrorType.UNSUPPORTED_ERROR,
      );
    }

    let sourceChainGas: ethers.BigNumber = ethers.BigNumber.from(0);
    let bridgeFee: ethers.BigNumber = ethers.BigNumber.from(0);
    const imtblFee: ethers.BigNumber = ethers.BigNumber.from(0);

    if (req.action === BridgeFeeActions.FINALISE_WITHDRAWAL) {
      sourceChainGas = await this.getGasEstimates(
        this.config.rootProvider,
        BridgeMethodsGasLimit.FINALISE_WITHDRAWAL,
      );
    } else {
      const sourceProvider:ethers.providers.Provider = (req.action === BridgeFeeActions.WITHDRAW)
        ? this.config.childProvider : this.config.rootProvider;

      sourceChainGas = await this.getGasEstimates(
        sourceProvider,
        BridgeMethodsGasLimit[`${req.action}_SOURCE`],
      );

      const feeResult = await this.calculateBridgeFee(
        req.sourceChainId,
        req.destinationChainId,
        BridgeMethodsGasLimit[`${req.action}_DESTINATION`],
        req.gasMultiplier,
      );

      bridgeFee = feeResult.bridgeFee;
    }

    const totalFees: ethers.BigNumber = sourceChainGas.add(bridgeFee).add(imtblFee);

    return {
      sourceChainGas,
      bridgeFee,
      imtblFee, // no network fee charged currently
      totalFees,
    };
  }

  // eslint-disable-next-line class-methods-use-this
  private async getGasEstimates(
    provider: ethers.providers.Provider,
    txnGasLimitInWei: number,
  ): Promise<ethers.BigNumber> {
    const feeData: FeeData = await provider.getFeeData();
    const gasPriceInWei = getGasPriceInWei(feeData);
    if (!gasPriceInWei) return ethers.BigNumber.from(0);
    return gasPriceInWei.mul(txnGasLimitInWei);
  }

  /**
   * Retrieves the unsigned approval transaction for deposit or withdrawal.
   * Approval is required before depositing or withdrawing tokens to the bridge using
   *
   * @param {ApproveBridgeRequest} req - The approve bridge request object.
   * @returns {Promise<ApproveBridgeResponse>} - A promise that resolves to an object containing the unsigned
   * approval transaction or null if no approaval is required.
   * @throws {BridgeError} - If an error occurs during the transaction creation, a BridgeError will be thrown with a specific error type.
   *
   * Possible BridgeError types include:
   * - UNSUPPORTED_ERROR: The operation is not supported. Currently thrown when attempting to deposit native tokens.
   * - INVALID_ADDRESS: An Ethereum address provided in the request is invalid.
   * - INVALID_AMOUNT: The deposit amount provided in the request is invalid (less than or equal to 0).
   * - INTERNAL_ERROR: An unexpected error occurred during the execution, likely due to the bridge SDK implementation.
   * - PROVIDER_ERROR: An error occurred while interacting with the Ethereum provider. This includes issues calling the ERC20 smart contract
   *
   * @example
   * const approveDepositRequest = {
   *   senderAddress: '0x123456...', // Senders address
   *   token: '0xabcdef...', // ERC20 token address
   *   amount: ethers.utils.parseUnits('100', 18), // amount being bridged in token's smallest unit (e.g., wei for Ether)
   *   sourceChainId: '1', // Ethereum
   *   destinationChainId: '13371', // Immutable zkEVM
   * };
   *
   * @example
   * const approveWithdrawalRequest = {
   *   senderAddress: '0x123456...', // Senders address
   *   token: '0xabcdef...', // ERC20 token address
   *   amount: ethers.utils.parseUnits('100', 18), // amount being bridged in token's smallest unit (e.g., wei for Ether)
   *   sourceChainId: '13371', // Immutable zkEVM
   *   destinationChainId: '1', // Ethereum
   * };
   *
   * bridgeSdk.getUnsignedApproveBridgeTx(approveDepositRequest)
   *   .then((approveResponse) => {
   *     if (approveResponse.unsignedTx !== null) {
   *       // Send the unsigned approval transaction to the depositor to sign and send
   *     } else {
   *      // No approval is required
   *     }
   *   })
   *   .catch((error) => {
   *     console.error('Error:', error.message);
   *   });
   */
  public async getUnsignedApproveBridgeTx(
    req: ApproveBridgeRequest,
  ): Promise<ApproveBridgeResponse> {
    await this.validateChainConfiguration();

    await this.validateDepositArgs(
      req.token,
      req.senderAddress,
      req.amount,
      req.sourceChainId,
      req.destinationChainId,
    );

    // If the token is NATIVE, no approval is required
    if (req.token.toUpperCase() === 'NATIVE') {
      return {
        contractToApprove: null,
        unsignedTx: null,
      };
    }

    let sourceProvider:ethers.providers.Provider;
    let sourceBridgeAddress: string;
    if (req.sourceChainId === this.config.bridgeInstance.rootChainID) {
      sourceProvider = this.config.rootProvider;
      sourceBridgeAddress = this.config.bridgeContracts.rootERC20BridgeFlowRate;
    } else {
      sourceProvider = this.config.childProvider;
      sourceBridgeAddress = this.config.bridgeContracts.childERC20Bridge;
    }

    const erc20Contract: ethers.Contract = await withBridgeError<ethers.Contract>(
      async () => new ethers.Contract(req.token, ERC20, sourceProvider),
      BridgeErrorType.PROVIDER_ERROR,
    );

    // Get the current approved allowance of the RootERC20Predicate
    const allowance: ethers.BigNumber = await withBridgeError<ethers.BigNumber>(() => erc20Contract
      .allowance(
        req.senderAddress,
        sourceBridgeAddress,
      ), BridgeErrorType.PROVIDER_ERROR);

    // If the allowance is greater than or equal to the deposit amount, no approval is required
    if (allowance.gte(req.amount)) {
      return {
        contractToApprove: null,
        unsignedTx: null,
      };
    }
    // Calculate the amount of tokens that need to be approved for deposit
    const approvalAmountRequired = req.amount.sub(
      allowance,
    );

    // Encode the approve function call data for the ERC20 contract
    const data: string = await withBridgeError<string>(async () => erc20Contract.interface
      .encodeFunctionData('approve', [
        sourceBridgeAddress,
        approvalAmountRequired,
      ]), BridgeErrorType.INTERNAL_ERROR);

    // Create the unsigned transaction for the approval
    const unsignedTx: ethers.providers.TransactionRequest = {
      data,
      to: req.token,
      value: 0,
      from: req.senderAddress,
      chainId: parseInt(req.sourceChainId, 10),
    };

    return {
      contractToApprove: sourceBridgeAddress,
      unsignedTx,
    };
  }

  /**
   * Generates an unsigned deposit or withdrawal transaction for a user to sign and submit to the bridge.
   * Must be called after bridgeSdk.getUnsignedApproveBridgeTx to ensure user has approved sufficient tokens for deposit.
   *
   * @param {BridgeTxRequest} req - The tx request object containing the required data for depositing or withdrawing tokens.
   * @returns {Promise<BridgeTxResponse>} - A promise that resolves to an object containing the fee data and unsigned transaction data.
   * @throws {BridgeError} - If an error occurs during the generation of the unsigned transaction, a BridgeError
   * will be thrown with a specific error type.
   *
   * Possible BridgeError types include:
   * - UNSUPPORTED_ERROR: The operation is not supported. Currently thrown when attempting to deposit native tokens.
   * - INVALID_ADDRESS: An Ethereum address provided in the request is invalid. This could be the depositor's,
   * recipient's or the token's address.
   * - INVALID_AMOUNT: The deposit amount provided in the request is invalid (less than or equal to 0).
   * - INTERNAL_ERROR: An unexpected error occurred during the execution, likely due to the bridge SDK implementation.
   *
   * @example
   * const depositERC20Request = {
   *   senderAddress: '0x123456...', // Senders address
   *   recipientAddress: '0x123456...', // Recipient address
   *   token: '0x123456...', // ERC20 token address
   *   amount: ethers.utils.parseUnits('100', 18), // Bridge amount in wei
   *   sourceChainId: '1', // Ethereum
   *   destinationChainId: '13371', // Immutable zkEVM
   *   gasMultiplier: 1.2, // Buffer to add to the gas estimate, 1.2 = 20% buffer
   * };
   *
   * @example
   * const depositEtherTokenRequest = {
   *   senderAddress: '0x123456...', // Senders address
   *   recipientAddress: '0x123456...', // Recipient address
   *   token: 'NATIVE', // The chain's native token
   *   amount: ethers.utils.parseUnits('100', 18), // Bridge amount in wei
   *   sourceChainId: '1', // Ethereum
   *   destinationChainId: '13371', // Immutable zkEVM
   *   gasMultiplier: 1.2, // Buffer to add to the gas estimate, 1.2 = 20% buffer
   * };
   *
   * @example
   * const withdrawERC20Request = {
   *   senderAddress: '0x123456...', // Senders address
   *   recipientAddress: '0x123456...', // Recipient address
   *   token: '0x123456...', // ERC20 token address
   *   amount: ethers.utils.parseUnits('100', 18), // Bridge amount in wei
   *   sourceChainId: '13371', // Immutable zkEVM
   *   destinationChainId: '1', // Ethereum
   *   gasMultiplier: 1.2, // Buffer to add to the gas estimate, 1.2 = 20% buffer
   * };
   *
   * @example
   * const withdrawIMXTokenRequest = {
   *   senderAddress: '0x123456...', // Senders address
   *   recipientAddress: '0x123456...', // Recipient address
   *   token: 'NATIVE', // The chain's native token
   *   amount: ethers.utils.parseUnits('100', 18), // Bridge amount in wei
   *   sourceChainId: '13371', // Immutable zkEVM
   *   destinationChainId: '1', // Ethereum
   *   gasMultiplier: 1.2, // Buffer to add to the gas estimate, 1.2 = 20% buffer
   * };
   *
   * bridgeSdk.getUnsignedBridgeTx(depositERC20Request)
   *   .then((depositResponse) => {
   *     console.log('Fee Data', depositResponse.feeData);
   *     console.log('Unsigned Tx', depositResponse.unsignedTx);
   *   })
   *   .catch((error) => {
   *     console.error('Error:', error.message);
   *   });
   */
  public async getUnsignedBridgeTx(
    req: BridgeTxRequest,
  ): Promise<BridgeTxResponse> {
    await this.validateChainConfiguration();
    await this.validateDepositArgs(
      req.token,
      req.senderAddress,
      req.amount,
      req.sourceChainId,
      req.destinationChainId,
    );

    // Convert the addresses to correct format addresses (e.g. prepend 0x if not already)
    const receipient = ethers.utils.getAddress(req.recipientAddress);
    const sender = ethers.utils.getAddress(req.senderAddress);

    if (req.sourceChainId === this.config.bridgeInstance.rootChainID) {
      const rootBridge = await withBridgeError<ethers.Contract>(
        async () => {
          const contract = new ethers.Contract(
            this.config.bridgeContracts.rootERC20BridgeFlowRate,
            ROOT_ERC20_BRIDGE_FLOW_RATE,
          );
          return contract;
        },
        BridgeErrorType.INTERNAL_ERROR,
      );

      return this.getBridgeTx(
        sender,
        receipient,
        req.amount,
        req.token,
        rootBridge,
        bridgeMethods.deposit,
        this.config.bridgeContracts.rootERC20BridgeFlowRate,
        req.sourceChainId,
        req.destinationChainId,
        BridgeFeeActions.DEPOSIT,
        this.config.rootProvider,
        req.gasMultiplier,
      );
    }

    const childBridge = await withBridgeError<ethers.Contract>(
      async () => {
        const contract = new ethers.Contract(
          this.config.bridgeContracts.childERC20Bridge,
          CHILD_ERC20_BRIDGE,
        );
        return contract;
      },
      BridgeErrorType.INTERNAL_ERROR,
    );

    return this.getBridgeTx(
      sender,
      receipient,
      req.amount,
      req.token,
      childBridge,
      bridgeMethods.withdraw,
      this.config.bridgeContracts.childERC20Bridge,
      req.sourceChainId,
      req.destinationChainId,
      BridgeFeeActions.WITHDRAW,
      this.config.childProvider,
      req.gasMultiplier,
    );
  }

  private async checkReceiver(
    provider: ethers.providers.Provider,
    address: string,
  ): Promise<boolean> {
    const ABI = ['function receive()'];

    const bytecode = await provider.getCode(address);

    // No code : "0x" then the address is not a contract so it is a valid receiver.
    if (bytecode.length <= 2) return true;

    const contract = new ethers.Contract(address, ABI, provider);

    try {
      // try to estimate gas for the receive function, if it works it exists
      await contract.estimateGas.receive();
      return true;
    } catch {
      try {
        // if receive fails, try to estimate this way which will work if a fallback function is present
        await provider.estimateGas({ to: address });
        return true;
      } catch {
        // no receive or fallback
        return false;
      }
    }
  }

  private async getBridgeTx(
    sender:string,
    recipient:string,
    amount:ethers.BigNumber,
    token:string,
    contract:ethers.Contract,
    contractMethods: Record<string, string>,
    contractAddress: string,
    sourceChainId: string,
    destinationChainId: string,
    action: BridgeFeeActions,
    provider: ethers.providers.Provider,
    gasMultiplier: number = 1.1,
  ): Promise<BridgeTxResponse> {
    const fees:BridgeFeeResponse = await this.getFee({
      action,
      gasMultiplier,
      sourceChainId,
      destinationChainId,
    });

    const canReceive:boolean = await this.checkReceiver(provider, recipient);

    if (!canReceive) {
      throw new BridgeError(
        `address ${recipient} is not a valid receipient`,
        BridgeErrorType.INVALID_RECIPIENT,
      );
    }

    // Handle return if it is a native token
    if (token.toUpperCase() === 'NATIVE') {
      // Encode the function data into a payload
      let data: string;
      if (sender === recipient) {
        data = await withBridgeError<string>(async () => contract.interface.encodeFunctionData(
          contractMethods.native,
          [amount],
        ), BridgeErrorType.INTERNAL_ERROR);
      } else {
        data = await withBridgeError<string>(async () => contract.interface.encodeFunctionData(
          contractMethods.nativeTo,
          [recipient, amount],
        ), BridgeErrorType.INTERNAL_ERROR);
      }

      return {
        feeData: fees,
        unsignedTx: {
          data,
          to: contractAddress,
          value: amount.add(fees.bridgeFee).toString(),
          chainId: parseInt(sourceChainId, 10),
        },
      };
    }

    // Handle return for ERC20
    const erc20Token = ethers.utils.getAddress(token);

    // Encode the function data into a payload
    let data: string;
    if (sender === recipient) {
      data = await withBridgeError<string>(async () => contract.interface.encodeFunctionData(
        contractMethods.token,
        [erc20Token, amount],
      ), BridgeErrorType.INTERNAL_ERROR);
    } else {
      data = await withBridgeError<string>(async () => contract.interface.encodeFunctionData(
        contractMethods.tokenTo,
        [erc20Token, recipient, amount],
      ), BridgeErrorType.INTERNAL_ERROR);
    }
    return {
      feeData: fees,
      unsignedTx: {
        data,
        to: contractAddress,
        value: fees.bridgeFee.toString(),
        chainId: parseInt(sourceChainId, 10),
      },
    } as BridgeTxResponse;
  }

  private async validateDepositArgs(
    token: string,
    senderOrRecipientAddress: string,
    amount: ethers.BigNumber,
    sourceChainId: string,
    destinationChainId: string,
  ) {
    if (!ethers.utils.isAddress(senderOrRecipientAddress)) {
      throw new BridgeError(
        `address ${senderOrRecipientAddress} is not a valid address`,
        BridgeErrorType.INVALID_ADDRESS,
      );
    }

    // The deposit amount cannot be <= 0
    if (amount.isNegative() || amount.isZero()) {
      throw new BridgeError(
        `deposit amount ${amount.toString()} is invalid`,
        BridgeErrorType.INVALID_AMOUNT,
      );
    }

    // If the token is not native, it must be a valid address
    if (token.toUpperCase() !== 'NATIVE' && !ethers.utils.isAddress(token)) {
      throw new BridgeError(
        `token address ${token} is not a valid address`,
        BridgeErrorType.INVALID_ADDRESS,
      );
    }

    this.validateChainIds(sourceChainId, destinationChainId);
  }

  private async validateChainIds(
    sourceChainId: string,
    destinationChainId: string,
  ) {
    const isSourceChainRootOrChildChain = sourceChainId === this.config.bridgeInstance.rootChainID
      || sourceChainId === this.config.bridgeInstance.childChainID;

    // The source chain must be one of either the configured root chain or the configured child chain
    if (!isSourceChainRootOrChildChain) {
      throw new BridgeError(
        `the sourceChainId ${sourceChainId} is not a valid`,
        BridgeErrorType.INVALID_SOURCE_CHAIN_ID,
      );
    }

    const isDestinationChainRootOrChildChain = destinationChainId === this.config.bridgeInstance.rootChainID
      || destinationChainId === this.config.bridgeInstance.childChainID;

    // If the token is not native, it must be a valid address
    if (!isDestinationChainRootOrChildChain) {
      throw new BridgeError(
        `the destinationChainId ${destinationChainId} is not a valid`,
        BridgeErrorType.INVALID_DESTINATION_CHAIN_ID,
      );
    }

    // The source chain and destination chain should not be the same
    if (sourceChainId === destinationChainId) {
      throw new BridgeError(
        `the sourceChainId ${sourceChainId} cannot be the same as the destinationChainId ${destinationChainId}`,
        BridgeErrorType.CHAIN_IDS_MATCH,
      );
    }
  }

  // Query the rootchain and childchain providers to ensure the chainID is as expected by the SDK.
  // This is to prevent the SDK from being used on the wrong chain, especially after a chain reset.
  private async validateChainConfiguration(): Promise<void> {
    const errMessage = 'Please upgrade to the latest version of the Bridge SDK or provide valid configuration';

    const rootNetwork = await withBridgeError<ethers.providers.Network>(
      async () => this.config.rootProvider.getNetwork(),
      BridgeErrorType.ROOT_PROVIDER_ERROR,
    );

    if (rootNetwork!.chainId.toString() !== this.config.bridgeInstance.rootChainID) {
      throw new BridgeError(
        `Rootchain provider chainID ${rootNetwork!.chainId} does not match expected chainID ${this.config.bridgeInstance.rootChainID}. ${errMessage}`,
        BridgeErrorType.UNSUPPORTED_ERROR,
      );
    }

    const childNetwork = await withBridgeError<ethers.providers.Network>(
      async () => this.config.childProvider.getNetwork(),
      BridgeErrorType.CHILD_PROVIDER_ERROR,
    );

    if (childNetwork.chainId.toString() !== this.config.bridgeInstance.childChainID) {
      throw new BridgeError(
        `Childchain provider chainID ${childNetwork.chainId} does not match expected chainID ${this.config.bridgeInstance.childChainID}. ${errMessage}`,
        BridgeErrorType.UNSUPPORTED_ERROR,
      );
    }
  }

  private getAxelarEndpoint(source:string) {
    let axelarAPIEndpoint:string;
    if (source === ETH_MAINNET_TO_ZKEVM_MAINNET.rootChainID
      || source === ETH_MAINNET_TO_ZKEVM_MAINNET.childChainID) {
      axelarAPIEndpoint = axelarAPIEndpoints.mainnet;
    } else if (source === ETH_SEPOLIA_TO_ZKEVM_TESTNET.rootChainID
      || source === ETH_SEPOLIA_TO_ZKEVM_TESTNET.childChainID) {
      axelarAPIEndpoint = axelarAPIEndpoints.testnet;
    } else {
      axelarAPIEndpoint = axelarAPIEndpoints.devnet;
    }
    return axelarAPIEndpoint;
  }

  /**
 * Calculate the gas amount for a transaction using axelarjs-sdk.
 * @param {*} source - The source chainId.
 * @param {*} destination - The destination chainId.
 * @param {*} gasLimit - The gas limit for the desired operation.
 * @param {*} gasMultiplier - The gas multiplier to add buffer to the fees.
 * @returns {ethers.BigNumber} - The Axelar Gas amount in the source chain currency.
 */
  // eslint-disable-next-line class-methods-use-this
  private async calculateBridgeFee(
    source:string,
    destination:string,
    gasLimit: number,
    gasMultiplier: number = 1.1,
  ): Promise<CalculateBridgeFeeResponse> {
    const sourceAxelar:AxelarChainDetails = axelarChains[source];
    const destinationAxelar:AxelarChainDetails = axelarChains[destination];

    if (!sourceAxelar) {
      throw new BridgeError(
        `Source chainID ${source} can not be matched to an Axelar chain.`,
        BridgeErrorType.AXELAR_CHAIN_NOT_FOUND,
      );
    }

    if (!destinationAxelar) {
      throw new BridgeError(
        `Destination chainID ${destination} can not be matched to an Axelar chain.`,
        BridgeErrorType.AXELAR_CHAIN_NOT_FOUND,
      );
    }

    const axelarAPIEndpoint:string = this.getAxelarEndpoint(source);

    let axiosResponse:AxiosResponse;

    const estimateGasReq = {
      method: 'estimateGasFee',
      sourceChain: sourceAxelar.id,
      destinationChain: destinationAxelar.id,
      symbol: sourceAxelar.symbol,
      gasLimit,
      gasMultiplier,
    };

    try {
      axiosResponse = await axios.post(axelarAPIEndpoint, estimateGasReq);
    } catch (error: any) {
      axiosResponse = error.response;
    }

    if (axiosResponse.data.error) {
      throw new BridgeError(
        `Estimating Axelar Gas failed with the reason: ${axiosResponse.data.message}`,
        BridgeErrorType.AXELAR_GAS_ESTIMATE_FAILED,
      );
    }

    try {
      return {
        bridgeFee: ethers.BigNumber.from(`${axiosResponse.data}`),
      };
    } catch (err) {
      throw new BridgeError(
        `Estimating Axelar Gas failed with the reason: ${err}`,
        BridgeErrorType.AXELAR_GAS_ESTIMATE_FAILED,
      );
    }
  }

  /**
 * Queries the status of a bridge transaction.
 *
 * @param {TxStatusRequest} req - The request object containing an array of transactions to query.
 * @returns {Promise<TxStatusResponse>} - A promise that resolves to an array of transaction statuses.
 * @throws {BridgeError} - If an error occurs during the query, a BridgeError will be thrown with a specific error type.
 */
  public async getTransactionStatus(req: TxStatusRequest): Promise<TxStatusResponse> {
    const axelarAPIEndpoint:string = this.getAxelarEndpoint(req.sourceChainId);

    const txStatusResponse:TxStatusResponse = {
      transactions: [],
    };

    const abiCoder = new ethers.utils.AbiCoder();

    const statusPromises:Array<Promise<GMPStatusResponse>> = [];
    for (const transaction of req.transactions) {
      statusPromises.push(queryTransactionStatus(axelarAPIEndpoint, transaction.txHash));
    }

    let statusResponses:Array<GMPStatusResponse>;
    try {
      statusResponses = await Promise.all(statusPromises);
    } catch (err) {
      throw new BridgeError(
        `Failed to fetch the Axelar Status with the reason: ${err}`,
        BridgeErrorType.AXELAR_GAS_ESTIMATE_FAILED,
      );
    }

    const unpaidGasStatus = [GasPaidStatus.GAS_UNPAID, GasPaidStatus.GAS_PAID_NOT_ENOUGH_GAS];

    const isWithdraw = [
      ZKEVM_DEVNET_CHAIN_ID,
      ZKEVM_TESTNET_CHAIN_ID,
      ZKEVM_MAINNET_CHAIN_ID].includes(req.sourceChainId);

    let rootBridge:ethers.Contract;
    if (isWithdraw) {
      rootBridge = await withBridgeError<ethers.Contract>(
        async () => {
          const contract = new ethers.Contract(
            this.config.bridgeContracts.rootERC20BridgeFlowRate,
            ROOT_ERC20_BRIDGE_FLOW_RATE,
            this.config.rootProvider,
          );
          return contract;
        },
        BridgeErrorType.INTERNAL_ERROR,
      );
    }

    const flowRatePromises:Array<Promise<any>> = [];
    const flowRatePromisesReceivers: Array<Address> = [];

    for (let i = 0, l = statusResponses.length; i < l; i++) {
      let metaStatus: StatusResponse;

      // consolidate axelar statuses to our own simplified metaStatus
      switch (statusResponses[i].status) {
        case GMPStatus.CANNOT_FETCH_STATUS:
          metaStatus = StatusResponse.PENDING;
          break;
        case GMPStatus.SRC_GATEWAY_CALLED:
        case GMPStatus.DEST_GATEWAY_APPROVED:
        case GMPStatus.DEST_EXECUTING:
        case GMPStatus.SRC_GATEWAY_CONFIRMED:
        case GMPStatus.APPROVING:
          metaStatus = StatusResponse.PROCESSING;
          break;
        case GMPStatus.NOT_EXECUTED:
          metaStatus = StatusResponse.RETRY;
          break;
        case GMPStatus.NOT_EXECUTED_WITHOUT_GAS_PAID:
        case GMPStatus.INSUFFICIENT_FEE:
          metaStatus = StatusResponse.NOT_ENOUGH_GAS;
          break;
        case GMPStatus.DEST_EXECUTED:
          metaStatus = StatusResponse.COMPLETE;
          break;
        default:
          metaStatus = StatusResponse.ERROR;
      }
      if (statusResponses[i].gasPaidInfo) {
        if (unpaidGasStatus.includes(statusResponses[i].gasPaidInfo!.status)) {
          metaStatus = StatusResponse.NOT_ENOUGH_GAS;
        }
      }

      let txItem = {
        txHash: req.transactions[i].txHash,
        status: metaStatus,
        data: {
          gmpResponse: statusResponses[i].status,
        },
      } as TxStatusResponseItem;

      let decodedData;
      if (statusResponses[i]?.callTx?.returnValues?.payload) {
        decodedData = abiCoder.decode(
          ['bytes32', 'address', 'address', 'address', 'uint256'],
          statusResponses[i].callTx.returnValues.payload,
        );
        txItem = {
          ...txItem,
          token: decodedData[1],
          sender: decodedData[2],
          recipient: decodedData[3],
          amount: decodedData[4],
        };
      }

      let flowRatePromiseIndex: number;
      if (metaStatus === StatusResponse.COMPLETE
<<<<<<< HEAD
        && isWithdraw && txItem.recipient) {
        // consolodate the calls we have to make to the flow rate by receiver
        if (!flowRatePromisesReceivers.includes(txItem.recipient)) {
          flowRatePromises.push(rootBridge!.getPendingWithdrawals(txItem.recipient, [0]));
          flowRatePromisesReceivers.push(txItem.recipient);
=======
        && isWithdraw && txItem.receiver) {
        // consolidate the calls we have to make to the flow rate by receiver
        if (!flowRatePromisesReceivers.includes(txItem.receiver)) {
          flowRatePromises.push(rootBridge!.getPendingWithdrawals(txItem.receiver, [0]));
          flowRatePromisesReceivers.push(txItem.receiver);
>>>>>>> 7277b7c3
          flowRatePromiseIndex = flowRatePromisesReceivers.length - 1;
        } else {
          flowRatePromiseIndex = flowRatePromisesReceivers.findIndex((el) => el === txItem.recipient);
        }
        txItem.data.flowRatePromiseIndex = flowRatePromiseIndex;
      }

      txStatusResponse.transactions.push(txItem);
    }// for

    let flowRateResponses:Array<Array<RootBridgePendingWithdrawal>> = [];
    if (flowRatePromises.length > 0) {
      try {
        flowRateResponses = await Promise.all(flowRatePromises);
      } catch (err) {
        throw new BridgeError(
          `Failed to fetch the Flow Rate statuses with the reason: ${err}`,
          BridgeErrorType.FLOW_RATE_ERROR,
        );
      }
    }

    for (const txStatusRes of txStatusResponse.transactions) {
      if (txStatusRes.data.flowRatePromiseIndex !== -1 && flowRateResponses[txStatusRes.data.flowRatePromiseIndex]) {
        const flowRatedTx = flowRateResponses[txStatusRes.data.flowRatePromiseIndex].find((el) => (
          el.amount.toString() === txStatusRes.amount.toString()
          && el.token === txStatusRes.token
          && el.withdrawer === txStatusRes.sender
        ));
        if (flowRatedTx) {
          txStatusRes.status = StatusResponse.FLOW_RATE_CONTROLLED;
          txStatusRes.data = {
            timestamp: flowRatedTx.timestamp.toString(),
          };
        }
      }
      delete txStatusRes.data.flowRatePromiseIndex;
    }

    // Return the tx status response
    return txStatusResponse;
  }

  /**
 * Queries for the information about which tokens are flowrated and how long the delay is.
 *
 * @param {void} - no params required.
 * @returns {Promise<FlowRateInfoResponse>} - A promise that resolves to an object containing the flow rate information.
 * @throws {BridgeError} - If an error occurs during the query, a BridgeError will be thrown with a specific error type.
 * @dev this SDK method is currently stubbed
 */
  public async getFlowRateInfo(req: FlowRateInfoRequest = {}): Promise<FlowRateInfoResponse> {
    // eslint-disable-next-line no-console
    console.log('stubbed response with req', req);
    // Return the token mappings
    return {
      withdrawalQueueActivated: false,
      withdrawalDelay: 86400,
      tokens: {
        // eslint-disable-next-line @typescript-eslint/naming-convention
        NATIVE: {
          capacity: ethers.utils.parseUnits('10', 18).toString(),
          depth: ethers.utils.parseUnits('10', 18).toString(),
          refillTime: 1701227629,
          refillRate: ethers.utils.parseUnits('10', 18).toString(),
        },
        // eslint-disable-next-line @typescript-eslint/naming-convention
        '0xF57e7e7C23978C3cAEC3C3548E3D615c346e79fF': {
          capacity: ethers.utils.parseUnits('10', 18).toString(),
          depth: ethers.utils.parseUnits('10', 18).toString(),
          refillTime: 1701227629,
          refillRate: ethers.utils.parseUnits('10', 18).toString(),
        },
      },
    };
  }

  /**
 * Fetches the pending withdrawals for a given address.
 *
 * @param {PendingWithdrawalsRequest} req - The request object containing the reciever address.
 * @returns {Promise<PendingWithdrawalsResponse>} - A promise that resolves to an object containing the child token address.
 * @throws {BridgeError} - If an error occurs during the query, a BridgeError will be thrown with a specific error type.
 * @dev this SDK method is currently stubbed
 */
  public async getPendingWithdrawals(req: PendingWithdrawalsRequest): Promise<PendingWithdrawalsResponse> {
    // eslint-disable-next-line no-console
    console.log('stubbed response with req', req);
    return {
      pending: [{
        canWithdraw: true,
        withdrawer: '0xEac347177DbA4a190B632C7d9b8da2AbfF57c772',
        token: '0xF57e7e7C23978C3cAEC3C3548E3D615c346e79fF',
        amount: ethers.utils.parseUnits('1', 18),
        timeoutStart: 1698502429,
        timeoutEnd: 1701227629,
      },
      {
        canWithdraw: false,
        withdrawer: '0xEac347177DbA4a190B632C7d9b8da2AbfF57c772',
        token: '0xF57e7e7C23978C3cAEC3C3548E3D615c346e79fF',
        amount: ethers.utils.parseUnits('2', 18),
        timeoutStart: 1698416029,
        timeoutEnd: 1698502429,
      }],
    };
  }

  /**
 * Retrieves the unsigned flow rate withdrawal transaction
 *
 * @param {FlowRateWithdrawRequest} req - The request object containing the receiver address and pending withdrawal index.
 * @returns {Promise<FlowRateWithdrawResponse>} - A promise that resolves to an object containing the unsigned transaction.
 * @throws {BridgeError} - If an error occurs during the query, a BridgeError will be thrown with a specific error type.
 * @dev this SDK method is currently stubbed
 */
  public async getFlowRateWithdrawTx(req:FlowRateWithdrawRequest): Promise<FlowRateWithdrawResponse> {
    // eslint-disable-next-line no-console

    if (!req.recipient) {
      throw new BridgeError(
        `invalid recipient ${req.recipient}`,
        BridgeErrorType.INVALID_RECIPIENT,
      );
    }

    if (req.index < 0) {
      throw new BridgeError(
        `invalid index ${req.index}`,
        BridgeErrorType.INVALID_FLOWRATE_INDEX,
      );
    }

    const rootBridge = await withBridgeError<ethers.Contract>(
      async () => {
        const contract = new ethers.Contract(
          this.config.bridgeContracts.rootERC20BridgeFlowRate,
          ROOT_ERC20_BRIDGE_FLOW_RATE,
          this.config.rootProvider,
        );
        return contract;
      },
      BridgeErrorType.INTERNAL_ERROR,
    );

    const pending:Array<RootBridgePendingWithdrawal> = await rootBridge.getPendingWithdrawals(req.recipient, [0]);

    if (pending.length === 0) {
      throw new BridgeError(
        `no pending withdrawals found for ${req.recipient}`,
        BridgeErrorType.FLOW_RATE_ERROR,
      );
    }

    if (!pending[req.index]) {
      throw new BridgeError(
        `invalid index ${req.index}`,
        BridgeErrorType.FLOW_RATE_ERROR,
      );
    }

    // @TODO query timeout from contract (SMR-2090)
    const timeoutEnd = pending[req.index].timestamp.toNumber() + (60 * 60 * 24);
    const timestampNow = Math.floor(Date.now() / 1000);

    if (timeoutEnd > timestampNow) {
      return {
        pendingWithdrawal: {
          canWithdraw: false,
          withdrawer: pending[req.index].withdrawer,
          token: pending[req.index].token,
          amount: pending[req.index].amount,
          timeoutStart: pending[req.index].timestamp.toNumber(),
          timeoutEnd,
        },
        unsignedTx: null,
      };
    }

    const data:string = await withBridgeError<string>(async () => rootBridge.interface.encodeFunctionData(
      'finaliseQueuedWithdrawal',
      [req.recipient, req.index],
    ), BridgeErrorType.INTERNAL_ERROR);

    return {
      pendingWithdrawal: {
        canWithdraw: true,
        withdrawer: pending[req.index].withdrawer,
        token: pending[req.index].token,
        amount: pending[req.index].amount,
        timeoutStart: pending[req.index].timestamp.toNumber(),
        timeoutEnd,
      },
      unsignedTx: {
        data,
        to: this.config.bridgeContracts.rootERC20BridgeFlowRate,
        value: 0,
        chainId: parseInt(this.config.bridgeInstance.rootChainID, 10),
      },
    };
  }

  /**
 * Retrieves the corresponding token mappings for a given address.
 * This function is used to map a root token to its child token in the context of a bridging system between chains.
 * If the token is native, a special key is used to represent it.
 *
 * @param {TokenMappingRequest} req - The request object containing the root token address or the string 'NATIVE'.
 * @returns {Promise<TokenMappingResponse>} - A promise that resolves to an object containing the child token address.
 * @throws {BridgeError} - If an error occurs during the query, a BridgeError will be thrown with a specific error type.
 * @dev this SDK method is currently stubbed
 */
  public async getTokenMapping(req: TokenMappingRequest): Promise<TokenMappingResponse> {
    // eslint-disable-next-line no-console
    console.log('stubbed response with req', req);
    return {
      rootToken: '0xF57e7e7C23978C3cAEC3C3548E3D615c346e79fF',
      childToken: 'NATIVE',
    };
  }
}<|MERGE_RESOLUTION|>--- conflicted
+++ resolved
@@ -856,19 +856,11 @@
 
       let flowRatePromiseIndex: number;
       if (metaStatus === StatusResponse.COMPLETE
-<<<<<<< HEAD
         && isWithdraw && txItem.recipient) {
         // consolodate the calls we have to make to the flow rate by receiver
         if (!flowRatePromisesReceivers.includes(txItem.recipient)) {
           flowRatePromises.push(rootBridge!.getPendingWithdrawals(txItem.recipient, [0]));
           flowRatePromisesReceivers.push(txItem.recipient);
-=======
-        && isWithdraw && txItem.receiver) {
-        // consolidate the calls we have to make to the flow rate by receiver
-        if (!flowRatePromisesReceivers.includes(txItem.receiver)) {
-          flowRatePromises.push(rootBridge!.getPendingWithdrawals(txItem.receiver, [0]));
-          flowRatePromisesReceivers.push(txItem.receiver);
->>>>>>> 7277b7c3
           flowRatePromiseIndex = flowRatePromisesReceivers.length - 1;
         } else {
           flowRatePromiseIndex = flowRatePromisesReceivers.findIndex((el) => el === txItem.recipient);
