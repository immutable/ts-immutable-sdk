--- conflicted
+++ resolved
@@ -12,23 +12,16 @@
   validateGetFee,
 } from 'lib/validation';
 import {
-<<<<<<< HEAD
-  getAxelarEndpoint, getAxelarGateway, getChildAdaptor, getChildchain, getRootAdaptor, getRootIMX, getTenderlyEndpoint,
+  getAxelarEndpoint, getAxelarGateway, getChildAdaptor, getChildchain, getRootAdaptor, getTenderlyEndpoint,
   isDeposit,
   isWithdrawNotWrappedIMX,
   isWithdrawWrappedIMX,
-=======
-  getAxelarEndpoint, getAxelarGateway, getChildAdaptor, getChildchain, getRootAdaptor, getTenderlyEndpoint,
->>>>>>> 01da6af1
   isWrappedIMX,
 } from 'lib/utils';
 import { TenderlySimulation } from 'types/tenderly';
 import { calculateGasFee } from 'lib/gas';
-<<<<<<< HEAD
 import { createContract } from 'contracts/ABIs/createContract';
-=======
 import { getWithdrawRootToken, genAxelarWithdrawPayload, genUniqueAxelarCommandId } from 'lib/axelarUtils';
->>>>>>> 01da6af1
 import {
   NATIVE,
   ETHEREUM_NATIVE_TOKEN_ADDRESS,
@@ -37,10 +30,6 @@
   ZKEVM_TESTNET_CHAIN_ID,
   axelarChains,
   bridgeMethods,
-<<<<<<< HEAD
-  WITHDRAW_SIG,
-=======
->>>>>>> 01da6af1
   SLOT_PREFIX_CONTRACT_CALL_APPROVED,
   SLOT_POS_CONTRACT_CALL_APPROVED,
 } from './constants/bridges';
@@ -190,12 +179,7 @@
     if ('token' in req && req.token.toUpperCase() !== NATIVE) {
       if (isDeposit(req.sourceChainId, this.config.bridgeInstance)) {
         approvalFee = calculateGasFee(feeData, BridgeMethodsGasLimit.APPROVE_TOKEN);
-<<<<<<< HEAD
       } else if (isWithdrawWrappedIMX(req.token, req.sourceChainId, this.config.bridgeInstance)) {
-=======
-      } else if (req.sourceChainId === this.config.bridgeInstance.childChainID
-        && isWrappedIMX(req.token, this.config.bridgeInstance.childChainID)) {
->>>>>>> 01da6af1
         // On child chain, only WIMX requires approval.
         approvalFee = calculateGasFee(feeData, BridgeMethodsGasLimit.APPROVE_TOKEN);
       }
@@ -823,32 +807,12 @@
     token: FungibleToken,
     amount: ethers.BigNumber,
   ): Promise<number> {
-<<<<<<< HEAD
-    let rootToken: string;
-    if (token.toUpperCase() === NATIVE
-      || isWrappedIMX(token, destinationChainId)) {
-      rootToken = getRootIMX(destinationChainId);
-    } else {
-      // Find root token
-      const erc20Contract = await createContract(token, ERC20, this.config.childProvider);
-      rootToken = await withBridgeError<Address>(() => erc20Contract.rootToken(), BridgeErrorType.PROVIDER_ERROR);
-    }
-    // Encode payload
-    const payload = defaultAbiCoder.encode(
-      ['bytes32', 'address', 'address', 'address', 'uint256'],
-      [WITHDRAW_SIG, rootToken, sender, recipient, amount],
-    );
-    // Generate unique command ID based on payload and current time.
-    const commandId = keccak256(
-      defaultAbiCoder.encode(['bytes', 'uint256'], [payload, new Date().getTime()]),
-=======
     const rootToken = await getWithdrawRootToken(token, destinationChainId, this.config.childProvider);
     const payload = genAxelarWithdrawPayload(
       rootToken,
       sender,
       recipient,
       amount.toString(),
->>>>>>> 01da6af1
     );
     const commandId = genUniqueAxelarCommandId(payload);
     const sourceChain = getChildchain(destinationChainId);
@@ -963,13 +927,7 @@
       // Return immediately for native token.
       return ethers.BigNumber.from(0);
     }
-<<<<<<< HEAD
     if (isWithdrawNotWrappedIMX(token, sourceChainId, this.config.bridgeInstance)) {
-=======
-    if (sourceChainId === this.config.bridgeInstance.childChainID
-      && !isWrappedIMX(token, sourceChainId)
-    ) {
->>>>>>> 01da6af1
       // Return immediately for non wrapped IMX on child chain.
       return ethers.BigNumber.from(0);
     }
