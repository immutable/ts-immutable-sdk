/* eslint-disable no-console */
/* eslint-disable class-methods-use-this */
import axios, { AxiosResponse } from 'axios';
import { ethers, utils } from 'ethers';
import { ROOT_AXELAR_ADAPTOR } from 'contracts/ABIs/RootAxelarBridgeAdaptor';
import {
  checkReceiver, validateBridgeReqArgs, validateChainConfiguration, validateChainIds,
  validateGetFee,
} from 'lib/validation';
import {
  getAxelarEndpoint, getAxelarGateway, getChildAdaptor, getChildchain, getRootAdaptor,
  isValidDeposit,
  isValidWithdraw,
  isWithdrawNativeIMX,
  isNativeTokenBridgeFeeRequest,
  isWithdrawWrappedIMX,
  isWrappedIMX,
  shouldBeDepositOrFinaliseWithdraw,
} from 'lib/utils';
import { TenderlySimulation } from 'types/tenderly';
import { calculateGasFee } from 'lib/gas';
import { createContract } from 'contracts/createContract';
import { getWithdrawRootToken, genAxelarWithdrawPayload, genUniqueAxelarCommandId } from 'lib/axelarUtils';
import { StateObject, submitTenderlySimulations } from 'lib/tenderly';
import { trueInHex } from 'constants/values';
import { getBridgeTxCalldata } from 'lib/transactions';
import {
  NATIVE,
  ETHEREUM_NATIVE_TOKEN_ADDRESS,
  ZKEVM_DEVNET_CHAIN_ID,
  ZKEVM_MAINNET_CHAIN_ID,
  ZKEVM_TESTNET_CHAIN_ID,
  axelarChains,
  bridgeMethods,
  SLOT_PREFIX_CONTRACT_CALL_APPROVED,
  SLOT_POS_CONTRACT_CALL_APPROVED,
} from './constants/bridges';
import { ROOT_ERC20_BRIDGE_FLOW_RATE } from './contracts/ABIs/RootERC20BridgeFlowRate';
import { ERC20 } from './contracts/ABIs/ERC20';
import { BridgeError, BridgeErrorType, withBridgeError } from './errors';
import { CHILD_ERC20_BRIDGE } from './contracts/ABIs/ChildERC20Bridge';
import { BridgeConfiguration } from './config';
import {
  BridgeFeeRequest,
  BridgeFeeResponse,
  BridgeMethodsGasLimit,
  BridgeTxRequest,
  BridgeFeeActions,
  ApproveBridgeRequest,
  ApproveBridgeResponse,
  BridgeTxResponse,
  AxelarChainDetails,
  TokenMappingRequest,
  TokenMappingResponse,
  TxStatusRequest,
  TxStatusResponse,
  StatusResponse,
  FlowRateInfoResponse,
  PendingWithdrawalsRequest,
  PendingWithdrawalsResponse,
  FlowRateWithdrawRequest,
  FlowRateWithdrawResponse,
  FlowRateInfoRequest,
  RootBridgePendingWithdrawal,
  TxStatusResponseItem,
  PendingWithdrawal,
  FungibleToken,
  FlowRateInfoItem,
  TxStatusRequestItem,
  BridgeBundledTxRequest,
  BridgeBundledTxResponse,
  DynamicGasEstimatesResponse,
  BridgeDirection,
} from './types';
import {
  GMPStatus, GMPStatusResponse, GasPaidStatus,
} from './types/axelar';
import { queryTransactionStatus } from './lib/gmpRecovery';

/**
 * Represents a token bridge, which manages asset transfers between two chains.
 */
export class TokenBridge {
  /**
   * @property {BridgeConfiguration} config - The bridge configuration object.
   */
  private config: BridgeConfiguration;

  /**
   * @property {boolean} initialised - Flag to indicate whether this token bridge has been initialised.
   */
  private initialised: boolean;

  /**
   * Constructs a TokenBridge instance.
   *
   * @param {BridgeConfiguration} config - The bridge configuration object.
   */
  constructor(config: BridgeConfiguration) {
    this.config = config;
    this.initialised = false;
  }

  /**
   * Initialise the TokenBridge instance.
   */
  public async initialise(): Promise<void> {
    if (!this.initialised) {
      await validateChainConfiguration(this.config);
      this.initialised = true;
    }
  }

  /**
   * Retrieves the bridge fee for a specific token.
   *
   * @param {BridgeFeeRequest} req - The fee request object containing the token address for which the fee is required.
   * @returns {Promise<BridgeFeeResponse>} - A promise that resolves to an object containing the bridge fee for the specified
   * token and a flag indicating if the token is bridgeable.
   * @throws {BridgeError} - If an error occurs during the fee retrieval, a BridgeError will be thrown with a specific error type.
   *
   * Possible BridgeError types include:
   * - INVALID_ADDRESS: The token address provided in the request is invalid.
   *
   * @example
   * const feeRequest = {
   *   action: 'WITHDRAW', // BridgeFeeActions
   *   gasMultiplier: 1.2, // Buffer to add to the gas estimate, 1.2 = 20% buffer
   *   sourceChainId: '13371', // Immutable zkEVM
   *   destinationChainId: '1' // Ethereum
   * };
   *
   * @example
   * const feeRequest = {
   *   action: 'DEPOSIT', // BridgeFeeActions
   *   gasMultiplier: 1.2, // Buffer to add to the gas estimate, 1.2 = 20% buffer
   *   sourceChainId: '1', // Ethereum
   *   destinationChainId: '13371', // Immutable zkEVM
   * };
   *
   * bridgeSdk.getFee(feeRequest)
   *   .then((feeResponse) => {
   *     console.log('Source chain gas fee:', feeResponse.sourceChainFee);
   *     console.log('Destination chain gas fee:', feeResponse.destinationChainFee);
   *     console.log('Axelar bridge fee (includes destination execution):', feeResponse.bridgeFee);
   *     console.log('Immutable fee:', feeResponse.networkFee);
   *     console.log('Total Fees (sourceChainFee + bridgeFee + networkFee):', feeResponse.totalFee);
   *   })
   *   .catch((error) => {
   *     console.error('Error:', error.message);
   *   });
   */
  public async getFee(req: BridgeFeeRequest): Promise<BridgeFeeResponse> {
    const [, , res] = await Promise.all([
      this.initialise(),
      async () => {
        if (req.action !== BridgeFeeActions.FINALISE_WITHDRAWAL) {
          await validateChainIds(req.sourceChainId, req.destinationChainId, this.config);
        }
      },
      this.getFeePrivate(req),
    ]);
    return res;
  }

  private async getFinaliseWithdrawFee(): Promise<ethers.BigNumber> {
    const feeData = await this.config.rootProvider.getFeeData();
    const sourceChainFee = calculateGasFee(feeData, BridgeMethodsGasLimit.FINALISE_WITHDRAWAL);
    return sourceChainFee;
  }

  private async getDepositOrWithdrawFee(req: BridgeFeeRequest):
  Promise<{ sourceChainFee: ethers.BigNumber, approvalFee: ethers.BigNumber, bridgeFee: ethers.BigNumber }> {
    let feeData;
    if (req.sourceChainId === this.config.bridgeInstance.rootChainID) {
      feeData = await this.config.rootProvider.getFeeData();
    } else {
      feeData = await this.config.childProvider.getFeeData();
    }

    let sourceChainFee: ethers.BigNumber = ethers.BigNumber.from(0);
    let approvalFee: ethers.BigNumber = ethers.BigNumber.from(0);
    let bridgeFee: ethers.BigNumber = ethers.BigNumber.from(0);

    let direction: BridgeDirection;
    if (req.action === BridgeFeeActions.DEPOSIT) {
      direction = {
        sourceChainId: req.sourceChainId,
        destinationChainId: req.destinationChainId,
        action: BridgeFeeActions.DEPOSIT,
      };
    } else if (req.action === BridgeFeeActions.WITHDRAW) {
      direction = {
        sourceChainId: req.sourceChainId,
        destinationChainId: req.destinationChainId,
        action: BridgeFeeActions.WITHDRAW,
      };
    } else {
      // Throws if you call this function when action is FINALISE_WITHDRAW
      throw new BridgeError('Invalid action', BridgeErrorType.INTERNAL_ERROR);
    }

    if (
      !(isValidDeposit(direction, this.config.bridgeInstance) || isValidWithdraw(direction, this.config.bridgeInstance))
    ) {
      throw new BridgeError('Invalid direction', BridgeErrorType.INTERNAL_ERROR);
    }

    // Get approval fee
    if (!isNativeTokenBridgeFeeRequest(req)) {
      if (isValidDeposit(direction, this.config.bridgeInstance)) {
        approvalFee = calculateGasFee(feeData, BridgeMethodsGasLimit.APPROVE_TOKEN);
      } else if (isWithdrawWrappedIMX(req.token, direction, this.config.bridgeInstance)) {
        // On child chain, only WIMX requires approval.
        approvalFee = calculateGasFee(feeData, BridgeMethodsGasLimit.APPROVE_TOKEN);
      }
    }

    // Get source fee & bridge fee
    let axelarGasLimit;
    if (req.action === BridgeFeeActions.DEPOSIT) {
      sourceChainFee = calculateGasFee(feeData, BridgeMethodsGasLimit.DEPOSIT_SOURCE);
      axelarGasLimit = BridgeMethodsGasLimit.DEPOSIT_DESTINATION;
    } else {
      sourceChainFee = calculateGasFee(feeData, BridgeMethodsGasLimit.WITHDRAW_SOURCE);
      axelarGasLimit = BridgeMethodsGasLimit.WITHDRAW_DESTINATION;
    }
    // Get bridge fee
    bridgeFee = await this.getAxelarFee(
      req.sourceChainId,
      req.destinationChainId,
      axelarGasLimit,
      req.gasMultiplier,
    );
    return { sourceChainFee, approvalFee, bridgeFee };
  }

  private async getFeePrivate(req: BridgeFeeRequest): Promise<BridgeFeeResponse> {
    validateGetFee(req, this.config);

    let sourceChainFee: ethers.BigNumber = ethers.BigNumber.from(0);
    let approvalFee: ethers.BigNumber = ethers.BigNumber.from(0);
    let bridgeFee: ethers.BigNumber = ethers.BigNumber.from(0);

    if (req.action === BridgeFeeActions.FINALISE_WITHDRAWAL) {
      sourceChainFee = await this.getFinaliseWithdrawFee();
    } else {
      const fees = await this.getDepositOrWithdrawFee(req);
      sourceChainFee = fees.sourceChainFee;
      approvalFee = fees.approvalFee;
      bridgeFee = fees.bridgeFee;
    }

    const totalFees: ethers.BigNumber = sourceChainFee.add(approvalFee).add(bridgeFee);

    const imtblFee = ethers.BigNumber.from('0'); // This currently only exists for interface compatibility

    return {
      sourceChainGas: sourceChainFee,
      approvalFee,
      bridgeFee,
      imtblFee,
      totalFees,
    };
  }

  /**
   * Retrieves the unsigned approval transaction for deposit or withdrawal.
   * Approval is required before depositing or withdrawing tokens to the bridge using
   *
   * @param {ApproveBridgeRequest} req - The approve bridge request object.
   * @returns {Promise<ApproveBridgeResponse>} - A promise that resolves to an object containing the unsigned
   * approval transaction or null if no approaval is required.
   * @throws {BridgeError} - If an error occurs during the transaction creation, a BridgeError will be thrown with a specific error type.
   *
   * Possible BridgeError types include:
   * - UNSUPPORTED_ERROR: The operation is not supported. Currently thrown when attempting to deposit native tokens.
   * - INVALID_ADDRESS: An Ethereum address provided in the request is invalid.
   * - INVALID_AMOUNT: The deposit amount provided in the request is invalid (less than or equal to 0).
   * - INTERNAL_ERROR: An unexpected error occurred during the execution, likely due to the bridge SDK implementation.
   * - PROVIDER_ERROR: An error occurred while interacting with the Ethereum provider. This includes issues calling the ERC20 smart contract
   *
   * @example
   * const approveDepositRequest = {
   *   senderAddress: '0x123456...', // Senders address
   *   token: '0xabcdef...', // ERC20 token address
   *   amount: ethers.utils.parseUnits('100', 18), // amount being bridged in token's smallest unit (e.g., wei for Ether)
   *   sourceChainId: '1', // Ethereum
   *   destinationChainId: '13371', // Immutable zkEVM
   * };
   *
   * @example
   * const approveWithdrawalRequest = {
   *   senderAddress: '0x123456...', // Senders address
   *   token: '0xabcdef...', // ERC20 token address
   *   amount: ethers.utils.parseUnits('100', 18), // amount being bridged in token's smallest unit (e.g., wei for Ether)
   *   sourceChainId: '13371', // Immutable zkEVM
   *   destinationChainId: '1', // Ethereum
   * };
   *
   * bridgeSdk.getUnsignedApproveBridgeTx(approveDepositRequest)
   *   .then((approveResponse) => {
   *     if (approveResponse.unsignedTx !== null) {
   *       // Send the unsigned approval transaction to the depositor to sign and send
   *     } else {
   *      // No approval is required
   *     }
   *   })
   *   .catch((error) => {
   *     console.error('Error:', error.message);
   *   });
   */
  public async getUnsignedApproveBridgeTx(
    req: ApproveBridgeRequest,
  ): Promise<ApproveBridgeResponse> {
    const res = await this.getUnsignedBridgeBundledTx({
      senderAddress: req.senderAddress,
      recipientAddress: req.senderAddress,
      token: req.token,
      amount: req.amount,
      sourceChainId: req.sourceChainId,
      destinationChainId: req.destinationChainId,
      gasMultiplier: 1.1,
    });
    return {
      contractToApprove: res.contractToApprove,
      unsignedTx: res.unsignedApprovalTx,
    };
  }

  /**
   * Get the smart contract function names depending on whether the request is a deposit or withdrawal.
   */
  private async getBridgeMethods(direction: BridgeDirection) {
    let contractMethods: Record<string, string>;
    if (isValidDeposit(direction, this.config.bridgeInstance)) {
      contractMethods = bridgeMethods.deposit;
    } else {
      contractMethods = bridgeMethods.withdraw;
    }

    return contractMethods;
  }

  /**
   * Get the bridge contract which will be interacted with. Root bridge if deposit, child bridge if withdrawal.
   */
  private async getBridgeContract(direction: BridgeDirection) {
    if (isValidDeposit(direction, this.config.bridgeInstance)) {
      const rootBridgeAddress = this.config.bridgeContracts.rootERC20BridgeFlowRate;
      return await createContract(rootBridgeAddress, ROOT_ERC20_BRIDGE_FLOW_RATE, this.config.rootProvider);
    }
    const childBridgeAddress = this.config.bridgeContracts.childERC20Bridge;
    return await createContract(childBridgeAddress, CHILD_ERC20_BRIDGE, this.config.childProvider);
  }

  /**
   * Get the transaction data for a bridge transaction.
   * This will either be a deposit or withdraw, with either the native token or an ERC20 token,
   * and either to the sender or to a different address.
   * This means there are 8 possible transactions:
   *     - Deposit native token
   *     - Deposit native token TO
   *     - Deposit ERC20 token
   *     - Deposit ERC20 token TO
   *     - Withdraw native token
   *     - Withdraw native token TO
   *     - Withdraw ERC20 token
   *     - Withdraw ERC20 token TO
   * @param sender Bridge depositer/withdrawer
   * @param recipient Deposit or withdrawal recipient
   * @param amount Amount to deposit or withdraw
   * @param token Token to deposit or withdraw. NATIVE if native asset on the source chain.
   * @param sourceChainId Chain ID of the source chain
   * @returns calldata for the requested bridge transaction (i.e. tx.data)
   */
  private async getConfigAndBridgeTxCalldata(
    sender: string,
    recipient: string,
    amount: ethers.BigNumber,
    token: string,
    direction: BridgeDirection,
  ) {
    const currentBridgeMethods = await this.getBridgeMethods(direction);
    const bridgeContract = await this.getBridgeContract(direction);

    return getBridgeTxCalldata(sender, recipient, amount, token, currentBridgeMethods, bridgeContract);
  }

  /**
   * Generates an unsigned deposit or withdrawal transaction for a user to sign and submit to the bridge.
   * Must be called after bridgeSdk.getUnsignedApproveBridgeTx to ensure user has approved sufficient tokens for deposit.
   *
   * @param {BridgeTxRequest} req - The tx request object containing the required data for depositing or withdrawing tokens.
   * @returns {Promise<BridgeTxResponse>} - A promise that resolves to an object containing the fee data and unsigned transaction data.
   * @throws {BridgeError} - If an error occurs during the generation of the unsigned transaction, a BridgeError
   * will be thrown with a specific error type.
   *
   * Possible BridgeError types include:
   * - UNSUPPORTED_ERROR: The operation is not supported. Currently thrown when attempting to deposit native tokens.
   * - INVALID_ADDRESS: An Ethereum address provided in the request is invalid. This could be the depositor's,
   * recipient's or the token's address.
   * - INVALID_AMOUNT: The deposit amount provided in the request is invalid (less than or equal to 0).
   * - INTERNAL_ERROR: An unexpected error occurred during the execution, likely due to the bridge SDK implementation.
   *
   * @example
   * const depositERC20Request = {
   *   senderAddress: '0x123456...', // Senders address
   *   recipientAddress: '0x123456...', // Recipient address
   *   token: '0x123456...', // ERC20 token address
   *   amount: ethers.utils.parseUnits('100', 18), // Bridge amount in wei
   *   sourceChainId: '1', // Ethereum
   *   destinationChainId: '13371', // Immutable zkEVM
   *   gasMultiplier: 1.2, // Buffer to add to the gas estimate, 1.2 = 20% buffer
   * };
   *
   * @example
   * const depositEtherTokenRequest = {
   *   senderAddress: '0x123456...', // Senders address
   *   recipientAddress: '0x123456...', // Recipient address
   *   token: 'NATIVE', // The chain's native token
   *   amount: ethers.utils.parseUnits('100', 18), // Bridge amount in wei
   *   sourceChainId: '1', // Ethereum
   *   destinationChainId: '13371', // Immutable zkEVM
   *   gasMultiplier: 1.2, // Buffer to add to the gas estimate, 1.2 = 20% buffer
   * };
   *
   * @example
   * const withdrawERC20Request = {
   *   senderAddress: '0x123456...', // Senders address
   *   recipientAddress: '0x123456...', // Recipient address
   *   token: '0x123456...', // ERC20 token address
   *   amount: ethers.utils.parseUnits('100', 18), // Bridge amount in wei
   *   sourceChainId: '13371', // Immutable zkEVM
   *   destinationChainId: '1', // Ethereum
   *   gasMultiplier: 1.2, // Buffer to add to the gas estimate, 1.2 = 20% buffer
   * };
   *
   * @example
   * const withdrawIMXTokenRequest = {
   *   senderAddress: '0x123456...', // Senders address
   *   recipientAddress: '0x123456...', // Recipient address
   *   token: 'NATIVE', // The chain's native token
   *   amount: ethers.utils.parseUnits('100', 18), // Bridge amount in wei
   *   sourceChainId: '13371', // Immutable zkEVM
   *   destinationChainId: '1', // Ethereum
   *   gasMultiplier: 1.2, // Buffer to add to the gas estimate, 1.2 = 20% buffer
   * };
   *
   * bridgeSdk.getUnsignedBridgeTx(depositERC20Request)
   *   .then((depositResponse) => {
   *     console.log('Fee Data', depositResponse.feeData);
   *     console.log('Unsigned Tx', depositResponse.unsignedTx);
   *   })
   *   .catch((error) => {
   *     console.error('Error:', error.message);
   *   });
   */
  public async getUnsignedBridgeTx(
    req: BridgeTxRequest,
  ): Promise<BridgeTxResponse> {
    const res = await this.getUnsignedBridgeBundledTx({
      senderAddress: req.senderAddress,
      recipientAddress: req.senderAddress,
      token: req.token,
      amount: req.amount,
      sourceChainId: req.sourceChainId,
      destinationChainId: req.destinationChainId,
      gasMultiplier: req.gasMultiplier,
    });
    return {
      feeData: res.feeData,
      unsignedTx: res.unsignedBridgeTx,
    };
  }

  /**
   * Generates the optional approval transaction AND an unsigned deposit or withdrawal transaction for a user to sign
   * and submit to the bridge.
   * It is the combination of bridgeSdk.getUnsignedApproveBridgeTx and bridgeSdk.getUnsignedBridgeTx.
   *
   * @param {BridgeBundledTxRequest} req - The tx request object containing the required data for depositing or withdrawing tokens.
   * @returns {Promise<BridgeBundledTxResponse>} - A promise that resolves to an object containing the optional contract to approve,
   * optional unsigned approval transaction, fee data and unsigned transaction data.
   * @throws {BridgeError} - If an error occurs during the generation of the unsigned transaction, a BridgeError
   * will be thrown with a specific error type.
   *
   * Possible BridgeError types include:
   * - UNSUPPORTED_ERROR: The operation is not supported. Currently thrown when attempting to deposit native tokens.
   * - INVALID_ADDRESS: An Ethereum address provided in the request is invalid. This could be the depositor's,
   * recipient's or the token's address.
   * - INVALID_AMOUNT: The deposit amount provided in the request is invalid (less than or equal to 0).
   * - INTERNAL_ERROR: An unexpected error occurred during the execution, likely due to the bridge SDK implementation.
   *
   * @example
   * const depositERC20Request = {
   *   senderAddress: '0x123456...', // Senders address
   *   recipientAddress: '0x123456...', // Recipient address
   *   token: '0x123456...', // ERC20 token address
   *   amount: ethers.utils.parseUnits('100', 18), // Bridge amount in wei
   *   sourceChainId: '1', // Ethereum
   *   destinationChainId: '13371', // Immutable zkEVM
   *   gasMultiplier: 1.2, // Buffer to add to the gas estimate, 1.2 = 20% buffer
   * };
   *
   * @example
   * const depositEtherTokenRequest = {
   *   senderAddress: '0x123456...', // Senders address
   *   recipientAddress: '0x123456...', // Recipient address
   *   token: 'NATIVE', // The chain's native token
   *   amount: ethers.utils.parseUnits('100', 18), // Bridge amount in wei
   *   sourceChainId: '1', // Ethereum
   *   destinationChainId: '13371', // Immutable zkEVM
   *   gasMultiplier: 1.2, // Buffer to add to the gas estimate, 1.2 = 20% buffer
   * };
   *
   * @example
   * const withdrawERC20Request = {
   *   senderAddress: '0x123456...', // Senders address
   *   recipientAddress: '0x123456...', // Recipient address
   *   token: '0x123456...', // ERC20 token address
   *   amount: ethers.utils.parseUnits('100', 18), // Bridge amount in wei
   *   sourceChainId: '13371', // Immutable zkEVM
   *   destinationChainId: '1', // Ethereum
   *   gasMultiplier: 1.2, // Buffer to add to the gas estimate, 1.2 = 20% buffer
   * };
   *
   * @example
   * const withdrawIMXTokenRequest = {
   *   senderAddress: '0x123456...', // Senders address
   *   recipientAddress: '0x123456...', // Recipient address
   *   token: 'NATIVE', // The chain's native token
   *   amount: ethers.utils.parseUnits('100', 18), // Bridge amount in wei
   *   sourceChainId: '13371', // Immutable zkEVM
   *   destinationChainId: '1', // Ethereum
   *   gasMultiplier: 1.2, // Buffer to add to the gas estimate, 1.2 = 20% buffer
   * };
   *
   * bridgeSdk.getUnsignedBridgeBundledTx(depositERC20Request)
   *   .then((depositResponse) => {
   *     console.log('Fee Data', depositResponse.feeData);
   *     console.log('Optional contract to approve', depositResponse.contractToApprove);
   *     console.log('Optional unsigned approval Tx', depositResponse.unsignedApprovalTx);
   *     console.log('Unsigned bridge Tx', depositResponse.unsignedBridgeTx);
   *   })
   *   .catch((error) => {
   *     console.error('Error:', error.message);
   *   });
   */
  public async getUnsignedBridgeBundledTx(req: BridgeBundledTxRequest): Promise<BridgeBundledTxResponse> {
    const [, , , res] = await Promise.all([
      this.initialise(), // Initialisation will only be exeucted once
      validateBridgeReqArgs(req, this.config),
      checkReceiver(req.token, req.destinationChainId, req.recipientAddress, this.config),
      this.getUnsignedBridgeBundledTxPrivate(req),
    ]);
    return res;
  }

  private async getUnsignedBridgeBundledTxPrivate(req: BridgeBundledTxRequest): Promise<BridgeBundledTxResponse> {
    let direction: BridgeDirection;
    if (shouldBeDepositOrFinaliseWithdraw(req.sourceChainId, this.config.bridgeInstance)) {
      direction = {
        sourceChainId: req.sourceChainId,
        destinationChainId: req.destinationChainId,
        action: BridgeFeeActions.DEPOSIT,
      };
    } else {
      direction = {
        sourceChainId: req.sourceChainId,
        destinationChainId: req.destinationChainId,
        action: BridgeFeeActions.WITHDRAW,
      };
    }

    if (isValidDeposit(direction, this.config.bridgeInstance)) {
      return this.getUnsignedBridgeDepositBundledTxPrivate(
        direction,
        req.senderAddress,
        req.recipientAddress,
        req.token,
        req.amount,
        req.gasMultiplier,
      );
    }
    if (isValidWithdraw(direction, this.config.bridgeInstance)) {
      // Withdraw request
      return this.getUnsignedBridgeWithdrawBundledTxPrivate(
        direction,
        req.senderAddress,
        req.recipientAddress,
        req.token,
        req.amount,
        req.gasMultiplier,
      );
    }

    throw new BridgeError('Invalid Bridge Bundled TX', BridgeErrorType.INVALID_TRANSACTION);
  }

  private async getUnsignedBridgeDepositBundledTxPrivate(
    direction: BridgeDirection,
    sender: string,
    recipient: string,
    token: FungibleToken,
    amount: ethers.BigNumber,
    gasMultiplier: number | string,
  ): Promise<BridgeBundledTxResponse> {
    const [allowance, feeData, rootGas, axelarFee] = await Promise.all([
      this.getAllowance(direction, token, sender),
      this.config.rootProvider.getFeeData(),
      this.getDynamicDepositGas(this.config.bridgeInstance.rootChainID, sender, recipient, token, amount),
      this.getAxelarFee(
        this.config.bridgeInstance.rootChainID,
        this.config.bridgeInstance.childChainID,
        BridgeMethodsGasLimit.DEPOSIT_DESTINATION,
        gasMultiplier,
      ),
    ]);

    let contractToApprove: string | null;
    let unsignedApprovalTx: ethers.providers.TransactionRequest | null;
    let sourceChainFee: ethers.BigNumber = ethers.BigNumber.from(0);
    let approvalFee: ethers.BigNumber = ethers.BigNumber.from(0);
    const bridgeFee: ethers.BigNumber = axelarFee;
    const imtblFee: ethers.BigNumber = ethers.BigNumber.from(0);

    // Approval required for non-native tokens with insufficient allowance.
    if (token.toUpperCase() !== NATIVE && allowance.lt(amount)) {
      contractToApprove = token;
      const erc20Contract = await createContract(token, ERC20, this.config.rootProvider);
      const data: string = await withBridgeError<string>(async () => erc20Contract.interface
        .encodeFunctionData('approve', [
          this.config.bridgeContracts.rootERC20BridgeFlowRate,
          amount,
        ]), BridgeErrorType.INTERNAL_ERROR);
      unsignedApprovalTx = {
        data,
        to: token,
        value: 0,
        from: sender,
        chainId: parseInt(this.config.bridgeInstance.rootChainID, 10),
      };
      approvalFee = calculateGasFee(feeData, rootGas.approvalGas);
    } else {
      contractToApprove = null;
      unsignedApprovalTx = null;
    }

    // Deposit transaction & fees.
    const txData = await this.getConfigAndBridgeTxCalldata(
      sender,
      recipient,
      amount,
      token,
      direction,
    );
    const txValue = (token.toUpperCase() === NATIVE)
      ? amount.add(bridgeFee).toString() : bridgeFee.toString();
    const unsignedBridgeTx : ethers.providers.TransactionRequest = {
      data: txData,
      to: this.config.bridgeContracts.rootERC20BridgeFlowRate,
      value: txValue,
      from: sender,
      chainId: parseInt(this.config.bridgeInstance.rootChainID, 10),
    };
    sourceChainFee = calculateGasFee(feeData, rootGas.sourceChainGas);

    const totalFees: ethers.BigNumber = sourceChainFee.add(approvalFee).add(bridgeFee).add(imtblFee);

    return {
      feeData: {
        sourceChainGas: sourceChainFee,
        approvalFee,
        bridgeFee,
        imtblFee,
        totalFees,
      },
      contractToApprove,
      unsignedApprovalTx,
      unsignedBridgeTx,
    };
  }

  private async getUnsignedBridgeWithdrawBundledTxPrivate(
    direction: BridgeDirection,
    sender: string,
    recipient: string,
    token: FungibleToken,
    amount: ethers.BigNumber,
    gasMultiplier: number | string,
  ): Promise<BridgeBundledTxResponse> {
    const [allowance, feeData, rootGas] = await Promise.all([
      this.getAllowance(direction, token, sender),
      this.config.childProvider.getFeeData(),
      await this.getDynamicWithdrawGasRootChain(
        direction.destinationChainId,
        sender,
        recipient,
        token,
        amount,
      ),
    ]);
    // Get axelar fee
    const axelarFee = await this.getAxelarFee(
      this.config.bridgeInstance.childChainID,
      this.config.bridgeInstance.rootChainID,
      rootGas,
      gasMultiplier,
    );

    let contractToApprove: string | null;
    let unsignedApprovalTx: ethers.providers.TransactionRequest | null;
    let sourceChainFee: ethers.BigNumber = ethers.BigNumber.from(0);
    let approvalFee: ethers.BigNumber = ethers.BigNumber.from(0);
    const bridgeFee: ethers.BigNumber = axelarFee;
    const imtblFee: ethers.BigNumber = ethers.BigNumber.from(0);

    // Approval required only for WIMX tokens with insufficient allowance.
    if (isWrappedIMX(token, this.config.bridgeInstance.childChainID) && allowance.lt(amount)) {
      contractToApprove = token;
      const erc20Contract = await createContract(token, ERC20, this.config.childProvider);
      const data: string = await withBridgeError<string>(async () => erc20Contract.interface
        .encodeFunctionData('approve', [
          this.config.bridgeContracts.childERC20Bridge,
          amount,
        ]), BridgeErrorType.INTERNAL_ERROR);
      unsignedApprovalTx = {
        data,
        to: token,
        value: 0,
        from: sender,
        chainId: parseInt(this.config.bridgeInstance.childChainID, 10),
      };
      approvalFee = calculateGasFee(feeData, BridgeMethodsGasLimit.APPROVE_TOKEN);
    } else {
      contractToApprove = null;
      unsignedApprovalTx = null;
    }

    // Withdraw transaction & fees.
    const txData = await this.getConfigAndBridgeTxCalldata(
      sender,
      recipient,
      amount,
      token,
      direction,
    );
    const txValue = (token.toUpperCase() === NATIVE)
      ? amount.add(bridgeFee).toString() : bridgeFee.toString();
    const unsignedBridgeTx : ethers.providers.TransactionRequest = {
      data: txData,
      to: this.config.bridgeContracts.rootERC20BridgeFlowRate,
      value: txValue,
      from: sender,
      chainId: parseInt(this.config.bridgeInstance.rootChainID, 10),
    };
    sourceChainFee = calculateGasFee(feeData, BridgeMethodsGasLimit.WITHDRAW_SOURCE);

    const totalFees: ethers.BigNumber = sourceChainFee.add(approvalFee).add(bridgeFee).add(imtblFee);

    return {
      feeData: {
        sourceChainGas: sourceChainFee,
        approvalFee,
        bridgeFee,
        imtblFee,
        totalFees,
      },
      contractToApprove,
      unsignedApprovalTx,
      unsignedBridgeTx,
    };
  }

  private async getDynamicDepositGas(
    sourceChainId: string,
    sender: string,
    recipient: string,
    token: FungibleToken,
    amount: ethers.BigNumber,
  ): Promise<DynamicGasEstimatesResponse> {
    const simulations: Array<TenderlySimulation> = [];

    // Encode approval function for non-native tokens.
    if (token.toUpperCase() !== NATIVE) {
      // Get erc20 contract
      const erc20Contract = await createContract(token, ERC20, this.config.rootProvider);

      // Encode function data
      const txData = await withBridgeError<string>(async () => erc20Contract.interface
        .encodeFunctionData('approve', [
          this.config.bridgeContracts.rootERC20BridgeFlowRate,
          amount,
        ]), BridgeErrorType.INTERNAL_ERROR);

      simulations.push({
        from: sender,
        to: token,
        data: txData,
      });
    }

    const direction: BridgeDirection = {
      action: BridgeFeeActions.DEPOSIT,
      sourceChainId,
      destinationChainId: this.config.bridgeInstance.childChainID,
    };

    // Get tx data
    const txData = await this.getConfigAndBridgeTxCalldata(
      sender,
      recipient,
      amount,
      token,
      direction,
    );

    // tx value for simulation mocked as amount + 1 wei for a native bridge and 1 wei for token bridges
    // hexValue() is required to remove leading zeros, which tenderly does not support.
    const txValue = (token.toUpperCase() !== NATIVE) ? '0x1' : utils.hexValue(amount.add('1').toHexString());

    simulations.push({
      from: sender,
      to: this.config.bridgeContracts.rootERC20BridgeFlowRate,
      data: txData,
      value: txValue,
    });

    // TODO this specific branch does not have tests written
    const gas = await submitTenderlySimulations(sourceChainId, simulations);
    const tenderlyGasEstimatesRes = {} as DynamicGasEstimatesResponse;
    if (gas.length === 1) {
      tenderlyGasEstimatesRes.approvalGas = 0;
      [tenderlyGasEstimatesRes.sourceChainGas] = gas;
    } else {
      [tenderlyGasEstimatesRes.approvalGas, tenderlyGasEstimatesRes.sourceChainGas] = gas;
    }
    return tenderlyGasEstimatesRes;
  }

  /**
   * Use Tenderly simulations to estimate the gas cost of the destination (root) chain transaction of a withdraw
   */
  private async getDynamicWithdrawGasRootChain(
    destinationChainId: string,
    sender: string,
    recipient: string,
    token: FungibleToken,
    amount: ethers.BigNumber,
  ): Promise<number> {
    const rootToken = await getWithdrawRootToken(token, destinationChainId, this.config.childProvider);
    const payload = genAxelarWithdrawPayload(
      rootToken,
      sender,
      recipient,
      amount.toString(),
    );
    const commandId = genUniqueAxelarCommandId(payload);
    const sourceChain = getChildchain(destinationChainId);
    const sourceAddress = ethers.utils.getAddress(getChildAdaptor(destinationChainId)).toString();
    const destinationAddress = getRootAdaptor(destinationChainId);
    const payloadHash = utils.keccak256(payload);

    // Calculate slot key for given command ID.
    const command = utils.defaultAbiCoder.encode(
      ['bytes32', 'bytes32', 'string', 'string', 'address', 'bytes32'],
      [SLOT_PREFIX_CONTRACT_CALL_APPROVED, commandId, sourceChain, sourceAddress, destinationAddress, payloadHash],
    );
<<<<<<< HEAD
    const commandHash = keccak256(command);
    const gatewayCallApprovedSlot = keccak256(
      concat(
        [commandHash, hexlify(zeroPad(hexlify(SLOT_POS_CONTRACT_CALL_APPROVED), 32))],
      ),
    );
=======
    const commandHash = utils.keccak256(command);
    const slot = utils.keccak256(utils.concat([
      commandHash,
      utils.hexlify(utils.zeroPad(utils.hexlify(SLOT_POS_CONTRACT_CALL_APPROVED), 32)),
    ]));
>>>>>>> ea1483dd

    // Encode execute data
    const axelarAdapterContract = await createContract(
      destinationAddress,
      ROOT_AXELAR_ADAPTOR,
      this.config.rootProvider,
    );
    const executeData = await withBridgeError<string>(
      async () => axelarAdapterContract.interface
        .encodeFunctionData('execute', [commandId, sourceChain, sourceAddress, payload]),
      BridgeErrorType.INTERNAL_ERROR,
    );

    // Build simulation
    const axelarGateway = getAxelarGateway(destinationChainId);
    const simulations: Array<TenderlySimulation> = [{
      from: sender,
      to: destinationAddress,
      data: executeData,
    }];

    const stateObject: StateObject = {
      contractAddress: axelarGateway,
      stateDiff: {
        storageSlot: gatewayCallApprovedSlot,
        value: trueInHex,
      },
    };

    const gas = await submitTenderlySimulations(destinationChainId, simulations, [stateObject]);
    return gas[0];
  }

  private async getAllowance(direction: BridgeDirection, token: string, sender: string): Promise<ethers.BigNumber> {
    if (token.toUpperCase() === NATIVE) {
      // Return immediately for native token.
      return ethers.BigNumber.from(0);
    }
    if (isWithdrawNativeIMX(token, direction, this.config.bridgeInstance)) {
      // Return immediately for non wrapped IMX on child chain.
      return ethers.BigNumber.from(0);
    }

    let provider: ethers.providers.Provider;
    let bridgeContract: string;
    if (isValidDeposit(direction, this.config.bridgeInstance)) {
      provider = this.config.rootProvider;
      bridgeContract = this.config.bridgeContracts.rootERC20BridgeFlowRate;
    } else {
      provider = this.config.childProvider;
      bridgeContract = this.config.bridgeContracts.childERC20Bridge;
    }

    const erc20Contract: ethers.Contract = await createContract(token, ERC20, provider);

    return await withBridgeError<ethers.BigNumber>(() => erc20Contract
      .allowance(
        sender,
        bridgeContract,
      ), BridgeErrorType.PROVIDER_ERROR);
  }

  /**
 * Query the axelar fee for a transaction using axelarjs-sdk.
 * @param {*} sourceChainId - The source chainId.
 * @param {*} destinationChainId - The destination chainId.
 * @param {*} destinationChainGaslimit - The gas limit for the desired operation.
 * @param {*} gasMultiplier - The gas multiplier to add buffer to the fees.
 * @returns {ethers.BigNumber} - The Axelar Gas amount in the source chain currency.
 */
  private async getAxelarFee(
    sourceChainId: string,
    destinationChainId: string,
    destinationChainGaslimit: number,
    gasMultiplier: number | string = 'auto',
  ): Promise<ethers.BigNumber> {
    const sourceAxelar:AxelarChainDetails = axelarChains[sourceChainId];
    const destinationAxelar:AxelarChainDetails = axelarChains[destinationChainId];

    if (!sourceAxelar) {
      throw new BridgeError(
        `Source chainID ${sourceChainId} can not be matched to an Axelar chain.`,
        BridgeErrorType.AXELAR_CHAIN_NOT_FOUND,
      );
    }

    if (!destinationAxelar) {
      throw new BridgeError(
        `Destination chainID ${destinationChainId} can not be matched to an Axelar chain.`,
        BridgeErrorType.AXELAR_CHAIN_NOT_FOUND,
      );
    }

    const axelarAPIEndpoint:string = getAxelarEndpoint(sourceChainId);

    const estimateGasReq = {
      method: 'estimateGasFee',
      sourceChain: sourceAxelar.id,
      destinationChain: destinationAxelar.id,
      symbol: sourceAxelar.symbol,
      gasLimit: destinationChainGaslimit,
      gasMultiplier,
    };

    let axiosResponse:AxiosResponse;

    try {
      axiosResponse = await axios.post(axelarAPIEndpoint, estimateGasReq);
    } catch (error: any) {
      axiosResponse = error.response;
    }

    if (axiosResponse.data.error) {
      throw new BridgeError(
        `Estimating Axelar Gas failed with the reason: ${axiosResponse.data.message}`,
        BridgeErrorType.AXELAR_GAS_ESTIMATE_FAILED,
      );
    }

    try {
      return ethers.BigNumber.from(`${axiosResponse.data}`);
    } catch (err) {
      throw new BridgeError(
        `Estimating Axelar Gas failed with the reason: ${err}`,
        BridgeErrorType.AXELAR_GAS_ESTIMATE_FAILED,
      );
    }
  }

  /**
 * Queries the status of a bridge transaction.
 *
 * @param {TxStatusRequest} req - The request object containing an array of transactions to query.
 * @returns {Promise<TxStatusResponse>} - A promise that resolves to an array of transaction statuses.
 * @throws {BridgeError} - If an error occurs during the query, a BridgeError will be thrown with a specific error type.
 */
  public async getTransactionStatus(req: TxStatusRequest): Promise<TxStatusResponse> {
    const txStatusResponse:TxStatusResponse = {
      transactions: [],
    };

    const txStatusItems = await this.getAxelarStatus(req.transactions, req.sourceChainId);

    const uniqueReceivers = await this.getUniqueReceivers(txStatusItems, req.sourceChainId);

    const pendingWithdrawalPromises:Array<Promise<PendingWithdrawalsResponse>> = [];

    for (const address of uniqueReceivers) {
      pendingWithdrawalPromises.push(this.getPendingWithdrawals({ recipient: address }));
    }

    let pendingWithdrawalResponses:Array<PendingWithdrawalsResponse> = [];

    try {
      pendingWithdrawalResponses = await Promise.all(pendingWithdrawalPromises);
    } catch (err) {
      throw new BridgeError(
        `Failed to fetch the pending withdrawals with: ${err}`,
        BridgeErrorType.FLOW_RATE_ERROR,
      );
    }

    txStatusResponse.transactions = txStatusItems;

    // try match a completed transaction to a pending flowRate transaction
    for (const txStatusRes of txStatusResponse.transactions) {
      if (txStatusRes.status === StatusResponse.COMPLETE) {
        (() => {
          for (const pendingWithdrawals of pendingWithdrawalResponses) {
            const flowRatedTxIndex = pendingWithdrawals.pending.findIndex((el) => (
              el.amount.toString() === txStatusRes.amount.toString()
              && el.token === txStatusRes.token
              && el.withdrawer === txStatusRes.sender
              && el.recipient === txStatusRes.recipient
            ));
            if (flowRatedTxIndex !== -1) {
              txStatusRes.status = StatusResponse.FLOW_RATE_CONTROLLED;
              txStatusRes.data = {
                canWithdraw: pendingWithdrawals.pending[flowRatedTxIndex].canWithdraw,
                timeoutStart: pendingWithdrawals.pending[flowRatedTxIndex].timeoutStart,
                timeoutEnd: pendingWithdrawals.pending[flowRatedTxIndex].timeoutEnd,
              };
              pendingWithdrawals.pending.splice(flowRatedTxIndex, 1);
              return;
            }
          }
        })();
      }
    }

    // Return the tx status response
    return txStatusResponse;
  }

  private async getUniqueReceivers(
    txStatusItems:Array<TxStatusResponseItem>,
    sourceChainId: string,
  ): Promise<Array<string>> {
    const uniqueReceivers:Array<string> = [];

    const isWithdraw = [
      ZKEVM_DEVNET_CHAIN_ID,
      ZKEVM_TESTNET_CHAIN_ID,
      ZKEVM_MAINNET_CHAIN_ID].includes(sourceChainId);

    for (let i = 0, l = txStatusItems.length; i < l; i++) {
      if (txStatusItems[i].status === StatusResponse.COMPLETE
        && isWithdraw && txStatusItems[i].recipient) {
        const receiverIndex = uniqueReceivers.findIndex((el) => el === txStatusItems[i].recipient);
        if (receiverIndex === -1) {
          uniqueReceivers.push(txStatusItems[i].recipient);
        }
      }
    }// for

    return uniqueReceivers;
  }

  private async getAxelarStatus(
    transactions:Array<TxStatusRequestItem>,
    sourceChainId:string,
  ): Promise<Array<TxStatusResponseItem>> {
    const txStatusItems:Array<TxStatusResponseItem> = [];
    const statusPromises:Array<Promise<GMPStatusResponse>> = [];
    const axelarAPIEndpoint:string = getAxelarEndpoint(sourceChainId);
    const unpaidGasStatus = [GasPaidStatus.GAS_UNPAID, GasPaidStatus.GAS_PAID_NOT_ENOUGH_GAS];
    const abiCoder = new ethers.utils.AbiCoder();

    for (const transaction of transactions) {
      statusPromises.push(queryTransactionStatus(axelarAPIEndpoint, transaction.txHash));
    }

    let statusResponses:Array<GMPStatusResponse>;
    try {
      statusResponses = await Promise.all(statusPromises);
    } catch (err) {
      throw new BridgeError(
        `Failed to fetch the Axelar Status with the reason: ${err}`,
        BridgeErrorType.AXELAR_GAS_ESTIMATE_FAILED,
      );
    }

    for (let i = 0, l = statusResponses.length; i < l; i++) {
      let metaStatus: StatusResponse;

      // consolidate axelar statuses to our own simplified metaStatus
      switch (statusResponses[i].status) {
        case GMPStatus.CANNOT_FETCH_STATUS:
          metaStatus = StatusResponse.PENDING;
          break;
        case GMPStatus.SRC_GATEWAY_CALLED:
        case GMPStatus.DEST_GATEWAY_APPROVED:
        case GMPStatus.DEST_EXECUTING:
        case GMPStatus.SRC_GATEWAY_CONFIRMED:
        case GMPStatus.APPROVING:
          metaStatus = StatusResponse.PROCESSING;
          break;
        case GMPStatus.NOT_EXECUTED:
          metaStatus = StatusResponse.RETRY;
          break;
        case GMPStatus.NOT_EXECUTED_WITHOUT_GAS_PAID:
        case GMPStatus.INSUFFICIENT_FEE:
          metaStatus = StatusResponse.NOT_ENOUGH_GAS;
          break;
        case GMPStatus.DEST_EXECUTED:
          metaStatus = StatusResponse.COMPLETE;
          break;
        default:
          metaStatus = StatusResponse.ERROR;
      }

      if (statusResponses[i].gasPaidInfo) {
        if (unpaidGasStatus.includes(statusResponses[i].gasPaidInfo!.status)) {
          metaStatus = StatusResponse.NOT_ENOUGH_GAS;
        }
      }

      let txItem = {
        txHash: transactions[i].txHash,
        status: metaStatus,
        data: {
          gmpResponse: statusResponses[i].status,
        },
      } as TxStatusResponseItem;

      let decodedData;
      if (statusResponses[i]?.callTx?.returnValues?.payload) {
        decodedData = abiCoder.decode(
          ['bytes32', 'address', 'address', 'address', 'uint256'],
          statusResponses[i].callTx.returnValues.payload,
        );
        txItem = {
          ...txItem,
          token: decodedData[1],
          sender: decodedData[2],
          recipient: decodedData[3],
          amount: decodedData[4],
        };
      }
      txStatusItems.push(txItem);
    }// for

    return txStatusItems;
  }

  /**
 * Queries for the information about which tokens are flowrated and how long the delay is.
 *
 * @param {void} - no params required.
 * @returns {Promise<FlowRateInfoResponse>} - A promise that resolves to an object containing the flow rate information.
 * @throws {BridgeError} - If an error occurs during the query, a BridgeError will be thrown with a specific error type.
 * @dev this SDK method is currently stubbed
 */
  public async getFlowRateInfo(req: FlowRateInfoRequest): Promise<FlowRateInfoResponse> {
    if (!req.tokens || req.tokens.length === 0) {
      throw new BridgeError(
        `invalid tokens array ${req.tokens}`,
        BridgeErrorType.INVALID_TOKEN,
      );
    }

    const rootBridgeAddress = this.config.bridgeContracts.rootERC20BridgeFlowRate;
    const rootBridge = await createContract(rootBridgeAddress, ROOT_ERC20_BRIDGE_FLOW_RATE, this.config.rootProvider);

    const contractPromises: Array<Promise<any>> = [];
    contractPromises.push(rootBridge.withdrawalQueueActivated());
    contractPromises.push(rootBridge.withdrawalDelay());

    for (let token of req.tokens) {
      if (token.toUpperCase() === NATIVE) {
        token = ETHEREUM_NATIVE_TOKEN_ADDRESS;
      }
      contractPromises.push(rootBridge.flowRateBuckets(token));
      contractPromises.push(rootBridge.largeTransferThresholds(token));
    }
    let contractPromisesRes:Array<any>;
    try {
      contractPromisesRes = await Promise.all(contractPromises);
    } catch (err) {
      throw new BridgeError(
        'unable to query contract for flowrate info',
        BridgeErrorType.INTERNAL_ERROR,
      );
    }

    const tokensRes: Record<FungibleToken, FlowRateInfoItem> = {};

    const withdrawalQueueActivated = contractPromisesRes[0];
    const withdrawalDelay = contractPromisesRes[1].toNumber();

    // remove first 2 items from promise all response
    contractPromisesRes.splice(0, 2);

    // the remaining items should be sets of 2 per token
    for (let i = 0, l = req.tokens.length; i < l; i++) {
      const shifter = i * 2;
      tokensRes[req.tokens[i]] = {
        capacity: contractPromisesRes[shifter].capacity,
        depth: contractPromisesRes[shifter].depth,
        refillTime: contractPromisesRes[shifter].refillTime.toNumber(),
        refillRate: contractPromisesRes[shifter].refillRate,
        largeTransferThreshold: contractPromisesRes[shifter + 1],
      };
    }

    // Return the token mappings
    return {
      withdrawalQueueActivated,
      withdrawalDelay,
      tokens: tokensRes,
    };
  }

  /**
 * Fetches the pending withdrawals for a given address.
 *
 * @param {PendingWithdrawalsRequest} req - The request object containing the reciever address.
 * @returns {Promise<PendingWithdrawalsResponse>} - A promise that resolves to an object containing the child token address.
 * @throws {BridgeError} - If an error occurs during the query, a BridgeError will be thrown with a specific error type.
 * @dev this SDK method is currently stubbed
 */
  public async getPendingWithdrawals(req: PendingWithdrawalsRequest): Promise<PendingWithdrawalsResponse> {
    // eslint-disable-next-line no-console

    if (!req.recipient) {
      throw new BridgeError(
        `invalid recipient ${req.recipient}`,
        BridgeErrorType.INVALID_RECIPIENT,
      );
    }

    const rootBridgeAddress = this.config.bridgeContracts.rootERC20BridgeFlowRate;
    const rootBridge = await createContract(rootBridgeAddress, ROOT_ERC20_BRIDGE_FLOW_RATE, this.config.rootProvider);

    const pendingLength: ethers.BigNumber = await rootBridge.getPendingWithdrawalsLength(req.recipient);

    const pendingWithdrawals: PendingWithdrawalsResponse = {
      pending: [],
    };

    if (pendingLength.toNumber() === 0) {
      return pendingWithdrawals;
    }

    const indices: Array<number> = [];
    for (let i = 0; i < pendingLength.toNumber(); i++) {
      indices.push(i);
    }

    const pending:Array<RootBridgePendingWithdrawal> = await rootBridge.getPendingWithdrawals(req.recipient, indices);

    const timestampNow = Math.floor(Date.now() / 1000);

    const withdrawalDelay:ethers.BigNumber = await rootBridge.withdrawalDelay();

    for (let i = 0, l = pending.length; i < l; i++) {
      const timeoutEnd = pending[i].timestamp.add(withdrawalDelay).toNumber();
      if (timeoutEnd > timestampNow) {
        pendingWithdrawals.pending[i] = {
          canWithdraw: false,
        } as PendingWithdrawal;
      } else {
        pendingWithdrawals.pending[i] = {
          canWithdraw: true,
        } as PendingWithdrawal;
      }
      pendingWithdrawals.pending[i].recipient = req.recipient;
      pendingWithdrawals.pending[i].withdrawer = pending[i].withdrawer;
      pendingWithdrawals.pending[i].token = pending[i].token;
      pendingWithdrawals.pending[i].amount = pending[i].amount;
      pendingWithdrawals.pending[i].timeoutStart = pending[i].timestamp.toNumber();
      pendingWithdrawals.pending[i].timeoutEnd = timeoutEnd;
    }

    return pendingWithdrawals;
  }

  /**
 * Retrieves the unsigned flow rate withdrawal transaction
 *
 * @param {FlowRateWithdrawRequest} req - The request object containing the receiver address and pending withdrawal index.
 * @returns {Promise<FlowRateWithdrawResponse>} - A promise that resolves to an object containing the unsigned transaction.
 * @throws {BridgeError} - If an error occurs during the query, a BridgeError will be thrown with a specific error type.
 * @dev this SDK method is currently stubbed
 */
  public async getFlowRateWithdrawTx(req:FlowRateWithdrawRequest): Promise<FlowRateWithdrawResponse> {
    // eslint-disable-next-line no-console

    if (!req.recipient) {
      throw new BridgeError(
        `invalid recipient ${req.recipient}`,
        BridgeErrorType.INVALID_RECIPIENT,
      );
    }

    if (req.index < 0) {
      throw new BridgeError(
        `invalid index ${req.index}`,
        BridgeErrorType.INVALID_FLOWRATE_INDEX,
      );
    }

    const rootBridgeAddress = this.config.bridgeContracts.rootERC20BridgeFlowRate;
    const rootBridge = await createContract(rootBridgeAddress, ROOT_ERC20_BRIDGE_FLOW_RATE, this.config.rootProvider);

    const pending:Array<RootBridgePendingWithdrawal> = await
    rootBridge.getPendingWithdrawals(req.recipient, [req.index]);

    if (pending[0].withdrawer === ethers.constants.AddressZero
      || pending[0].token === ethers.constants.AddressZero
      || pending[0].amount === ethers.BigNumber.from(0)
      || pending[0].timestamp === ethers.BigNumber.from(0)) {
      throw new BridgeError(
        `pending withdrawal not found for ${req.recipient} at index ${req.index}`,
        BridgeErrorType.FLOW_RATE_ERROR,
      );
    }

    const withdrawalDelay:ethers.BigNumber = await rootBridge.withdrawalDelay();
    const timeoutEnd = pending[0].timestamp.add(withdrawalDelay).toNumber();
    const timestampNow = Math.floor(Date.now() / 1000);

    if (timeoutEnd > timestampNow) {
      return {
        pendingWithdrawal: {
          canWithdraw: false,
          withdrawer: pending[0].withdrawer,
          recipient: req.recipient,
          token: pending[0].token,
          amount: pending[0].amount,
          timeoutStart: pending[0].timestamp.toNumber(),
          timeoutEnd,
        },
        unsignedTx: null,
      };
    }

    const data:string = await withBridgeError<string>(async () => rootBridge.interface.encodeFunctionData(
      'finaliseQueuedWithdrawal',
      [req.recipient, req.index],
    ), BridgeErrorType.INTERNAL_ERROR);

    return {
      pendingWithdrawal: {
        canWithdraw: true,
        withdrawer: pending[0].withdrawer,
        recipient: req.recipient,
        token: pending[0].token,
        amount: pending[0].amount,
        timeoutStart: pending[0].timestamp.toNumber(),
        timeoutEnd,
      },
      unsignedTx: {
        data,
        to: this.config.bridgeContracts.rootERC20BridgeFlowRate,
        value: 0,
        chainId: parseInt(this.config.bridgeInstance.rootChainID, 10),
      },
    };
  }

  /**
 * Retrieves the corresponding token mappings for a given address.
 * This function is used to map a root token to its child token in the context of a bridging system between chains.
 * If the token is native, a special key is used to represent it.
 *
 * @param {TokenMappingRequest} req - The request object containing the root token address or the string 'NATIVE'.
 * @returns {Promise<TokenMappingResponse>} - A promise that resolves to an object containing the child token address.
 * @throws {BridgeError} - If an error occurs during the query, a BridgeError will be thrown with a specific error type.
 * @dev this SDK method is currently stubbed
 */
  public async getTokenMapping(req: TokenMappingRequest): Promise<TokenMappingResponse> {
    // eslint-disable-next-line no-console

    if (req.rootToken.toUpperCase() === NATIVE
    || req.rootToken === this.config.bridgeContracts.rootChainWrappedETH) {
      const childBridgeAddress = this.config.bridgeContracts.childERC20Bridge;
      const childBridge = await createContract(childBridgeAddress, CHILD_ERC20_BRIDGE, this.config.childProvider);
      const childETHToken = await childBridge.childETHToken();

      return {
        rootToken: req.rootToken,
        childToken: childETHToken,
      };
    }

    const rootBridgeAddress = this.config.bridgeContracts.rootERC20BridgeFlowRate;
    const rootBridge = await createContract(rootBridgeAddress, ROOT_ERC20_BRIDGE_FLOW_RATE, this.config.rootProvider);
    const rootTokenChildAddress = await rootBridge.rootTokenToChildToken(req.rootToken);

    if (rootTokenChildAddress === ethers.constants.AddressZero) {
      return {
        rootToken: req.rootToken,
        childToken: null,
      };
    }

    if (rootTokenChildAddress === req.rootToken) {
      return {
        rootToken: req.rootToken,
        childToken: NATIVE,
      };
    }
    return {
      rootToken: req.rootToken,
      childToken: rootTokenChildAddress,
    };
  }
}<|MERGE_RESOLUTION|>--- conflicted
+++ resolved
@@ -867,20 +867,11 @@
       ['bytes32', 'bytes32', 'string', 'string', 'address', 'bytes32'],
       [SLOT_PREFIX_CONTRACT_CALL_APPROVED, commandId, sourceChain, sourceAddress, destinationAddress, payloadHash],
     );
-<<<<<<< HEAD
-    const commandHash = keccak256(command);
-    const gatewayCallApprovedSlot = keccak256(
-      concat(
-        [commandHash, hexlify(zeroPad(hexlify(SLOT_POS_CONTRACT_CALL_APPROVED), 32))],
-      ),
-    );
-=======
     const commandHash = utils.keccak256(command);
-    const slot = utils.keccak256(utils.concat([
+    const gatewayCallApprovedSlot = utils.keccak256(utils.concat([
       commandHash,
       utils.hexlify(utils.zeroPad(utils.hexlify(SLOT_POS_CONTRACT_CALL_APPROVED), 32)),
     ]));
->>>>>>> ea1483dd
 
     // Encode execute data
     const axelarAdapterContract = await createContract(
