/* eslint-disable @typescript-eslint/naming-convention */
/* eslint-disable no-console */
/* eslint-disable class-methods-use-this */
import axios, { AxiosResponse } from 'axios';
import { ethers } from 'ethers';
import { ROOT_AXELAR_ADAPTER } from 'contracts/ABIs/RootAxelarBridgeAdapter';
import {
  ETHEREUM_NATIVE_TOKEN_ADDRESS,
  ETH_MAINNET_TO_ZKEVM_MAINNET,
  ETH_SEPOLIA_TO_ZKEVM_TESTNET,
  ZKEVM_DEVNET_CHAIN_ID,
  ZKEVM_MAINNET_CHAIN_ID,
  ZKEVM_TESTNET_CHAIN_ID,
  axelarAPIEndpoints,
  axelarChains,
  bridgeMethods,
  tenderlyAPIEndpoints,
} from './constants/bridges';
import { ROOT_ERC20_BRIDGE_FLOW_RATE } from './contracts/ABIs/RootERC20BridgeFlowRate';
import { ERC20 } from './contracts/ABIs/ERC20';
import { BridgeError, BridgeErrorType, withBridgeError } from './errors';
import { CHILD_ERC20_BRIDGE } from './contracts/ABIs/ChildERC20Bridge';
import { getGasPriceInWei } from './lib/gasPriceInWei';
import { BridgeConfiguration } from './config';
import {
  BridgeFeeRequest,
  BridgeFeeResponse,
  BridgeMethodsGasLimit,
  FeeData,
  BridgeTxRequest,
  BridgeFeeActions,
  ApproveBridgeRequest,
  ApproveBridgeResponse,
  BridgeTxResponse,
  AxelarChainDetails,
  TokenMappingRequest,
  TokenMappingResponse,
  TxStatusRequest,
  TxStatusResponse,
  StatusResponse,
  FlowRateInfoResponse,
  PendingWithdrawalsRequest,
  PendingWithdrawalsResponse,
  FlowRateWithdrawRequest,
  FlowRateWithdrawResponse,
  FlowRateInfoRequest,
  CalculateBridgeFeeResponse,
  RootBridgePendingWithdrawal,
  TxStatusResponseItem,
  PendingWithdrawal,
  FungibleToken,
  FlowRateInfoItem,
  TxStatusRequestItem,
  GetAllowanceResponse,
  TenderlyGasEstimatesResponse,
} from './types';
import { GMPStatus, GMPStatusResponse, GasPaidStatus } from './types/axelar';
import { queryTransactionStatus } from './lib/gmpRecovery';

/**
 * Represents a token bridge, which manages asset transfers between two chains.
 */
export class TokenBridge {
  /**
   * @property {BridgeConfiguration} config - The bridge configuration object.
   */
  private config: BridgeConfiguration;

  /**
   * Constructs a TokenBridge instance.
   *
   * @param {BridgeConfiguration} config - The bridge configuration object.
   */
  constructor(config: BridgeConfiguration) {
    this.config = config;
  }

  /**
   * Retrieves the bridge fee for a specific token.
   *
   * @param {BridgeFeeRequest} req - The fee request object containing the token address for which the fee is required.
   * @returns {Promise<BridgeFeeResponse>} - A promise that resolves to an object containing the bridge fee for the specified
   * token and a flag indicating if the token is bridgeable.
   * @throws {BridgeError} - If an error occurs during the fee retrieval, a BridgeError will be thrown with a specific error type.
   *
   * Possible BridgeError types include:
   * - INVALID_ADDRESS: The token address provided in the request is invalid.
   *
   * @example
   * const feeRequest = {
   *   action: 'WITHDRAW', // BridgeFeeActions
   *   gasMultiplier: 1.2, // Buffer to add to the gas estimate, 1.2 = 20% buffer
   *   sourceChainId: '13371', // Immutable zkEVM
   *   destinationChainId: '1' // Ethereum
   * };
   *
   * @example
   * const feeRequest = {
   *   action: 'DEPOSIT', // BridgeFeeActions
   *   gasMultiplier: 1.2, // Buffer to add to the gas estimate, 1.2 = 20% buffer
   *   sourceChainId: '1', // Ethereum
   *   destinationChainId: '13371', // Immutable zkEVM
   * };
   *
   * bridgeSdk.getFee(feeRequest)
   *   .then((feeResponse) => {
   *     console.log('Source chain gas fee:', feeResponse.sourceChainFee);
   *     console.log('Destination chain gas fee:', feeResponse.destinationChainFee);
   *     console.log('Axelar bridge fee (includes destination execution):', feeResponse.bridgeFee);
   *     console.log('Immutable fee:', feeResponse.networkFee);
   *     console.log('Total Fees (sourceChainFee + bridgeFee + networkFee):', feeResponse.totalFee);
   *   })
   *   .catch((error) => {
   *     console.error('Error:', error.message);
   *   });
   */
  public async getFee(req: BridgeFeeRequest): Promise<BridgeFeeResponse> {
    await this.validateChainConfiguration();

    if (req.action !== BridgeFeeActions.FINALISE_WITHDRAWAL) {
      await this.validateChainIds(req.sourceChainId, req.destinationChainId);
    }
    return await this.getFeePrivate(req);
  }

  private async getFeePrivate(req: BridgeFeeRequest): Promise<BridgeFeeResponse> {
    if (req.action === BridgeFeeActions.DEPOSIT && req.sourceChainId !== this.config.bridgeInstance.rootChainID) {
      throw new BridgeError(
        `Deposit must be from the root chain (${this.config.bridgeInstance.rootChainID}) to the child chain (${this.config.bridgeInstance.childChainID})`,
        BridgeErrorType.UNSUPPORTED_ERROR,
      );
    }

    if (req.action === BridgeFeeActions.WITHDRAW && req.sourceChainId !== this.config.bridgeInstance.childChainID) {
      throw new BridgeError(
        `Withdraw must be from the child chain (${this.config.bridgeInstance.childChainID}) to the root chain (${this.config.bridgeInstance.rootChainID})`,
        BridgeErrorType.UNSUPPORTED_ERROR,
      );
    }

    if (req.action === BridgeFeeActions.FINALISE_WITHDRAWAL
      && req.sourceChainId !== this.config.bridgeInstance.rootChainID) {
      throw new BridgeError(
        `Finalised withdrawals must be on the root chain (${this.config.bridgeInstance.rootChainID})`,
        BridgeErrorType.UNSUPPORTED_ERROR,
      );
    }

    const imtblFee: ethers.BigNumber = ethers.BigNumber.from(0);
<<<<<<< HEAD

    if (req.action === BridgeFeeActions.FINALISE_WITHDRAWAL) {
      sourceChainGas = await this.getGasEstimates(
        this.config.rootProvider,
        BridgeMethodsGasLimit.FINALISE_WITHDRAWAL,
      );

      const totalFees: ethers.BigNumber = sourceChainGas.add(approvalFee).add(bridgeFee).add(imtblFee);

      return {
        sourceChainGas,
        approvalFee,
        bridgeFee,
        imtblFee, // no network fee charged currently
        totalFees,
      };
    }
=======
    let bridgeFee: ethers.BigNumber = ethers.BigNumber.from(0);
    let sourceChainGas = ethers.BigNumber.from(0);
    let approvalFee = ethers.BigNumber.from(0);
    let destinationChainGas = 0;
>>>>>>> 83735410

    let amountToApprove = ethers.BigNumber.from(0);
    let contractToApprove;
    let erc20Contract;

    if ('token' in req && req.token !== 'NATIVE') {
      const resGetAllowance = await this.getAllowance(
        req.sourceChainId,
        req.token,
        req.senderAddress,
        req.amount,
      );

      amountToApprove = resGetAllowance.amountToApprove;
      contractToApprove = resGetAllowance.contractToApprove;
      erc20Contract = resGetAllowance.erc20Contract;
    }

    const sourceProvider:ethers.providers.Provider = (req.action === BridgeFeeActions.WITHDRAW)
      ? this.config.childProvider : this.config.rootProvider;

    let destinationChainGas: number;

    if (req.action === BridgeFeeActions.DEPOSIT) {
      // deposit
      const tenderlyRes = await this.getTenderlyBridgeGasEstimates(
        req.sourceChainId,
        req.senderAddress,
        req.recipientAddress,
        req.amount,
        amountToApprove,
        contractToApprove,
        erc20Contract,
        req.token,
      );

      destinationChainGas = BridgeMethodsGasLimit[`${req.action}_DESTINATION`];

      if (tenderlyRes.approvalFee > 0) {
        approvalFee = await this.getGasEstimates(
          sourceProvider,
          tenderlyRes.approvalFee,
        );
      }

      sourceChainGas = await this.getGasEstimates(
        sourceProvider,
        tenderlyRes.sourceChainGas,
      );
<<<<<<< HEAD
    } else {
      // withdrawal
      sourceChainGas = await this.getGasEstimates(
=======

      const totalFees: ethers.BigNumber = sourceChainGas.add(approvalFee).add(bridgeFee).add(imtblFee);

      return {
        sourceChainGas,
        approvalFee,
        bridgeFee,
        imtblFee, // no network fee charged currently
        totalFees,
      };
    }

    const sourceProvider:ethers.providers.Provider = (req.action === BridgeFeeActions.WITHDRAW)
      ? this.config.childProvider : this.config.rootProvider;

    let fees;

    // use static fees as a fallback where no sender & recipient is parsed
    // @TODO deprecate this and always use dynamic fees
    if (req.senderAddress === '0x0' || req.recipientAddress === '0x0') {
      fees = await this.getFeesStatic(
>>>>>>> 83735410
        sourceProvider,
        req.action,
        req.token,
      );
<<<<<<< HEAD

      if (amountToApprove.gt(0)) {
        approvalFee = await this.getGasEstimates(
          sourceProvider,
          BridgeMethodsGasLimit.APPROVE_TOKEN,
        );
      }

      destinationChainGas = BridgeMethodsGasLimit[`${req.action}_DESTINATION`];

      const tenderlyAdapterRes = await this.getTenderlyAdapterGasEstimates(
        req.destinationChainId,
        req.senderAddress,
        req.recipientAddress,
        req.amount,
        req.token,
      );

      console.log('tenderlyAdapterRes', tenderlyAdapterRes);
    }

=======
    } else {
      fees = await this.getFeesDynamic(
        sourceProvider,
        req.action,
        req.sourceChainId,
        req.token,
        req.senderAddress,
        req.recipientAddress,
        req.amount,
      );
    }

    destinationChainGas = fees.destinationChainGas;
    sourceChainGas = fees.sourceChainGas;
    approvalFee = fees.approvalFee;

>>>>>>> 83735410
    const feeResult = await this.calculateBridgeFee(
      req.sourceChainId,
      req.destinationChainId,
      destinationChainGas,
      req.gasMultiplier,
    );

    bridgeFee = feeResult.bridgeFee;

    const totalFees: ethers.BigNumber = sourceChainGas.add(approvalFee).add(bridgeFee).add(imtblFee);

    return {
      sourceChainGas,
      approvalFee,
      bridgeFee,
      imtblFee, // no network fee charged currently
      totalFees,
    };
  }

<<<<<<< HEAD
  // @DEV this function is not used until issue SMR-2559
  private async getTenderlyAdapterGasEstimates(
    destinationChainId:string,
    sender: string,
    recipient: string,
    amount: ethers.BigNumber,
    token: FungibleToken,
  ): Promise<number> {
    console.log('getTenderlyAdapterGasEstimates', destinationChainId, sender, recipient, amount, token);

=======
  private async getFeesStatic(
    sourceProvider: ethers.providers.Provider,
    action: BridgeFeeActions.DEPOSIT | BridgeFeeActions.WITHDRAW,
    token:string,
  ) {
    let sourceChainGas: ethers.BigNumber = ethers.BigNumber.from(0);
    let approvalFee: ethers.BigNumber = ethers.BigNumber.from(0);

    if (token.toUpperCase() !== 'NATIVE') {
      approvalFee = await this.getGasEstimates(
        sourceProvider,
        BridgeMethodsGasLimit.APPROVE_TOKEN,
      );
    }

    sourceChainGas = await this.getGasEstimates(
      sourceProvider,
      BridgeMethodsGasLimit[`${action}_SOURCE`],
    );

    const destinationChainGas: number = BridgeMethodsGasLimit[`${action}_DESTINATION`];

    return {
      sourceChainGas,
      approvalFee,
      destinationChainGas,
    };
  }

  private async getFeesDynamic(
    sourceProvider: ethers.providers.Provider,
    action: BridgeFeeActions.DEPOSIT | BridgeFeeActions.WITHDRAW,
    sourceChainId: string,
    token:string,
    senderAddress: string,
    recipientAddress: string,
    amount: ethers.BigNumber,
  ) {
    let sourceChainGas: ethers.BigNumber = ethers.BigNumber.from(0);
    let approvalFee: ethers.BigNumber = ethers.BigNumber.from(0);
    let amountToApprove = ethers.BigNumber.from(0);
    let sourceBridgeAddress;
    let erc20Contract;

    if (token.toUpperCase() !== 'NATIVE') {
      const resGetAllowance = await this.getAllowance(
        sourceChainId,
        token,
        senderAddress,
        amount,
      );
      amountToApprove = resGetAllowance.amountToApprove;
      erc20Contract = resGetAllowance.erc20Contract;
    }

    const destinationChainGas: number = BridgeMethodsGasLimit[`${action}_DESTINATION`];

    if (action === BridgeFeeActions.DEPOSIT) {
      // deposit
      sourceBridgeAddress = this.config.bridgeContracts.rootERC20BridgeFlowRate;
      const tenderlyRes = await this.getTenderlyBridgeGasEstimates(
        sourceChainId,
        senderAddress,
        recipientAddress,
        amount,
        amountToApprove,
        sourceBridgeAddress,
        erc20Contract,
        token,
      );

      if (tenderlyRes.approvalFee > 0) {
        approvalFee = await this.getGasEstimates(
          sourceProvider,
          tenderlyRes.approvalFee,
        );
      }

      sourceChainGas = await this.getGasEstimates(
        sourceProvider,
        tenderlyRes.sourceChainGas,
      );
    } else {
      // withdrawal
      sourceChainGas = await this.getGasEstimates(
        sourceProvider,
        BridgeMethodsGasLimit[`${action}_SOURCE`],
      );

      if (amountToApprove.gt(0)) {
        approvalFee = await this.getGasEstimates(
          sourceProvider,
          BridgeMethodsGasLimit.APPROVE_TOKEN,
        );
      }
      // destinationChainGas = await this.getTenderlyAdapterGasEstimates(
      //   req.destinationChainId,
      //   req.senderAddress,
      //   req.recipientAddress,
      //   req.amount,
      //   req.token,
      // );
    }
    return {
      sourceChainGas,
      approvalFee,
      destinationChainGas,
    };
  }

  // @DEV this function is not used until issue SMR-2559
  private async getTenderlyAdapterGasEstimates(
    destinationChainId:string,
    sender: string,
    recipient: string,
    amount: ethers.BigNumber,
    token: FungibleToken,
  ): Promise<number> {
    console.log('getTenderlyAdapterGasEstimates', destinationChainId, sender, recipient, amount, token);

>>>>>>> 83735410
    let sourceProvider:ethers.providers.Provider;
    let sourceAdapterAddress: string;
    if (destinationChainId === this.config.bridgeInstance.rootChainID) {
      sourceProvider = this.config.rootProvider;
      sourceAdapterAddress = this.config.bridgeContracts.rootAxelarAdapter;
    } else {
      sourceProvider = this.config.childProvider;
      sourceAdapterAddress = this.config.bridgeContracts.childAxelarAdapter;
    }

    const axelarAdapterContract: ethers.Contract = await withBridgeError<ethers.Contract>(
      async () => new ethers.Contract(sourceAdapterAddress, ROOT_AXELAR_ADAPTER, sourceProvider),
      BridgeErrorType.PROVIDER_ERROR,
    );

    // @TODO this is just a static test, real payload needs to be constructed using the params parsed in
    const executeData = await withBridgeError<string>(async () => axelarAdapterContract.interface
      .encodeFunctionData('execute', [
        '0xb5d4436a9cb2a42a521b47c97c8d50c5d63fe5f7c3e9cd91611b922febffd11f',
        'immutable',
        '0x6328Ac88ba8D466a0F551FC7C42C61d1aC7f92ab',
        // eslint-disable-next-line max-len
        '0x7a8dc26796a1e50e6e190b70259f58f6a4edd5b22280ceecc82b687b8e982869000000000000000000000000e2629e08f4125d14e446660028bd98ee60ee69f200000000000000000000000024e190929c646bffb3f3bfd81ae3b8ea24194c80000000000000000000000000c4c3d44eb95c24babc172ff4a7006ed1565e9d9e0000000000000000000000000000000000000000000000000de0b6b3a7640000',
      ]), BridgeErrorType.INTERNAL_ERROR);

<<<<<<< HEAD
    console.log('executeData', executeData);

=======
>>>>>>> 83735410
    const tenderlyAPI = this.getTenderlyEndpoint(destinationChainId);
    let axiosResponse:AxiosResponse;

    // @TODO this needs to use state overrides so the transaction doesnt revert because the commandId is invalid.
    const simulations = [{
      network_id: destinationChainId,
      estimate_gas: true,
      simulation_type: 'quick',
      block_number: 5370742,
      from: sender,
      to: sourceAdapterAddress,
      input: executeData,
    }];

<<<<<<< HEAD
    console.log('simulations', simulations);

=======
>>>>>>> 83735410
    try {
      axiosResponse = await axios.post(
        tenderlyAPI,
        {
          simulations,
        },
        {
          headers: {
            'Content-Type': 'application/json',
          },
        },
      );
    } catch (error: any) {
      axiosResponse = error.response;
    }

    if (axiosResponse.data.error) {
      throw new BridgeError(
        `Estimating gas failed with the reason: ${axiosResponse.data.error.message}`,
        BridgeErrorType.TENDERLY_GAS_ESTIMATE_FAILED,
      );
    }

    const simResults = axiosResponse.data.simulation_results;

<<<<<<< HEAD
    console.log('simResults', simResults);

=======
>>>>>>> 83735410
    if (simResults.length !== 1 || simResults[0].simulation.gas_used === undefined) {
      throw new BridgeError(
        'Estimating gas did not return simulation results',
        BridgeErrorType.TENDERLY_GAS_ESTIMATE_FAILED,
      );
    }

    return simResults[0].simulation.gas_used;
  }

  private async getTenderlyBridgeGasEstimates(
    sourceChainId:string,
    sender: string,
    recipient: string,
    amount: ethers.BigNumber,
    amountToApprove: ethers.BigNumber,
    contractToApprove: string | undefined,
    erc20Contract: ethers.Contract | undefined,
    token: FungibleToken,
  ): Promise<TenderlyGasEstimatesResponse> {
    const simulations: Array<any> = [];

<<<<<<< HEAD
    if (amountToApprove.gt(0)) {
=======
    if (amountToApprove.gt(0) && token.toUpperCase() !== 'NATIVE') {
>>>>>>> 83735410
      if (!erc20Contract || !contractToApprove) {
        throw new BridgeError(
          `erc20Contract not found. The address (${contractToApprove}) is not a valid.`,
          BridgeErrorType.INVALID_ERC20_CONTRACT,
        );
      } else {
        // Encode the approve function call data for the ERC20 contract
        const approvalData = await withBridgeError<string>(async () => erc20Contract.interface
          .encodeFunctionData('approve', [
            contractToApprove,
            amountToApprove,
          ]), BridgeErrorType.INTERNAL_ERROR);

        simulations.push({
          network_id: sourceChainId,
          estimate_gas: true,
<<<<<<< HEAD
          simulation_type: 'quick',
=======
          simulation_type: 'full',
>>>>>>> 83735410
          from: sender,
          to: token,
          input: approvalData,
        });
      }
    }

    if (!token) {
      throw new BridgeError(
        `token not found. The address (${token}) is not a valid.`,
        BridgeErrorType.INVALID_TOKEN,
      );
    }

    const txData = await this.getTxData(
      sourceChainId,
      sender,
      recipient,
      amount,
      token,
    );

<<<<<<< HEAD
    simulations.push({
      network_id: sourceChainId,
      estimate_gas: true,
      simulation_type: 'quick',
      from: sender,
      to: contractToApprove,
      input: txData,
      value: '1',
    });

    let axiosResponse:AxiosResponse;

    const tenderlyAPI = this.getTenderlyEndpoint(sourceChainId);

=======
    // tx value for simulation mocked as amount + 1 wei for a native bridge and 1 wei for token bridges
    const txValue = (token.toUpperCase() !== 'NATIVE') ? '1' : amount.add('1').toString();

    simulations.push({
      network_id: sourceChainId,
      estimate_gas: true,
      simulation_type: 'full',
      from: sender,
      to: contractToApprove,
      input: txData,
      value: txValue,
    });

    let axiosResponse:AxiosResponse;

    const tenderlyAPI = this.getTenderlyEndpoint(sourceChainId);

>>>>>>> 83735410
    try {
      axiosResponse = await axios.post(
        tenderlyAPI,
        {
          simulations,
        },
        {
          headers: {
            'Content-Type': 'application/json',
          },
        },
      );
    } catch (error: any) {
      axiosResponse = error.response;
    }

    if (axiosResponse.data.error) {
      throw new BridgeError(
        `Estimating gas failed with the reason: ${axiosResponse.data.error.message}`,
        BridgeErrorType.TENDERLY_GAS_ESTIMATE_FAILED,
      );
    }

    if (axiosResponse.data.simulation_results.length !== simulations.length) {
      throw new BridgeError(
        'Estimating gas failed with mismatched responses',
        BridgeErrorType.TENDERLY_GAS_ESTIMATE_FAILED,
      );
    }

    const tenderlyGasEstimatesRes = {} as TenderlyGasEstimatesResponse;
    const simResults = axiosResponse.data.simulation_results;

    if (simResults.length === 1) {
      if (simResults[0].simulation.error_message) {
        throw new BridgeError(
          `Estimating deposit gas failed with the reason: ${simResults[0].simulation.error_message}`,
          BridgeErrorType.TENDERLY_GAS_ESTIMATE_FAILED,
        );
      } else {
        tenderlyGasEstimatesRes.sourceChainGas = simResults[0].simulation.gas_used;
        tenderlyGasEstimatesRes.approvalFee = 0;
      }
    } else if (axiosResponse.data.simulation_results.length === 2) {
      if (simResults[0].simulation.error_message) {
        throw new BridgeError(
          `Estimating approval gas failed with the reason: ${simResults[0].simulation.error_message}`,
          BridgeErrorType.TENDERLY_GAS_ESTIMATE_FAILED,
        );
      } else if (simResults[1].simulation.error_message) {
        throw new BridgeError(
          `Estimating deposit gas failed with the reason: ${simResults[1].simulation.error_message}`,
          BridgeErrorType.TENDERLY_GAS_ESTIMATE_FAILED,
        );
      } else {
        tenderlyGasEstimatesRes.approvalFee = simResults[0].simulation.gas_used;
        tenderlyGasEstimatesRes.sourceChainGas = simResults[1].simulation.gas_used;
      }
    } else {
      throw new BridgeError(
        `Estimating gas failed with unexpected number responses ${axiosResponse.data.simulation_results.length}`,
        BridgeErrorType.TENDERLY_GAS_ESTIMATE_FAILED,
      );
    }

    return tenderlyGasEstimatesRes;
  }

  // eslint-disable-next-line class-methods-use-this
  private async getGasEstimates(
    provider: ethers.providers.Provider,
    txnGasLimitInWei: number,
  ): Promise<ethers.BigNumber> {
    const feeData: FeeData = await provider.getFeeData();
    const gasPriceInWei = getGasPriceInWei(feeData);
    if (!gasPriceInWei) return ethers.BigNumber.from(0);
    return gasPriceInWei.mul(txnGasLimitInWei);
  }

  /**
   * Retrieves the unsigned approval transaction for deposit or withdrawal.
   * Approval is required before depositing or withdrawing tokens to the bridge using
   *
   * @param {ApproveBridgeRequest} req - The approve bridge request object.
   * @returns {Promise<ApproveBridgeResponse>} - A promise that resolves to an object containing the unsigned
   * approval transaction or null if no approaval is required.
   * @throws {BridgeError} - If an error occurs during the transaction creation, a BridgeError will be thrown with a specific error type.
   *
   * Possible BridgeError types include:
   * - UNSUPPORTED_ERROR: The operation is not supported. Currently thrown when attempting to deposit native tokens.
   * - INVALID_ADDRESS: An Ethereum address provided in the request is invalid.
   * - INVALID_AMOUNT: The deposit amount provided in the request is invalid (less than or equal to 0).
   * - INTERNAL_ERROR: An unexpected error occurred during the execution, likely due to the bridge SDK implementation.
   * - PROVIDER_ERROR: An error occurred while interacting with the Ethereum provider. This includes issues calling the ERC20 smart contract
   *
   * @example
   * const approveDepositRequest = {
   *   senderAddress: '0x123456...', // Senders address
   *   token: '0xabcdef...', // ERC20 token address
   *   amount: ethers.utils.parseUnits('100', 18), // amount being bridged in token's smallest unit (e.g., wei for Ether)
   *   sourceChainId: '1', // Ethereum
   *   destinationChainId: '13371', // Immutable zkEVM
   * };
   *
   * @example
   * const approveWithdrawalRequest = {
   *   senderAddress: '0x123456...', // Senders address
   *   token: '0xabcdef...', // ERC20 token address
   *   amount: ethers.utils.parseUnits('100', 18), // amount being bridged in token's smallest unit (e.g., wei for Ether)
   *   sourceChainId: '13371', // Immutable zkEVM
   *   destinationChainId: '1', // Ethereum
   * };
   *
   * bridgeSdk.getUnsignedApproveBridgeTx(approveDepositRequest)
   *   .then((approveResponse) => {
   *     if (approveResponse.unsignedTx !== null) {
   *       // Send the unsigned approval transaction to the depositor to sign and send
   *     } else {
   *      // No approval is required
   *     }
   *   })
   *   .catch((error) => {
   *     console.error('Error:', error.message);
   *   });
   */
  public async getUnsignedApproveBridgeTx(
    req: ApproveBridgeRequest,
  ): Promise<ApproveBridgeResponse> {
    await this.validateChainConfiguration();
    return await this.getUnsignedApproveBridgeTxPrivate(req);
  }

  public async getUnsignedApproveBridgeTxPrivate(
    req: ApproveBridgeRequest,
  ): Promise<ApproveBridgeResponse> {
    await this.validateDepositArgs(
      req.token,
      req.senderAddress,
      req.amount,
      req.sourceChainId,
      req.destinationChainId,
    );

    // If the token is NATIVE, no approval is required
    if (req.token.toUpperCase() === 'NATIVE') {
      return {
        contractToApprove: null,
        unsignedTx: null,
      };
    }

    const resGetAllowance = await this.getAllowance(
      req.sourceChainId,
      req.token,
      req.senderAddress,
      req.amount,
    );

    if (resGetAllowance.amountToApprove.eq(0)) {
      return {
        contractToApprove: null,
        unsignedTx: null,
      };
    }

    // Encode the approve function call data for the ERC20 contract
    const data: string = await withBridgeError<string>(async () => resGetAllowance.erc20Contract.interface
      .encodeFunctionData('approve', [
        resGetAllowance.contractToApprove,
        resGetAllowance.amountToApprove,
      ]), BridgeErrorType.INTERNAL_ERROR);

    // Create the unsigned transaction for the approval
    const unsignedTx: ethers.providers.TransactionRequest = {
      data,
      to: req.token,
      value: 0,
      from: req.senderAddress,
      chainId: parseInt(req.sourceChainId, 10),
    };

    return {
      contractToApprove: resGetAllowance.contractToApprove,
      unsignedTx,
    };
  }

  private async getAllowance(sourceChainId:string, token: string, senderAddress: string, amount: ethers.BigNumber):
  Promise<GetAllowanceResponse> {
    let sourceProvider:ethers.providers.Provider;
    let sourceBridgeAddress: string;
    if (sourceChainId === this.config.bridgeInstance.rootChainID) {
      sourceProvider = this.config.rootProvider;
      sourceBridgeAddress = this.config.bridgeContracts.rootERC20BridgeFlowRate;
    } else {
      sourceProvider = this.config.childProvider;
      sourceBridgeAddress = this.config.bridgeContracts.childERC20Bridge;
    }

    const erc20Contract: ethers.Contract = await withBridgeError<ethers.Contract>(
      async () => new ethers.Contract(token, ERC20, sourceProvider),
      BridgeErrorType.PROVIDER_ERROR,
    );

    // Get the current approved allowance of the RootERC20Predicate
    const allowance: ethers.BigNumber = await withBridgeError<ethers.BigNumber>(() => erc20Contract
      .allowance(
        senderAddress,
        sourceBridgeAddress,
      ), BridgeErrorType.PROVIDER_ERROR);

    // If the allowance is greater than or equal to the deposit amount, no approval is required
    if (allowance.gte(amount)) {
      return {
        erc20Contract,
        allowance,
        amount,
        amountToApprove: ethers.BigNumber.from(0),
        contractToApprove: sourceBridgeAddress,
      };
    }
<<<<<<< HEAD
    // Calculate the amount of tokens that need to be approved for deposit
    const approvalAmountRequired = amount.sub(
      allowance,
    );
=======
>>>>>>> 83735410

    return {
      erc20Contract,
      allowance,
      amount,
<<<<<<< HEAD
      amountToApprove: approvalAmountRequired,
=======
      amountToApprove: amount,
>>>>>>> 83735410
      contractToApprove: sourceBridgeAddress,
    };
  }

  private async getBridgeContract(sourceChainId: string) {
    let contract: ethers.Contract;
    let contractMethods: Record<string, string>;
    let contractAddress: string;
    let contractAction: BridgeFeeActions;
    if (sourceChainId === this.config.bridgeInstance.rootChainID) {
      contractAction = BridgeFeeActions.DEPOSIT;
      contractMethods = bridgeMethods.deposit;
      contractAddress = this.config.bridgeContracts.rootERC20BridgeFlowRate;
      contract = await withBridgeError<ethers.Contract>(
        async () => {
          const rootContract = new ethers.Contract(
            this.config.bridgeContracts.rootERC20BridgeFlowRate,
            ROOT_ERC20_BRIDGE_FLOW_RATE,
            this.config.rootProvider,
          );
          return rootContract;
        },
        BridgeErrorType.INTERNAL_ERROR,
      );
    } else {
      contractAction = BridgeFeeActions.WITHDRAW;
      contractMethods = bridgeMethods.withdraw;
      contractAddress = this.config.bridgeContracts.childERC20Bridge;
      contract = await withBridgeError<ethers.Contract>(
        async () => {
          const childContract = new ethers.Contract(
            this.config.bridgeContracts.childERC20Bridge,
            CHILD_ERC20_BRIDGE,
            this.config.childProvider,
          );
          return childContract;
        },
        BridgeErrorType.INTERNAL_ERROR,
      );
    }
    return {
      contract,
      contractAction,
      contractMethods,
      contractAddress,
    };
  }

  private async getTxData(
    sourceChainId: string,
    sender: string,
    recipient: string,
    amount: ethers.BigNumber,
    token: string,
  ) {
    const getContractRes = await this.getBridgeContract(sourceChainId);
    // Handle return if it is a native token
    if (token.toUpperCase() === 'NATIVE') {
      // Encode the function data into a payload
      let data: string;
      if (sender === recipient) {
        data = await withBridgeError<string>(async () => getContractRes.contract.interface.encodeFunctionData(
          getContractRes.contractMethods.native,
          [amount],
        ), BridgeErrorType.INTERNAL_ERROR);
      } else {
        data = await withBridgeError<string>(async () => getContractRes.contract.interface.encodeFunctionData(
          getContractRes.contractMethods.nativeTo,
          [recipient, amount],
        ), BridgeErrorType.INTERNAL_ERROR);
      }

      return data;
    }

    // Handle return for ERC20
    const erc20Token = ethers.utils.getAddress(token);

    // Encode the function data into a payload
    let data: string;
    if (sender === recipient) {
      data = await withBridgeError<string>(async () => getContractRes.contract.interface.encodeFunctionData(
        getContractRes.contractMethods.token,
        [erc20Token, amount],
      ), BridgeErrorType.INTERNAL_ERROR);
    } else {
      data = await withBridgeError<string>(async () => getContractRes.contract.interface.encodeFunctionData(
        getContractRes.contractMethods.tokenTo,
        [erc20Token, recipient, amount],
      ), BridgeErrorType.INTERNAL_ERROR);
    }
    return data;
  }

  /**
   * Generates an unsigned deposit or withdrawal transaction for a user to sign and submit to the bridge.
   * Must be called after bridgeSdk.getUnsignedApproveBridgeTx to ensure user has approved sufficient tokens for deposit.
   *
   * @param {BridgeTxRequest} req - The tx request object containing the required data for depositing or withdrawing tokens.
   * @returns {Promise<BridgeTxResponse>} - A promise that resolves to an object containing the fee data and unsigned transaction data.
   * @throws {BridgeError} - If an error occurs during the generation of the unsigned transaction, a BridgeError
   * will be thrown with a specific error type.
   *
   * Possible BridgeError types include:
   * - UNSUPPORTED_ERROR: The operation is not supported. Currently thrown when attempting to deposit native tokens.
   * - INVALID_ADDRESS: An Ethereum address provided in the request is invalid. This could be the depositor's,
   * recipient's or the token's address.
   * - INVALID_AMOUNT: The deposit amount provided in the request is invalid (less than or equal to 0).
   * - INTERNAL_ERROR: An unexpected error occurred during the execution, likely due to the bridge SDK implementation.
   *
   * @example
   * const depositERC20Request = {
   *   senderAddress: '0x123456...', // Senders address
   *   recipientAddress: '0x123456...', // Recipient address
   *   token: '0x123456...', // ERC20 token address
   *   amount: ethers.utils.parseUnits('100', 18), // Bridge amount in wei
   *   sourceChainId: '1', // Ethereum
   *   destinationChainId: '13371', // Immutable zkEVM
   *   gasMultiplier: 1.2, // Buffer to add to the gas estimate, 1.2 = 20% buffer
   * };
   *
   * @example
   * const depositEtherTokenRequest = {
   *   senderAddress: '0x123456...', // Senders address
   *   recipientAddress: '0x123456...', // Recipient address
   *   token: 'NATIVE', // The chain's native token
   *   amount: ethers.utils.parseUnits('100', 18), // Bridge amount in wei
   *   sourceChainId: '1', // Ethereum
   *   destinationChainId: '13371', // Immutable zkEVM
   *   gasMultiplier: 1.2, // Buffer to add to the gas estimate, 1.2 = 20% buffer
   * };
   *
   * @example
   * const withdrawERC20Request = {
   *   senderAddress: '0x123456...', // Senders address
   *   recipientAddress: '0x123456...', // Recipient address
   *   token: '0x123456...', // ERC20 token address
   *   amount: ethers.utils.parseUnits('100', 18), // Bridge amount in wei
   *   sourceChainId: '13371', // Immutable zkEVM
   *   destinationChainId: '1', // Ethereum
   *   gasMultiplier: 1.2, // Buffer to add to the gas estimate, 1.2 = 20% buffer
   * };
   *
   * @example
   * const withdrawIMXTokenRequest = {
   *   senderAddress: '0x123456...', // Senders address
   *   recipientAddress: '0x123456...', // Recipient address
   *   token: 'NATIVE', // The chain's native token
   *   amount: ethers.utils.parseUnits('100', 18), // Bridge amount in wei
   *   sourceChainId: '13371', // Immutable zkEVM
   *   destinationChainId: '1', // Ethereum
   *   gasMultiplier: 1.2, // Buffer to add to the gas estimate, 1.2 = 20% buffer
   * };
   *
   * bridgeSdk.getUnsignedBridgeTx(depositERC20Request)
   *   .then((depositResponse) => {
   *     console.log('Fee Data', depositResponse.feeData);
   *     console.log('Unsigned Tx', depositResponse.unsignedTx);
   *   })
   *   .catch((error) => {
   *     console.error('Error:', error.message);
   *   });
   */
  public async getUnsignedBridgeTx(
    req: BridgeTxRequest,
  ): Promise<BridgeTxResponse> {
    await this.validateChainConfiguration();
    await this.validateDepositArgs(
      req.token,
      req.senderAddress,
      req.amount,
      req.sourceChainId,
      req.destinationChainId,
    );

    // Convert the addresses to correct format addresses (e.g. prepend 0x if not already)
    const receipient = ethers.utils.getAddress(req.recipientAddress);
    const sender = ethers.utils.getAddress(req.senderAddress);

    return this.getBridgeTx(
      sender,
      receipient,
      req.amount,
      req.token,
      req.sourceChainId,
      req.destinationChainId,
      this.config.rootProvider,
      req.gasMultiplier,
    );
  }

  private async checkReceiver(
    provider: ethers.providers.Provider,
    address: string,
  ): Promise<boolean> {
    const ABI = ['function receive()'];

    const bytecode = await provider.getCode(address);

    // No code : "0x" then the address is not a contract so it is a valid receiver.
    if (bytecode.length <= 2) return true;

    const contract = new ethers.Contract(address, ABI, provider);

    try {
      // try to estimate gas for the receive function, if it works it exists
      await contract.estimateGas.receive();
      return true;
    } catch {
      try {
        // if receive fails, try to estimate this way which will work if a fallback function is present
        await provider.estimateGas({ to: address });
        return true;
      } catch {
        // no receive or fallback
        return false;
      }
    }
  }

  private async getBridgeTx(
    sender:string,
    recipient:string,
    amount:ethers.BigNumber,
    token:string,
    sourceChainId: string,
    destinationChainId: string,
    provider: ethers.providers.Provider,
    gasMultiplier: number = 1.1,
  ): Promise<BridgeTxResponse> {
    const canReceive:boolean = await this.checkReceiver(provider, recipient);

    if (!canReceive) {
      throw new BridgeError(
        `address ${recipient} is not a valid receipient`,
        BridgeErrorType.INVALID_RECIPIENT,
      );
    }

    const getContractRes = await this.getBridgeContract(sourceChainId);

    const fees:BridgeFeeResponse = await this.getFeePrivate({
      action: getContractRes.contractAction,
      gasMultiplier,
      sourceChainId,
      destinationChainId,
      token,
      amount,
      senderAddress: sender,
      recipientAddress: recipient,
    });

    const data = await this.getTxData(
      sourceChainId,
      sender,
      recipient,
      amount,
      token,
    );

    const txValue = (token.toUpperCase() !== 'NATIVE')
      ? fees.bridgeFee.toString() : amount.add(fees.bridgeFee).toString();

    return {
      feeData: fees,
      unsignedTx: {
        data,
        to: getContractRes.contractAddress,
        value: txValue,
        chainId: parseInt(sourceChainId, 10),
      },
    };
  }

  private async validateDepositArgs(
    token: string,
    senderOrRecipientAddress: string,
    amount: ethers.BigNumber,
    sourceChainId: string,
    destinationChainId: string,
  ) {
    if (!ethers.utils.isAddress(senderOrRecipientAddress)) {
      throw new BridgeError(
        `address ${senderOrRecipientAddress} is not a valid address`,
        BridgeErrorType.INVALID_ADDRESS,
      );
    }

    // The deposit amount cannot be <= 0
    if (amount.isNegative() || amount.isZero()) {
      throw new BridgeError(
        `deposit amount ${amount.toString()} is invalid`,
        BridgeErrorType.INVALID_AMOUNT,
      );
    }

    // If the token is not native, it must be a valid address
    if (token.toUpperCase() !== 'NATIVE' && !ethers.utils.isAddress(token)) {
      throw new BridgeError(
        `token address ${token} is not a valid address`,
        BridgeErrorType.INVALID_ADDRESS,
      );
    }

    this.validateChainIds(sourceChainId, destinationChainId);
  }

  private async validateChainIds(
    sourceChainId: string,
    destinationChainId: string,
  ) {
    const isSourceChainRootOrChildChain = sourceChainId === this.config.bridgeInstance.rootChainID
      || sourceChainId === this.config.bridgeInstance.childChainID;

    // The source chain must be one of either the configured root chain or the configured child chain
    if (!isSourceChainRootOrChildChain) {
      throw new BridgeError(
        `the sourceChainId ${sourceChainId} is not a valid`,
        BridgeErrorType.INVALID_SOURCE_CHAIN_ID,
      );
    }

    const isDestinationChainRootOrChildChain = destinationChainId === this.config.bridgeInstance.rootChainID
      || destinationChainId === this.config.bridgeInstance.childChainID;

    // If the token is not native, it must be a valid address
    if (!isDestinationChainRootOrChildChain) {
      throw new BridgeError(
        `the destinationChainId ${destinationChainId} is not a valid`,
        BridgeErrorType.INVALID_DESTINATION_CHAIN_ID,
      );
    }

    // The source chain and destination chain should not be the same
    if (sourceChainId === destinationChainId) {
      throw new BridgeError(
        `the sourceChainId ${sourceChainId} cannot be the same as the destinationChainId ${destinationChainId}`,
        BridgeErrorType.CHAIN_IDS_MATCH,
      );
    }
  }

  // Query the rootchain and childchain providers to ensure the chainID is as expected by the SDK.
  // This is to prevent the SDK from being used on the wrong chain, especially after a chain reset.
  private async validateChainConfiguration(): Promise<void> {
    const errMessage = 'Please upgrade to the latest version of the Bridge SDK or provide valid configuration';

    const rootNetwork = await withBridgeError<ethers.providers.Network>(
      async () => this.config.rootProvider.getNetwork(),
      BridgeErrorType.ROOT_PROVIDER_ERROR,
    );

    if (rootNetwork!.chainId.toString() !== this.config.bridgeInstance.rootChainID) {
      throw new BridgeError(
        `Rootchain provider chainID ${rootNetwork!.chainId} does not match expected chainID ${this.config.bridgeInstance.rootChainID}. ${errMessage}`,
        BridgeErrorType.UNSUPPORTED_ERROR,
      );
    }

    const childNetwork = await withBridgeError<ethers.providers.Network>(
      async () => this.config.childProvider.getNetwork(),
      BridgeErrorType.CHILD_PROVIDER_ERROR,
    );

    if (childNetwork.chainId.toString() !== this.config.bridgeInstance.childChainID) {
      throw new BridgeError(
        `Childchain provider chainID ${childNetwork.chainId} does not match expected chainID ${this.config.bridgeInstance.childChainID}. ${errMessage}`,
        BridgeErrorType.UNSUPPORTED_ERROR,
      );
    }
  }

  private getAxelarEndpoint(source:string) {
    let axelarAPIEndpoint:string;
    if (source === ETH_MAINNET_TO_ZKEVM_MAINNET.rootChainID
      || source === ETH_MAINNET_TO_ZKEVM_MAINNET.childChainID) {
      axelarAPIEndpoint = axelarAPIEndpoints.mainnet;
    } else if (source === ETH_SEPOLIA_TO_ZKEVM_TESTNET.rootChainID
      || source === ETH_SEPOLIA_TO_ZKEVM_TESTNET.childChainID) {
      axelarAPIEndpoint = axelarAPIEndpoints.testnet;
    } else {
      axelarAPIEndpoint = axelarAPIEndpoints.devnet;
    }
    return axelarAPIEndpoint;
  }

  private getTenderlyEndpoint(source:string) {
    let tenderlyAPIEndpoint:string;
    if (source === ETH_MAINNET_TO_ZKEVM_MAINNET.rootChainID
      || source === ETH_MAINNET_TO_ZKEVM_MAINNET.childChainID) {
      tenderlyAPIEndpoint = tenderlyAPIEndpoints.mainnet;
    } else if (source === ETH_SEPOLIA_TO_ZKEVM_TESTNET.rootChainID
      || source === ETH_SEPOLIA_TO_ZKEVM_TESTNET.childChainID) {
      tenderlyAPIEndpoint = tenderlyAPIEndpoints.testnet;
    } else {
      tenderlyAPIEndpoint = tenderlyAPIEndpoints.devnet;
    }
    return tenderlyAPIEndpoint;
  }

  /**
 * Calculate the gas amount for a transaction using axelarjs-sdk.
 * @param {*} source - The source chainId.
 * @param {*} destination - The destination chainId.
 * @param {*} gasLimit - The gas limit for the desired operation.
 * @param {*} gasMultiplier - The gas multiplier to add buffer to the fees.
 * @returns {ethers.BigNumber} - The Axelar Gas amount in the source chain currency.
 */
  // eslint-disable-next-line class-methods-use-this
  private async calculateBridgeFee(
    source:string,
    destination:string,
    gasLimit: number,
    gasMultiplier: number = 1.1,
  ): Promise<CalculateBridgeFeeResponse> {
    const sourceAxelar:AxelarChainDetails = axelarChains[source];
    const destinationAxelar:AxelarChainDetails = axelarChains[destination];

    if (!sourceAxelar) {
      throw new BridgeError(
        `Source chainID ${source} can not be matched to an Axelar chain.`,
        BridgeErrorType.AXELAR_CHAIN_NOT_FOUND,
      );
    }

    if (!destinationAxelar) {
      throw new BridgeError(
        `Destination chainID ${destination} can not be matched to an Axelar chain.`,
        BridgeErrorType.AXELAR_CHAIN_NOT_FOUND,
      );
    }

    const axelarAPIEndpoint:string = this.getAxelarEndpoint(source);

    let axiosResponse:AxiosResponse;

    const estimateGasReq = {
      method: 'estimateGasFee',
      sourceChain: sourceAxelar.id,
      destinationChain: destinationAxelar.id,
      symbol: sourceAxelar.symbol,
      gasLimit,
      gasMultiplier,
    };

    try {
      axiosResponse = await axios.post(axelarAPIEndpoint, estimateGasReq);
    } catch (error: any) {
      axiosResponse = error.response;
    }

    if (axiosResponse.data.error) {
      throw new BridgeError(
        `Estimating Axelar Gas failed with the reason: ${axiosResponse.data.error.message}`,
        BridgeErrorType.AXELAR_GAS_ESTIMATE_FAILED,
      );
    }

    try {
      return {
        bridgeFee: ethers.BigNumber.from(`${axiosResponse.data}`),
      };
    } catch (err) {
      throw new BridgeError(
        `Estimating Axelar Gas failed with the reason: ${err}`,
        BridgeErrorType.AXELAR_GAS_ESTIMATE_FAILED,
      );
    }
  }

  /**
 * Queries the status of a bridge transaction.
 *
 * @param {TxStatusRequest} req - The request object containing an array of transactions to query.
 * @returns {Promise<TxStatusResponse>} - A promise that resolves to an array of transaction statuses.
 * @throws {BridgeError} - If an error occurs during the query, a BridgeError will be thrown with a specific error type.
 */
  public async getTransactionStatus(req: TxStatusRequest): Promise<TxStatusResponse> {
    const txStatusResponse:TxStatusResponse = {
      transactions: [],
    };

    const txStatusItems = await this.getAxelarStatus(req.transactions, req.sourceChainId);

    const uniqueReceivers = await this.getUniqueReceivers(txStatusItems, req.sourceChainId);

    const pendingWithdrawalPromises:Array<Promise<PendingWithdrawalsResponse>> = [];

    for (const address of uniqueReceivers) {
      pendingWithdrawalPromises.push(this.getPendingWithdrawals({ recipient: address }));
    }

    let pendingWithdrawalResponses:Array<PendingWithdrawalsResponse> = [];

    try {
      pendingWithdrawalResponses = await Promise.all(pendingWithdrawalPromises);
    } catch (err) {
      throw new BridgeError(
        `Failed to fetch the pending withdrawals with: ${err}`,
        BridgeErrorType.FLOW_RATE_ERROR,
      );
    }

    txStatusResponse.transactions = txStatusItems;

    // try match a completed transaction to a pending flowRate transaction
    for (const txStatusRes of txStatusResponse.transactions) {
      if (txStatusRes.status === StatusResponse.COMPLETE) {
        (() => {
          for (const pendingWithdrawals of pendingWithdrawalResponses) {
            const flowRatedTxIndex = pendingWithdrawals.pending.findIndex((el) => (
              el.amount.toString() === txStatusRes.amount.toString()
              && el.token === txStatusRes.token
              && el.withdrawer === txStatusRes.sender
              && el.recipient === txStatusRes.recipient
            ));
            if (flowRatedTxIndex !== -1) {
              txStatusRes.status = StatusResponse.FLOW_RATE_CONTROLLED;
              txStatusRes.data = {
                canWithdraw: pendingWithdrawals.pending[flowRatedTxIndex].canWithdraw,
                timeoutStart: pendingWithdrawals.pending[flowRatedTxIndex].timeoutStart,
                timeoutEnd: pendingWithdrawals.pending[flowRatedTxIndex].timeoutEnd,
              };
              pendingWithdrawals.pending.splice(flowRatedTxIndex, 1);
              return;
            }
          }
        })();
      }
    }

    // Return the tx status response
    return txStatusResponse;
  }

  private async getUniqueReceivers(
    txStatusItems:Array<TxStatusResponseItem>,
    sourceChainId: string,
  ): Promise<Array<string>> {
    const uniqueReceivers:Array<string> = [];

    const isWithdraw = [
      ZKEVM_DEVNET_CHAIN_ID,
      ZKEVM_TESTNET_CHAIN_ID,
      ZKEVM_MAINNET_CHAIN_ID].includes(sourceChainId);

    for (let i = 0, l = txStatusItems.length; i < l; i++) {
      if (txStatusItems[i].status === StatusResponse.COMPLETE
        && isWithdraw && txStatusItems[i].recipient) {
        const receiverIndex = uniqueReceivers.findIndex((el) => el === txStatusItems[i].recipient);
        if (receiverIndex === -1) {
          uniqueReceivers.push(txStatusItems[i].recipient);
        }
      }
    }// for

    return uniqueReceivers;
  }

  private async getAxelarStatus(
    transactions:Array<TxStatusRequestItem>,
    sourceChainId:string,
  ): Promise<Array<TxStatusResponseItem>> {
    const txStatusItems:Array<TxStatusResponseItem> = [];
    const statusPromises:Array<Promise<GMPStatusResponse>> = [];
    const axelarAPIEndpoint:string = this.getAxelarEndpoint(sourceChainId);
    const unpaidGasStatus = [GasPaidStatus.GAS_UNPAID, GasPaidStatus.GAS_PAID_NOT_ENOUGH_GAS];
    const abiCoder = new ethers.utils.AbiCoder();

    for (const transaction of transactions) {
      statusPromises.push(queryTransactionStatus(axelarAPIEndpoint, transaction.txHash));
    }

    let statusResponses:Array<GMPStatusResponse>;
    try {
      statusResponses = await Promise.all(statusPromises);
    } catch (err) {
      throw new BridgeError(
        `Failed to fetch the Axelar Status with the reason: ${err}`,
        BridgeErrorType.AXELAR_GAS_ESTIMATE_FAILED,
      );
    }

    for (let i = 0, l = statusResponses.length; i < l; i++) {
      let metaStatus: StatusResponse;

      // consolidate axelar statuses to our own simplified metaStatus
      switch (statusResponses[i].status) {
        case GMPStatus.CANNOT_FETCH_STATUS:
          metaStatus = StatusResponse.PENDING;
          break;
        case GMPStatus.SRC_GATEWAY_CALLED:
        case GMPStatus.DEST_GATEWAY_APPROVED:
        case GMPStatus.DEST_EXECUTING:
        case GMPStatus.SRC_GATEWAY_CONFIRMED:
        case GMPStatus.APPROVING:
          metaStatus = StatusResponse.PROCESSING;
          break;
        case GMPStatus.NOT_EXECUTED:
          metaStatus = StatusResponse.RETRY;
          break;
        case GMPStatus.NOT_EXECUTED_WITHOUT_GAS_PAID:
        case GMPStatus.INSUFFICIENT_FEE:
          metaStatus = StatusResponse.NOT_ENOUGH_GAS;
          break;
        case GMPStatus.DEST_EXECUTED:
          metaStatus = StatusResponse.COMPLETE;
          break;
        default:
          metaStatus = StatusResponse.ERROR;
      }

      if (statusResponses[i].gasPaidInfo) {
        if (unpaidGasStatus.includes(statusResponses[i].gasPaidInfo!.status)) {
          metaStatus = StatusResponse.NOT_ENOUGH_GAS;
        }
      }

      let txItem = {
        txHash: transactions[i].txHash,
        status: metaStatus,
        data: {
          gmpResponse: statusResponses[i].status,
        },
      } as TxStatusResponseItem;

      let decodedData;
      if (statusResponses[i]?.callTx?.returnValues?.payload) {
        decodedData = abiCoder.decode(
          ['bytes32', 'address', 'address', 'address', 'uint256'],
          statusResponses[i].callTx.returnValues.payload,
        );
        txItem = {
          ...txItem,
          token: decodedData[1],
          sender: decodedData[2],
          recipient: decodedData[3],
          amount: decodedData[4],
        };
      }
      txStatusItems.push(txItem);
    }// for

    return txStatusItems;
  }

  /**
 * Queries for the information about which tokens are flowrated and how long the delay is.
 *
 * @param {void} - no params required.
 * @returns {Promise<FlowRateInfoResponse>} - A promise that resolves to an object containing the flow rate information.
 * @throws {BridgeError} - If an error occurs during the query, a BridgeError will be thrown with a specific error type.
 * @dev this SDK method is currently stubbed
 */
  public async getFlowRateInfo(req: FlowRateInfoRequest): Promise<FlowRateInfoResponse> {
    if (!req.tokens || req.tokens.length === 0) {
      throw new BridgeError(
        `invalid tokens array ${req.tokens}`,
        BridgeErrorType.INVALID_TOKEN,
      );
    }

    const rootBridge = await withBridgeError<ethers.Contract>(
      async () => {
        const contract = new ethers.Contract(
          this.config.bridgeContracts.rootERC20BridgeFlowRate,
          ROOT_ERC20_BRIDGE_FLOW_RATE,
          this.config.rootProvider,
        );
        return contract;
      },
      BridgeErrorType.INTERNAL_ERROR,
    );

    const contractPromises: Array<Promise<any>> = [];
    contractPromises.push(rootBridge.withdrawalQueueActivated());
    contractPromises.push(rootBridge.withdrawalDelay());

    for (let token of req.tokens) {
      if (token.toUpperCase() === 'NATIVE') {
        token = ETHEREUM_NATIVE_TOKEN_ADDRESS;
      }
      contractPromises.push(rootBridge.flowRateBuckets(token));
      contractPromises.push(rootBridge.largeTransferThresholds(token));
    }
    let contractPromisesRes:Array<any>;
    try {
      contractPromisesRes = await Promise.all(contractPromises);
    } catch (err) {
      throw new BridgeError(
        'unable to query contract for flowrate info',
        BridgeErrorType.INTERNAL_ERROR,
      );
    }

    const tokensRes: Record<FungibleToken, FlowRateInfoItem> = {};

    const withdrawalQueueActivated = contractPromisesRes[0];
    const withdrawalDelay = contractPromisesRes[1].toNumber();

    // remove first 2 items from promise all response
    contractPromisesRes.splice(0, 2);

    // the remaining items should be sets of 2 per token
    for (let i = 0, l = req.tokens.length; i < l; i++) {
      const shifter = i * 2;
      tokensRes[req.tokens[i]] = {
        capacity: contractPromisesRes[shifter].capacity,
        depth: contractPromisesRes[shifter].depth,
        refillTime: contractPromisesRes[shifter].refillTime.toNumber(),
        refillRate: contractPromisesRes[shifter].refillRate,
        largeTransferThreshold: contractPromisesRes[shifter + 1],
      };
    }

    // Return the token mappings
    return {
      withdrawalQueueActivated,
      withdrawalDelay,
      tokens: tokensRes,
    };
  }

  /**
 * Fetches the pending withdrawals for a given address.
 *
 * @param {PendingWithdrawalsRequest} req - The request object containing the reciever address.
 * @returns {Promise<PendingWithdrawalsResponse>} - A promise that resolves to an object containing the child token address.
 * @throws {BridgeError} - If an error occurs during the query, a BridgeError will be thrown with a specific error type.
 * @dev this SDK method is currently stubbed
 */
  public async getPendingWithdrawals(req: PendingWithdrawalsRequest): Promise<PendingWithdrawalsResponse> {
    // eslint-disable-next-line no-console

    if (!req.recipient) {
      throw new BridgeError(
        `invalid recipient ${req.recipient}`,
        BridgeErrorType.INVALID_RECIPIENT,
      );
    }

    const rootBridge = await withBridgeError<ethers.Contract>(
      async () => {
        const contract = new ethers.Contract(
          this.config.bridgeContracts.rootERC20BridgeFlowRate,
          ROOT_ERC20_BRIDGE_FLOW_RATE,
          this.config.rootProvider,
        );
        return contract;
      },
      BridgeErrorType.INTERNAL_ERROR,
    );

    const pendingLength: ethers.BigNumber = await rootBridge.getPendingWithdrawalsLength(req.recipient);

    const pendingWithdrawals: PendingWithdrawalsResponse = {
      pending: [],
    };

    if (pendingLength.toNumber() === 0) {
      return pendingWithdrawals;
    }

    const indices: Array<number> = [];
    for (let i = 0; i < pendingLength.toNumber(); i++) {
      indices.push(i);
    }

    const pending:Array<RootBridgePendingWithdrawal> = await rootBridge.getPendingWithdrawals(req.recipient, indices);

    const timestampNow = Math.floor(Date.now() / 1000);

    const withdrawalDelay:ethers.BigNumber = await rootBridge.withdrawalDelay();

    for (let i = 0, l = pending.length; i < l; i++) {
      const timeoutEnd = pending[i].timestamp.add(withdrawalDelay).toNumber();
      if (timeoutEnd > timestampNow) {
        pendingWithdrawals.pending[i] = {
          canWithdraw: false,
        } as PendingWithdrawal;
      } else {
        pendingWithdrawals.pending[i] = {
          canWithdraw: true,
        } as PendingWithdrawal;
      }
      pendingWithdrawals.pending[i].recipient = req.recipient;
      pendingWithdrawals.pending[i].withdrawer = pending[i].withdrawer;
      pendingWithdrawals.pending[i].token = pending[i].token;
      pendingWithdrawals.pending[i].amount = pending[i].amount;
      pendingWithdrawals.pending[i].timeoutStart = pending[i].timestamp.toNumber();
      pendingWithdrawals.pending[i].timeoutEnd = timeoutEnd;
    }

    return pendingWithdrawals;
  }

  /**
 * Retrieves the unsigned flow rate withdrawal transaction
 *
 * @param {FlowRateWithdrawRequest} req - The request object containing the receiver address and pending withdrawal index.
 * @returns {Promise<FlowRateWithdrawResponse>} - A promise that resolves to an object containing the unsigned transaction.
 * @throws {BridgeError} - If an error occurs during the query, a BridgeError will be thrown with a specific error type.
 * @dev this SDK method is currently stubbed
 */
  public async getFlowRateWithdrawTx(req:FlowRateWithdrawRequest): Promise<FlowRateWithdrawResponse> {
    // eslint-disable-next-line no-console

    if (!req.recipient) {
      throw new BridgeError(
        `invalid recipient ${req.recipient}`,
        BridgeErrorType.INVALID_RECIPIENT,
      );
    }

    if (req.index < 0) {
      throw new BridgeError(
        `invalid index ${req.index}`,
        BridgeErrorType.INVALID_FLOWRATE_INDEX,
      );
    }

    const rootBridge = await withBridgeError<ethers.Contract>(
      async () => {
        const contract = new ethers.Contract(
          this.config.bridgeContracts.rootERC20BridgeFlowRate,
          ROOT_ERC20_BRIDGE_FLOW_RATE,
          this.config.rootProvider,
        );
        return contract;
      },
      BridgeErrorType.INTERNAL_ERROR,
    );

    const pending:Array<RootBridgePendingWithdrawal> = await
    rootBridge.getPendingWithdrawals(req.recipient, [req.index]);

    if (pending[0].withdrawer === ethers.constants.AddressZero
      || pending[0].token === ethers.constants.AddressZero
      || pending[0].amount === ethers.BigNumber.from(0)
      || pending[0].timestamp === ethers.BigNumber.from(0)) {
      throw new BridgeError(
        `pending withdrawal not found for ${req.recipient} at index ${req.index}`,
        BridgeErrorType.FLOW_RATE_ERROR,
      );
    }

    const withdrawalDelay:ethers.BigNumber = await rootBridge.withdrawalDelay();
    const timeoutEnd = pending[0].timestamp.add(withdrawalDelay).toNumber();
    const timestampNow = Math.floor(Date.now() / 1000);

    if (timeoutEnd > timestampNow) {
      return {
        pendingWithdrawal: {
          canWithdraw: false,
          withdrawer: pending[0].withdrawer,
          recipient: req.recipient,
          token: pending[0].token,
          amount: pending[0].amount,
          timeoutStart: pending[0].timestamp.toNumber(),
          timeoutEnd,
        },
        unsignedTx: null,
      };
    }

    const data:string = await withBridgeError<string>(async () => rootBridge.interface.encodeFunctionData(
      'finaliseQueuedWithdrawal',
      [req.recipient, req.index],
    ), BridgeErrorType.INTERNAL_ERROR);

    return {
      pendingWithdrawal: {
        canWithdraw: true,
        withdrawer: pending[0].withdrawer,
        recipient: req.recipient,
        token: pending[0].token,
        amount: pending[0].amount,
        timeoutStart: pending[0].timestamp.toNumber(),
        timeoutEnd,
      },
      unsignedTx: {
        data,
        to: this.config.bridgeContracts.rootERC20BridgeFlowRate,
        value: 0,
        chainId: parseInt(this.config.bridgeInstance.rootChainID, 10),
      },
    };
  }

  /**
 * Retrieves the corresponding token mappings for a given address.
 * This function is used to map a root token to its child token in the context of a bridging system between chains.
 * If the token is native, a special key is used to represent it.
 *
 * @param {TokenMappingRequest} req - The request object containing the root token address or the string 'NATIVE'.
 * @returns {Promise<TokenMappingResponse>} - A promise that resolves to an object containing the child token address.
 * @throws {BridgeError} - If an error occurs during the query, a BridgeError will be thrown with a specific error type.
 * @dev this SDK method is currently stubbed
 */
  public async getTokenMapping(req: TokenMappingRequest): Promise<TokenMappingResponse> {
    // eslint-disable-next-line no-console

    if (req.rootToken.toUpperCase() === 'NATIVE'
    || req.rootToken === this.config.bridgeContracts.rootChainWrappedETH) {
      const childBridge = await withBridgeError<ethers.Contract>(
        async () => {
          const contract = new ethers.Contract(
            this.config.bridgeContracts.childERC20Bridge,
            CHILD_ERC20_BRIDGE,
            this.config.childProvider,
          );
          return contract;
        },
        BridgeErrorType.INTERNAL_ERROR,
      );
      const childETHToken = await childBridge.childETHToken();

      return {
        rootToken: req.rootToken,
        childToken: childETHToken,
      };
    }

    const rootBridge = await withBridgeError<ethers.Contract>(
      async () => {
        const contract = new ethers.Contract(
          this.config.bridgeContracts.rootERC20BridgeFlowRate,
          ROOT_ERC20_BRIDGE_FLOW_RATE,
          this.config.rootProvider,
        );
        return contract;
      },
      BridgeErrorType.INTERNAL_ERROR,
    );
    const rootTokenChildAddress = await rootBridge.rootTokenToChildToken(req.rootToken);

    if (rootTokenChildAddress === ethers.constants.AddressZero) {
      return {
        rootToken: req.rootToken,
        childToken: null,
      };
    }

    if (rootTokenChildAddress === req.rootToken) {
      return {
        rootToken: req.rootToken,
        childToken: 'NATIVE',
      };
    }
    return {
      rootToken: req.rootToken,
      childToken: rootTokenChildAddress,
    };
  }
}<|MERGE_RESOLUTION|>--- conflicted
+++ resolved
@@ -147,7 +147,10 @@
     }
 
     const imtblFee: ethers.BigNumber = ethers.BigNumber.from(0);
-<<<<<<< HEAD
+    let bridgeFee: ethers.BigNumber = ethers.BigNumber.from(0);
+    let sourceChainGas = ethers.BigNumber.from(0);
+    let approvalFee = ethers.BigNumber.from(0);
+    let destinationChainGas = 0;
 
     if (req.action === BridgeFeeActions.FINALISE_WITHDRAWAL) {
       sourceChainGas = await this.getGasEstimates(
@@ -165,77 +168,6 @@
         totalFees,
       };
     }
-=======
-    let bridgeFee: ethers.BigNumber = ethers.BigNumber.from(0);
-    let sourceChainGas = ethers.BigNumber.from(0);
-    let approvalFee = ethers.BigNumber.from(0);
-    let destinationChainGas = 0;
->>>>>>> 83735410
-
-    let amountToApprove = ethers.BigNumber.from(0);
-    let contractToApprove;
-    let erc20Contract;
-
-    if ('token' in req && req.token !== 'NATIVE') {
-      const resGetAllowance = await this.getAllowance(
-        req.sourceChainId,
-        req.token,
-        req.senderAddress,
-        req.amount,
-      );
-
-      amountToApprove = resGetAllowance.amountToApprove;
-      contractToApprove = resGetAllowance.contractToApprove;
-      erc20Contract = resGetAllowance.erc20Contract;
-    }
-
-    const sourceProvider:ethers.providers.Provider = (req.action === BridgeFeeActions.WITHDRAW)
-      ? this.config.childProvider : this.config.rootProvider;
-
-    let destinationChainGas: number;
-
-    if (req.action === BridgeFeeActions.DEPOSIT) {
-      // deposit
-      const tenderlyRes = await this.getTenderlyBridgeGasEstimates(
-        req.sourceChainId,
-        req.senderAddress,
-        req.recipientAddress,
-        req.amount,
-        amountToApprove,
-        contractToApprove,
-        erc20Contract,
-        req.token,
-      );
-
-      destinationChainGas = BridgeMethodsGasLimit[`${req.action}_DESTINATION`];
-
-      if (tenderlyRes.approvalFee > 0) {
-        approvalFee = await this.getGasEstimates(
-          sourceProvider,
-          tenderlyRes.approvalFee,
-        );
-      }
-
-      sourceChainGas = await this.getGasEstimates(
-        sourceProvider,
-        tenderlyRes.sourceChainGas,
-      );
-<<<<<<< HEAD
-    } else {
-      // withdrawal
-      sourceChainGas = await this.getGasEstimates(
-=======
-
-      const totalFees: ethers.BigNumber = sourceChainGas.add(approvalFee).add(bridgeFee).add(imtblFee);
-
-      return {
-        sourceChainGas,
-        approvalFee,
-        bridgeFee,
-        imtblFee, // no network fee charged currently
-        totalFees,
-      };
-    }
 
     const sourceProvider:ethers.providers.Provider = (req.action === BridgeFeeActions.WITHDRAW)
       ? this.config.childProvider : this.config.rootProvider;
@@ -246,34 +178,10 @@
     // @TODO deprecate this and always use dynamic fees
     if (req.senderAddress === '0x0' || req.recipientAddress === '0x0') {
       fees = await this.getFeesStatic(
->>>>>>> 83735410
         sourceProvider,
         req.action,
         req.token,
       );
-<<<<<<< HEAD
-
-      if (amountToApprove.gt(0)) {
-        approvalFee = await this.getGasEstimates(
-          sourceProvider,
-          BridgeMethodsGasLimit.APPROVE_TOKEN,
-        );
-      }
-
-      destinationChainGas = BridgeMethodsGasLimit[`${req.action}_DESTINATION`];
-
-      const tenderlyAdapterRes = await this.getTenderlyAdapterGasEstimates(
-        req.destinationChainId,
-        req.senderAddress,
-        req.recipientAddress,
-        req.amount,
-        req.token,
-      );
-
-      console.log('tenderlyAdapterRes', tenderlyAdapterRes);
-    }
-
-=======
     } else {
       fees = await this.getFeesDynamic(
         sourceProvider,
@@ -290,7 +198,6 @@
     sourceChainGas = fees.sourceChainGas;
     approvalFee = fees.approvalFee;
 
->>>>>>> 83735410
     const feeResult = await this.calculateBridgeFee(
       req.sourceChainId,
       req.destinationChainId,
@@ -311,18 +218,6 @@
     };
   }
 
-<<<<<<< HEAD
-  // @DEV this function is not used until issue SMR-2559
-  private async getTenderlyAdapterGasEstimates(
-    destinationChainId:string,
-    sender: string,
-    recipient: string,
-    amount: ethers.BigNumber,
-    token: FungibleToken,
-  ): Promise<number> {
-    console.log('getTenderlyAdapterGasEstimates', destinationChainId, sender, recipient, amount, token);
-
-=======
   private async getFeesStatic(
     sourceProvider: ethers.providers.Provider,
     action: BridgeFeeActions.DEPOSIT | BridgeFeeActions.WITHDRAW,
@@ -443,7 +338,6 @@
   ): Promise<number> {
     console.log('getTenderlyAdapterGasEstimates', destinationChainId, sender, recipient, amount, token);
 
->>>>>>> 83735410
     let sourceProvider:ethers.providers.Provider;
     let sourceAdapterAddress: string;
     if (destinationChainId === this.config.bridgeInstance.rootChainID) {
@@ -469,11 +363,8 @@
         '0x7a8dc26796a1e50e6e190b70259f58f6a4edd5b22280ceecc82b687b8e982869000000000000000000000000e2629e08f4125d14e446660028bd98ee60ee69f200000000000000000000000024e190929c646bffb3f3bfd81ae3b8ea24194c80000000000000000000000000c4c3d44eb95c24babc172ff4a7006ed1565e9d9e0000000000000000000000000000000000000000000000000de0b6b3a7640000',
       ]), BridgeErrorType.INTERNAL_ERROR);
 
-<<<<<<< HEAD
     console.log('executeData', executeData);
 
-=======
->>>>>>> 83735410
     const tenderlyAPI = this.getTenderlyEndpoint(destinationChainId);
     let axiosResponse:AxiosResponse;
 
@@ -488,11 +379,8 @@
       input: executeData,
     }];
 
-<<<<<<< HEAD
     console.log('simulations', simulations);
 
-=======
->>>>>>> 83735410
     try {
       axiosResponse = await axios.post(
         tenderlyAPI,
@@ -518,11 +406,8 @@
 
     const simResults = axiosResponse.data.simulation_results;
 
-<<<<<<< HEAD
     console.log('simResults', simResults);
 
-=======
->>>>>>> 83735410
     if (simResults.length !== 1 || simResults[0].simulation.gas_used === undefined) {
       throw new BridgeError(
         'Estimating gas did not return simulation results',
@@ -545,11 +430,7 @@
   ): Promise<TenderlyGasEstimatesResponse> {
     const simulations: Array<any> = [];
 
-<<<<<<< HEAD
-    if (amountToApprove.gt(0)) {
-=======
     if (amountToApprove.gt(0) && token.toUpperCase() !== 'NATIVE') {
->>>>>>> 83735410
       if (!erc20Contract || !contractToApprove) {
         throw new BridgeError(
           `erc20Contract not found. The address (${contractToApprove}) is not a valid.`,
@@ -566,11 +447,7 @@
         simulations.push({
           network_id: sourceChainId,
           estimate_gas: true,
-<<<<<<< HEAD
-          simulation_type: 'quick',
-=======
           simulation_type: 'full',
->>>>>>> 83735410
           from: sender,
           to: token,
           input: approvalData,
@@ -593,22 +470,6 @@
       token,
     );
 
-<<<<<<< HEAD
-    simulations.push({
-      network_id: sourceChainId,
-      estimate_gas: true,
-      simulation_type: 'quick',
-      from: sender,
-      to: contractToApprove,
-      input: txData,
-      value: '1',
-    });
-
-    let axiosResponse:AxiosResponse;
-
-    const tenderlyAPI = this.getTenderlyEndpoint(sourceChainId);
-
-=======
     // tx value for simulation mocked as amount + 1 wei for a native bridge and 1 wei for token bridges
     const txValue = (token.toUpperCase() !== 'NATIVE') ? '1' : amount.add('1').toString();
 
@@ -626,7 +487,6 @@
 
     const tenderlyAPI = this.getTenderlyEndpoint(sourceChainId);
 
->>>>>>> 83735410
     try {
       axiosResponse = await axios.post(
         tenderlyAPI,
@@ -848,23 +708,12 @@
         contractToApprove: sourceBridgeAddress,
       };
     }
-<<<<<<< HEAD
-    // Calculate the amount of tokens that need to be approved for deposit
-    const approvalAmountRequired = amount.sub(
-      allowance,
-    );
-=======
->>>>>>> 83735410
 
     return {
       erc20Contract,
       allowance,
       amount,
-<<<<<<< HEAD
-      amountToApprove: approvalAmountRequired,
-=======
       amountToApprove: amount,
->>>>>>> 83735410
       contractToApprove: sourceBridgeAddress,
     };
   }
