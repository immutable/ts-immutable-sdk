--- conflicted
+++ resolved
@@ -363,60 +363,9 @@
     } else if (sourceChainId === this.config.bridgeInstance.childChainID) {
       action = (senderAddress === recipientAddress) ? 'withdraw' : 'withdrawTo';
     } else {
-<<<<<<< HEAD
-      sourceProvider = this.config.childProvider;
-      sourceAdapterAddress = this.config.bridgeContracts.childAxelarAdapter;
-    }
-
-    const axelarAdapterContract: ethers.Contract = await withBridgeError<ethers.Contract>(
-      async () => new ethers.Contract(sourceAdapterAddress, ROOT_AXELAR_ADAPTER, sourceProvider),
-      BridgeErrorType.PROVIDER_ERROR,
-    );
-
-    // @TODO this is just a static test, real payload needs to be constructed using the params parsed in
-    const executeData = await withBridgeError<string>(async () => axelarAdapterContract.interface
-      .encodeFunctionData('execute', [
-        '0xb5d4436a9cb2a42a521b47c97c8d50c5d63fe5f7c3e9cd91611b922febffd11f',
-        'immutable',
-        '0x6328Ac88ba8D466a0F551FC7C42C61d1aC7f92ab',
-        // eslint-disable-next-line max-len
-        '0x7a8dc26796a1e50e6e190b70259f58f6a4edd5b22280ceecc82b687b8e982869000000000000000000000000e2629e08f4125d14e446660028bd98ee60ee69f200000000000000000000000024e190929c646bffb3f3bfd81ae3b8ea24194c80000000000000000000000000c4c3d44eb95c24babc172ff4a7006ed1565e9d9e0000000000000000000000000000000000000000000000000de0b6b3a7640000',
-      ]), BridgeErrorType.INTERNAL_ERROR);
-
-    console.log('executeData', executeData);
-
-    const tenderlyAPI = this.getTenderlyEndpoint(destinationChainId);
-    let axiosResponse:AxiosResponse;
-
-    // @TODO this needs to use state overrides so the transaction doesnt revert because the commandId is invalid.
-    const simulations = [{
-      network_id: destinationChainId,
-      estimate_gas: true,
-      simulation_type: 'quick',
-      block_number: 5370742,
-      from: sender,
-      to: sourceAdapterAddress,
-      input: executeData,
-    }];
-
-    console.log('simulations', simulations);
-
-    try {
-      axiosResponse = await axios.post(
-        tenderlyAPI,
-        {
-          simulations,
-        },
-        {
-          headers: {
-            'Content-Type': 'application/json',
-          },
-        },
-=======
       throw new BridgeError(
         'Invalid sourceChainId',
         BridgeErrorType.STATIC_GAS_ERROR,
->>>>>>> 1324b857
       );
     }
 
@@ -438,13 +387,7 @@
 
     const gasValues:BridgeMethodsGas = bridgeMethodsGasPerToken[symbol][action];
 
-<<<<<<< HEAD
-    console.log('simResults', simResults);
-
-    if (simResults.length !== 1 || simResults[0].simulation.gas_used === undefined) {
-=======
     if (!gasValues) {
->>>>>>> 1324b857
       throw new BridgeError(
         'Estimating gas did not return statuc values',
         BridgeErrorType.STATIC_GAS_ERROR,
