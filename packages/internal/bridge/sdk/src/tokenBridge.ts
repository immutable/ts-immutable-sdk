/* eslint-disable @typescript-eslint/naming-convention */
/* eslint-disable no-console */
/* eslint-disable class-methods-use-this */
import axios, { AxiosResponse } from 'axios';
import { ethers } from 'ethers';
import { CHILD_ERC20 } from 'contracts/ABIs/ChildERC20';
import {
  concat, defaultAbiCoder, hexlify, keccak256, zeroPad,
} from 'ethers/lib/utils';
import { ROOT_AXELAR_ADAPTOR } from 'contracts/ABIs/RootAxelarBridgeAdaptor';
import {
<<<<<<< HEAD
  checkReceiver, validateBridgeReqArgs, validateChainConfiguration, validateChainIds,
} from 'lib/validation';
import { getRootIMX } from 'lib/utils';
import {
=======
>>>>>>> 47e97ad8
  NATIVE,
  ETHEREUM_NATIVE_TOKEN_ADDRESS,
  ETH_MAINNET_TO_ZKEVM_MAINNET,
  ETH_SEPOLIA_TO_ZKEVM_TESTNET,
  ZKEVM_DEVNET_CHAIN_ID,
  ZKEVM_MAINNET_CHAIN_ID,
  ZKEVM_TESTNET_CHAIN_ID,
  axelarAPIEndpoints,
  tenderlyAPIEndpoints,
  axelarChains,
  bridgeMethods,
  childWIMXs,
<<<<<<< HEAD
=======
  rootIMXs,
>>>>>>> 47e97ad8
  WITHDRAW_SIG,
  childAdaptors,
  rootAdaptors,
  childChains,
  SLOT_PREFIX_CONTRACT_CALL_APPROVED,
  SLOT_POS_CONTRACT_CALL_APPROVED,
  axelarGateways,
<<<<<<< HEAD
=======
  childETHs,
>>>>>>> 47e97ad8
} from './constants/bridges';
import { ROOT_ERC20_BRIDGE_FLOW_RATE } from './contracts/ABIs/RootERC20BridgeFlowRate';
import { ERC20 } from './contracts/ABIs/ERC20';
import { BridgeError, BridgeErrorType, withBridgeError } from './errors';
import { CHILD_ERC20_BRIDGE } from './contracts/ABIs/ChildERC20Bridge';
import { getGasPriceInWei } from './lib/gasPriceInWei';
import { BridgeConfiguration } from './config';
import {
  BridgeFeeRequest,
  BridgeFeeResponse,
  BridgeMethodsGasLimit,
  FeeData,
  BridgeTxRequest,
  BridgeFeeActions,
  ApproveBridgeRequest,
  ApproveBridgeResponse,
  BridgeTxResponse,
  AxelarChainDetails,
  TokenMappingRequest,
  TokenMappingResponse,
  TxStatusRequest,
  TxStatusResponse,
  StatusResponse,
  FlowRateInfoResponse,
  PendingWithdrawalsRequest,
  PendingWithdrawalsResponse,
  FlowRateWithdrawRequest,
  FlowRateWithdrawResponse,
  FlowRateInfoRequest,
  RootBridgePendingWithdrawal,
  TxStatusResponseItem,
  PendingWithdrawal,
  FungibleToken,
  FlowRateInfoItem,
  TxStatusRequestItem,
  BridgeBundledTxRequest,
  BridgeBundledTxResponse,
  DynamicGasEstimatesResponse,
  Address,
} from './types';
import { GMPStatus, GMPStatusResponse, GasPaidStatus } from './types/axelar';
import { queryTransactionStatus } from './lib/gmpRecovery';

/**
 * Represents a token bridge, which manages asset transfers between two chains.
 */
export class TokenBridge {
  /**
   * @property {BridgeConfiguration} config - The bridge configuration object.
   */
  private config: BridgeConfiguration;

  /**
   * @property {boolean} initialised - Flag to indicate whether this token bridge has been initialised.
   */
  private initialised: boolean;

  /**
   * Constructs a TokenBridge instance.
   *
   * @param {BridgeConfiguration} config - The bridge configuration object.
   */
  constructor(config: BridgeConfiguration) {
    this.config = config;
    this.initialised = false;
  }

  /**
   * Initialise the TokenBridge instance.
<<<<<<< HEAD
   */
  public async initialise(): Promise<void> {
    if (!this.initialised) {
      await validateChainConfiguration(this.config);
=======
   *
   */
  public async initialise(): Promise<void> {
    if (!this.initialised) {
      await this.validateChainConfiguration();
>>>>>>> 47e97ad8
      this.initialised = true;
    }
  }

  /**
   * Retrieves the bridge fee for a specific token.
   *
   * @param {BridgeFeeRequest} req - The fee request object containing the token address for which the fee is required.
   * @returns {Promise<BridgeFeeResponse>} - A promise that resolves to an object containing the bridge fee for the specified
   * token and a flag indicating if the token is bridgeable.
   * @throws {BridgeError} - If an error occurs during the fee retrieval, a BridgeError will be thrown with a specific error type.
   *
   * Possible BridgeError types include:
   * - INVALID_ADDRESS: The token address provided in the request is invalid.
   *
   * @example
   * const feeRequest = {
   *   action: 'WITHDRAW', // BridgeFeeActions
   *   gasMultiplier: 1.2, // Buffer to add to the gas estimate, 1.2 = 20% buffer
   *   sourceChainId: '13371', // Immutable zkEVM
   *   destinationChainId: '1' // Ethereum
   * };
   *
   * @example
   * const feeRequest = {
   *   action: 'DEPOSIT', // BridgeFeeActions
   *   gasMultiplier: 1.2, // Buffer to add to the gas estimate, 1.2 = 20% buffer
   *   sourceChainId: '1', // Ethereum
   *   destinationChainId: '13371', // Immutable zkEVM
   * };
   *
   * bridgeSdk.getFee(feeRequest)
   *   .then((feeResponse) => {
   *     console.log('Source chain gas fee:', feeResponse.sourceChainFee);
   *     console.log('Destination chain gas fee:', feeResponse.destinationChainFee);
   *     console.log('Axelar bridge fee (includes destination execution):', feeResponse.bridgeFee);
   *     console.log('Immutable fee:', feeResponse.networkFee);
   *     console.log('Total Fees (sourceChainFee + bridgeFee + networkFee):', feeResponse.totalFee);
   *   })
   *   .catch((error) => {
   *     console.error('Error:', error.message);
   *   });
   */
  public async getFee(req: BridgeFeeRequest): Promise<BridgeFeeResponse> {
    const [, , res] = await Promise.all([
      this.initialise(),
      async () => {
        if (req.action !== BridgeFeeActions.FINALISE_WITHDRAWAL) {
<<<<<<< HEAD
          await validateChainIds(req.sourceChainId, req.destinationChainId, this.config);
=======
          await this.validateChainIds(req.sourceChainId, req.destinationChainId);
>>>>>>> 47e97ad8
        }
      },
      this.getFeePrivate(req),
    ]);
    return res;
  }

  private async getFeePrivate(req: BridgeFeeRequest): Promise<BridgeFeeResponse> {
    if (req.action === BridgeFeeActions.DEPOSIT && req.sourceChainId !== this.config.bridgeInstance.rootChainID) {
      throw new BridgeError(
        `Deposit must be from the root chain (${this.config.bridgeInstance.rootChainID}) to the child chain (${this.config.bridgeInstance.childChainID})`,
        BridgeErrorType.UNSUPPORTED_ERROR,
      );
    }

    if (req.action === BridgeFeeActions.WITHDRAW && req.sourceChainId !== this.config.bridgeInstance.childChainID) {
      throw new BridgeError(
        `Withdraw must be from the child chain (${this.config.bridgeInstance.childChainID}) to the root chain (${this.config.bridgeInstance.rootChainID})`,
        BridgeErrorType.UNSUPPORTED_ERROR,
      );
    }

    if (req.action === BridgeFeeActions.FINALISE_WITHDRAWAL
      && req.sourceChainId !== this.config.bridgeInstance.rootChainID) {
      throw new BridgeError(
        `Finalised withdrawals must be on the root chain (${this.config.bridgeInstance.rootChainID})`,
        BridgeErrorType.UNSUPPORTED_ERROR,
      );
    }

    let feeData;
    if (req.sourceChainId === this.config.bridgeInstance.rootChainID) {
      feeData = await this.config.rootProvider.getFeeData();
    } else {
      feeData = await this.config.childProvider.getFeeData();
    }

    let sourceChainFee: ethers.BigNumber = ethers.BigNumber.from(0);
    let approvalFee: ethers.BigNumber = ethers.BigNumber.from(0);
    let bridgeFee: ethers.BigNumber = ethers.BigNumber.from(0);
    const imtblFee: ethers.BigNumber = ethers.BigNumber.from(0);

    // Get approval fee
    if ('token' in req && req.token.toUpperCase() !== NATIVE) {
      if (req.sourceChainId === this.config.bridgeInstance.rootChainID) {
        approvalFee = this.calculateGasFee(feeData, BridgeMethodsGasLimit.APPROVE_TOKEN);
      } else if (req.sourceChainId === this.config.bridgeInstance.childChainID
        && this.isWrappedIMX(req.token, this.config.bridgeInstance.childChainID)) {
        // On child chain, only WIMX requires approval.
        approvalFee = this.calculateGasFee(feeData, BridgeMethodsGasLimit.APPROVE_TOKEN);
      }
    }

    // Get source fee & bridge fee
    if (req.action === BridgeFeeActions.FINALISE_WITHDRAWAL) {
      sourceChainFee = this.calculateGasFee(feeData, BridgeMethodsGasLimit.FINALISE_WITHDRAWAL);
    } else {
      let axelarGasLimit;
      if (req.action === 'DEPOSIT') {
        sourceChainFee = this.calculateGasFee(feeData, BridgeMethodsGasLimit.DEPOSIT_SOURCE);
        axelarGasLimit = BridgeMethodsGasLimit.DEPOSIT_DESTINATION;
      } else {
        sourceChainFee = this.calculateGasFee(feeData, BridgeMethodsGasLimit.WITHDRAW_SOURCE);
        axelarGasLimit = BridgeMethodsGasLimit.WITHDRAW_DESTINATION;
      }
      // Get bridge fee
      bridgeFee = await this.getAxelarFee(
        req.sourceChainId,
        req.destinationChainId,
        axelarGasLimit,
        req.gasMultiplier,
      );
    }

    const totalFees: ethers.BigNumber = sourceChainFee.add(approvalFee).add(bridgeFee).add(imtblFee);

    return {
      sourceChainGas: sourceChainFee,
      approvalFee,
      bridgeFee,
      imtblFee,
      totalFees,
    };
  }

  private calculateGasFee(
    feeData: FeeData,
    gasLimit: number,
  ): ethers.BigNumber {
    const gasPriceInWei = getGasPriceInWei(feeData);
    if (!gasPriceInWei) return ethers.BigNumber.from(0);
    return gasPriceInWei.mul(gasLimit);
  }

  /**
   * Retrieves the unsigned approval transaction for deposit or withdrawal.
   * Approval is required before depositing or withdrawing tokens to the bridge using
   *
   * @param {ApproveBridgeRequest} req - The approve bridge request object.
   * @returns {Promise<ApproveBridgeResponse>} - A promise that resolves to an object containing the unsigned
   * approval transaction or null if no approaval is required.
   * @throws {BridgeError} - If an error occurs during the transaction creation, a BridgeError will be thrown with a specific error type.
   *
   * Possible BridgeError types include:
   * - UNSUPPORTED_ERROR: The operation is not supported. Currently thrown when attempting to deposit native tokens.
   * - INVALID_ADDRESS: An Ethereum address provided in the request is invalid.
   * - INVALID_AMOUNT: The deposit amount provided in the request is invalid (less than or equal to 0).
   * - INTERNAL_ERROR: An unexpected error occurred during the execution, likely due to the bridge SDK implementation.
   * - PROVIDER_ERROR: An error occurred while interacting with the Ethereum provider. This includes issues calling the ERC20 smart contract
   *
   * @example
   * const approveDepositRequest = {
   *   senderAddress: '0x123456...', // Senders address
   *   token: '0xabcdef...', // ERC20 token address
   *   amount: ethers.utils.parseUnits('100', 18), // amount being bridged in token's smallest unit (e.g., wei for Ether)
   *   sourceChainId: '1', // Ethereum
   *   destinationChainId: '13371', // Immutable zkEVM
   * };
   *
   * @example
   * const approveWithdrawalRequest = {
   *   senderAddress: '0x123456...', // Senders address
   *   token: '0xabcdef...', // ERC20 token address
   *   amount: ethers.utils.parseUnits('100', 18), // amount being bridged in token's smallest unit (e.g., wei for Ether)
   *   sourceChainId: '13371', // Immutable zkEVM
   *   destinationChainId: '1', // Ethereum
   * };
   *
   * bridgeSdk.getUnsignedApproveBridgeTx(approveDepositRequest)
   *   .then((approveResponse) => {
   *     if (approveResponse.unsignedTx !== null) {
   *       // Send the unsigned approval transaction to the depositor to sign and send
   *     } else {
   *      // No approval is required
   *     }
   *   })
   *   .catch((error) => {
   *     console.error('Error:', error.message);
   *   });
   */
  public async getUnsignedApproveBridgeTx(
    req: ApproveBridgeRequest,
  ): Promise<ApproveBridgeResponse> {
    const res = await this.getUnsignedBridgeBundledTx({
      senderAddress: req.senderAddress,
      recipientAddress: req.senderAddress,
      token: req.token,
      amount: req.amount,
      sourceChainId: req.sourceChainId,
      destinationChainId: req.destinationChainId,
      gasMultiplier: 1.1,
    });
    return {
      contractToApprove: res.contractToApprove,
      unsignedTx: res.unsignedApprovalTx,
    };
  }

  private async getBridgeContract(sourceChainId: string) {
    let contract: ethers.Contract;
    let contractMethods: Record<string, string>;
    let contractAddress: string;
    let contractAction: BridgeFeeActions;
    if (sourceChainId === this.config.bridgeInstance.rootChainID) {
      contractAction = BridgeFeeActions.DEPOSIT;
      contractMethods = bridgeMethods.deposit;
      contractAddress = this.config.bridgeContracts.rootERC20BridgeFlowRate;
      contract = await withBridgeError<ethers.Contract>(
        async () => {
          const rootContract = new ethers.Contract(
            this.config.bridgeContracts.rootERC20BridgeFlowRate,
            ROOT_ERC20_BRIDGE_FLOW_RATE,
            this.config.rootProvider,
          );
          return rootContract;
        },
        BridgeErrorType.INTERNAL_ERROR,
      );
    } else {
      contractAction = BridgeFeeActions.WITHDRAW;
      contractMethods = bridgeMethods.withdraw;
      contractAddress = this.config.bridgeContracts.childERC20Bridge;
      contract = await withBridgeError<ethers.Contract>(
        async () => {
          const childContract = new ethers.Contract(
            this.config.bridgeContracts.childERC20Bridge,
            CHILD_ERC20_BRIDGE,
            this.config.childProvider,
          );
          return childContract;
        },
        BridgeErrorType.INTERNAL_ERROR,
      );
    }
    return {
      contract,
      contractAction,
      contractMethods,
      contractAddress,
    };
  }

  private async getTxData(
    sender: string,
    recipient: string,
    amount: ethers.BigNumber,
    token: string,
    sourceChainId: string,
  ) {
    const getContractRes = await this.getBridgeContract(sourceChainId);
    // Handle return if it is a native token
    if (token.toUpperCase() === NATIVE) {
      // Encode the function data into a payload
      let data: string;
      if (sender === recipient) {
        data = await withBridgeError<string>(async () => getContractRes.contract.interface.encodeFunctionData(
          getContractRes.contractMethods.native,
          [amount],
        ), BridgeErrorType.INTERNAL_ERROR);
      } else {
        data = await withBridgeError<string>(async () => getContractRes.contract.interface.encodeFunctionData(
          getContractRes.contractMethods.nativeTo,
          [recipient, amount],
        ), BridgeErrorType.INTERNAL_ERROR);
      }

      return data;
    }

    // Handle return for ERC20
    const erc20Token = ethers.utils.getAddress(token);

    // Encode the function data into a payload
    let data: string;
    if (sender === recipient) {
      data = await withBridgeError<string>(async () => getContractRes.contract.interface.encodeFunctionData(
        getContractRes.contractMethods.token,
        [erc20Token, amount],
      ), BridgeErrorType.INTERNAL_ERROR);
    } else {
      data = await withBridgeError<string>(async () => getContractRes.contract.interface.encodeFunctionData(
        getContractRes.contractMethods.tokenTo,
        [erc20Token, recipient, amount],
      ), BridgeErrorType.INTERNAL_ERROR);
    }
    return data;
  }

  /**
   * Generates an unsigned deposit or withdrawal transaction for a user to sign and submit to the bridge.
   * Must be called after bridgeSdk.getUnsignedApproveBridgeTx to ensure user has approved sufficient tokens for deposit.
   *
   * @param {BridgeTxRequest} req - The tx request object containing the required data for depositing or withdrawing tokens.
   * @returns {Promise<BridgeTxResponse>} - A promise that resolves to an object containing the fee data and unsigned transaction data.
   * @throws {BridgeError} - If an error occurs during the generation of the unsigned transaction, a BridgeError
   * will be thrown with a specific error type.
   *
   * Possible BridgeError types include:
   * - UNSUPPORTED_ERROR: The operation is not supported. Currently thrown when attempting to deposit native tokens.
   * - INVALID_ADDRESS: An Ethereum address provided in the request is invalid. This could be the depositor's,
   * recipient's or the token's address.
   * - INVALID_AMOUNT: The deposit amount provided in the request is invalid (less than or equal to 0).
   * - INTERNAL_ERROR: An unexpected error occurred during the execution, likely due to the bridge SDK implementation.
   *
   * @example
   * const depositERC20Request = {
   *   senderAddress: '0x123456...', // Senders address
   *   recipientAddress: '0x123456...', // Recipient address
   *   token: '0x123456...', // ERC20 token address
   *   amount: ethers.utils.parseUnits('100', 18), // Bridge amount in wei
   *   sourceChainId: '1', // Ethereum
   *   destinationChainId: '13371', // Immutable zkEVM
   *   gasMultiplier: 1.2, // Buffer to add to the gas estimate, 1.2 = 20% buffer
   * };
   *
   * @example
   * const depositEtherTokenRequest = {
   *   senderAddress: '0x123456...', // Senders address
   *   recipientAddress: '0x123456...', // Recipient address
   *   token: 'NATIVE', // The chain's native token
   *   amount: ethers.utils.parseUnits('100', 18), // Bridge amount in wei
   *   sourceChainId: '1', // Ethereum
   *   destinationChainId: '13371', // Immutable zkEVM
   *   gasMultiplier: 1.2, // Buffer to add to the gas estimate, 1.2 = 20% buffer
   * };
   *
   * @example
   * const withdrawERC20Request = {
   *   senderAddress: '0x123456...', // Senders address
   *   recipientAddress: '0x123456...', // Recipient address
   *   token: '0x123456...', // ERC20 token address
   *   amount: ethers.utils.parseUnits('100', 18), // Bridge amount in wei
   *   sourceChainId: '13371', // Immutable zkEVM
   *   destinationChainId: '1', // Ethereum
   *   gasMultiplier: 1.2, // Buffer to add to the gas estimate, 1.2 = 20% buffer
   * };
   *
   * @example
   * const withdrawIMXTokenRequest = {
   *   senderAddress: '0x123456...', // Senders address
   *   recipientAddress: '0x123456...', // Recipient address
   *   token: 'NATIVE', // The chain's native token
   *   amount: ethers.utils.parseUnits('100', 18), // Bridge amount in wei
   *   sourceChainId: '13371', // Immutable zkEVM
   *   destinationChainId: '1', // Ethereum
   *   gasMultiplier: 1.2, // Buffer to add to the gas estimate, 1.2 = 20% buffer
   * };
   *
   * bridgeSdk.getUnsignedBridgeTx(depositERC20Request)
   *   .then((depositResponse) => {
   *     console.log('Fee Data', depositResponse.feeData);
   *     console.log('Unsigned Tx', depositResponse.unsignedTx);
   *   })
   *   .catch((error) => {
   *     console.error('Error:', error.message);
   *   });
   */
  public async getUnsignedBridgeTx(
    req: BridgeTxRequest,
  ): Promise<BridgeTxResponse> {
    const res = await this.getUnsignedBridgeBundledTx({
      senderAddress: req.senderAddress,
      recipientAddress: req.senderAddress,
      token: req.token,
      amount: req.amount,
      sourceChainId: req.sourceChainId,
      destinationChainId: req.destinationChainId,
      gasMultiplier: req.gasMultiplier,
    });
    return {
      feeData: res.feeData,
      unsignedTx: res.unsignedBridgeTx,
    };
  }
<<<<<<< HEAD

  /**
   * Generates the optional approval transaction AND an unsigned deposit or withdrawal transaction for a user to sign
   * and submit to the bridge.
   * It is the combination of bridgeSdk.getUnsignedApproveBridgeTx and bridgeSdk.getUnsignedBridgeTx.
   *
   * @param {BridgeBundledTxRequest} req - The tx request object containing the required data for depositing or withdrawing tokens.
   * @returns {Promise<BridgeBundledTxResponse>} - A promise that resolves to an object containing the optional contract to approve,
   * optional unsigned approval transaction, fee data and unsigned transaction data.
   * @throws {BridgeError} - If an error occurs during the generation of the unsigned transaction, a BridgeError
   * will be thrown with a specific error type.
   *
   * Possible BridgeError types include:
   * - UNSUPPORTED_ERROR: The operation is not supported. Currently thrown when attempting to deposit native tokens.
   * - INVALID_ADDRESS: An Ethereum address provided in the request is invalid. This could be the depositor's,
   * recipient's or the token's address.
   * - INVALID_AMOUNT: The deposit amount provided in the request is invalid (less than or equal to 0).
   * - INTERNAL_ERROR: An unexpected error occurred during the execution, likely due to the bridge SDK implementation.
   *
   * @example
   * const depositERC20Request = {
   *   senderAddress: '0x123456...', // Senders address
   *   recipientAddress: '0x123456...', // Recipient address
   *   token: '0x123456...', // ERC20 token address
   *   amount: ethers.utils.parseUnits('100', 18), // Bridge amount in wei
   *   sourceChainId: '1', // Ethereum
   *   destinationChainId: '13371', // Immutable zkEVM
   *   gasMultiplier: 1.2, // Buffer to add to the gas estimate, 1.2 = 20% buffer
   * };
   *
   * @example
   * const depositEtherTokenRequest = {
   *   senderAddress: '0x123456...', // Senders address
   *   recipientAddress: '0x123456...', // Recipient address
   *   token: 'NATIVE', // The chain's native token
   *   amount: ethers.utils.parseUnits('100', 18), // Bridge amount in wei
   *   sourceChainId: '1', // Ethereum
   *   destinationChainId: '13371', // Immutable zkEVM
   *   gasMultiplier: 1.2, // Buffer to add to the gas estimate, 1.2 = 20% buffer
   * };
   *
   * @example
   * const withdrawERC20Request = {
   *   senderAddress: '0x123456...', // Senders address
   *   recipientAddress: '0x123456...', // Recipient address
   *   token: '0x123456...', // ERC20 token address
   *   amount: ethers.utils.parseUnits('100', 18), // Bridge amount in wei
   *   sourceChainId: '13371', // Immutable zkEVM
   *   destinationChainId: '1', // Ethereum
   *   gasMultiplier: 1.2, // Buffer to add to the gas estimate, 1.2 = 20% buffer
   * };
   *
   * @example
   * const withdrawIMXTokenRequest = {
   *   senderAddress: '0x123456...', // Senders address
   *   recipientAddress: '0x123456...', // Recipient address
   *   token: 'NATIVE', // The chain's native token
   *   amount: ethers.utils.parseUnits('100', 18), // Bridge amount in wei
   *   sourceChainId: '13371', // Immutable zkEVM
   *   destinationChainId: '1', // Ethereum
   *   gasMultiplier: 1.2, // Buffer to add to the gas estimate, 1.2 = 20% buffer
   * };
   *
   * bridgeSdk.getUnsignedBridgeBundledTx(depositERC20Request)
   *   .then((depositResponse) => {
   *     console.log('Fee Data', depositResponse.feeData);
   *     console.log('Optional contract to approve', depositResponse.contractToApprove);
   *     console.log('Optional unsigned approval Tx', depositResponse.unsignedApprovalTx);
   *     console.log('Unsigned bridge Tx', depositResponse.unsignedBridgeTx);
   *   })
   *   .catch((error) => {
   *     console.error('Error:', error.message);
   *   });
   */
  public async getUnsignedBridgeBundledTx(req: BridgeBundledTxRequest): Promise<BridgeBundledTxResponse> {
    const [, , , res] = await Promise.all([
      this.initialise(), // Initialisation will only be exeucted once
      validateBridgeReqArgs(req, this.config),
      checkReceiver(req.token, req.destinationChainId, req.recipientAddress, this.config),
      this.getUnsignedBridgeBundledTxPrivate(req),
    ]);
    return res;
  }

  private async getUnsignedBridgeBundledTxPrivate(req: BridgeBundledTxRequest): Promise<BridgeBundledTxResponse> {
    if (req.sourceChainId === this.config.bridgeInstance.rootChainID) {
      // Deposit request
      return this.getUnsignedBridgeDepositBundledTxPrivate(
        req.senderAddress,
        req.recipientAddress,
        req.token,
        req.amount,
        req.gasMultiplier,
      );
    }
    // Withdraw request
    return this.getUnsignedBridgeWithdrawBundledTxPrivate(
      req.senderAddress,
      req.recipientAddress,
      req.token,
      req.amount,
      req.gasMultiplier,
=======

  /**
   * Generates the optional approval transaction AND an unsigned deposit or withdrawal transaction for a user to sign
   * and submit to the bridge.
   * It is the combination of bridgeSdk.getUnsignedApproveBridgeTx and bridgeSdk.getUnsignedBridgeTx.
   *
   * @param {BridgeBundledTxRequest} req - The tx request object containing the required data for depositing or withdrawing tokens.
   * @returns {Promise<BridgeBundledTxResponse>} - A promise that resolves to an object containing the optional contract to approve,
   * optional unsigned approval transaction, fee data and unsigned transaction data.
   * @throws {BridgeError} - If an error occurs during the generation of the unsigned transaction, a BridgeError
   * will be thrown with a specific error type.
   *
   * Possible BridgeError types include:
   * - UNSUPPORTED_ERROR: The operation is not supported. Currently thrown when attempting to deposit native tokens.
   * - INVALID_ADDRESS: An Ethereum address provided in the request is invalid. This could be the depositor's,
   * recipient's or the token's address.
   * - INVALID_AMOUNT: The deposit amount provided in the request is invalid (less than or equal to 0).
   * - INTERNAL_ERROR: An unexpected error occurred during the execution, likely due to the bridge SDK implementation.
   *
   * @example
   * const depositERC20Request = {
   *   senderAddress: '0x123456...', // Senders address
   *   recipientAddress: '0x123456...', // Recipient address
   *   token: '0x123456...', // ERC20 token address
   *   amount: ethers.utils.parseUnits('100', 18), // Bridge amount in wei
   *   sourceChainId: '1', // Ethereum
   *   destinationChainId: '13371', // Immutable zkEVM
   *   gasMultiplier: 1.2, // Buffer to add to the gas estimate, 1.2 = 20% buffer
   * };
   *
   * @example
   * const depositEtherTokenRequest = {
   *   senderAddress: '0x123456...', // Senders address
   *   recipientAddress: '0x123456...', // Recipient address
   *   token: 'NATIVE', // The chain's native token
   *   amount: ethers.utils.parseUnits('100', 18), // Bridge amount in wei
   *   sourceChainId: '1', // Ethereum
   *   destinationChainId: '13371', // Immutable zkEVM
   *   gasMultiplier: 1.2, // Buffer to add to the gas estimate, 1.2 = 20% buffer
   * };
   *
   * @example
   * const withdrawERC20Request = {
   *   senderAddress: '0x123456...', // Senders address
   *   recipientAddress: '0x123456...', // Recipient address
   *   token: '0x123456...', // ERC20 token address
   *   amount: ethers.utils.parseUnits('100', 18), // Bridge amount in wei
   *   sourceChainId: '13371', // Immutable zkEVM
   *   destinationChainId: '1', // Ethereum
   *   gasMultiplier: 1.2, // Buffer to add to the gas estimate, 1.2 = 20% buffer
   * };
   *
   * @example
   * const withdrawIMXTokenRequest = {
   *   senderAddress: '0x123456...', // Senders address
   *   recipientAddress: '0x123456...', // Recipient address
   *   token: 'NATIVE', // The chain's native token
   *   amount: ethers.utils.parseUnits('100', 18), // Bridge amount in wei
   *   sourceChainId: '13371', // Immutable zkEVM
   *   destinationChainId: '1', // Ethereum
   *   gasMultiplier: 1.2, // Buffer to add to the gas estimate, 1.2 = 20% buffer
   * };
   *
   * bridgeSdk.getUnsignedBridgeBundledTx(depositERC20Request)
   *   .then((depositResponse) => {
   *     console.log('Fee Data', depositResponse.feeData);
   *     console.log('Optional contract to approve', depositResponse.contractToApprove);
   *     console.log('Optional unsigned approval Tx', depositResponse.unsignedApprovalTx);
   *     console.log('Unsigned bridge Tx', depositResponse.unsignedBridgeTx);
   *   })
   *   .catch((error) => {
   *     console.error('Error:', error.message);
   *   });
   */
  public async getUnsignedBridgeBundledTx(req: BridgeBundledTxRequest): Promise<BridgeBundledTxResponse> {
    const [, , , res] = await Promise.all([
      this.initialise(), // Initialisation will only be exeucted once
      this.validateBridgeReqArgs(req),
      this.checkReceiver(req.token, req.destinationChainId, req.recipientAddress),
      this.getUnsignedBridgeBundledTxPrivate(req),
    ]);
    return res;
  }

  private async getUnsignedBridgeBundledTxPrivate(req: BridgeBundledTxRequest): Promise<BridgeBundledTxResponse> {
    if (req.sourceChainId === this.config.bridgeInstance.rootChainID) {
      // Deposit request
      return this.getUnsignedBridgeDepositBundledTxPrivate(
        req.senderAddress,
        req.recipientAddress,
        req.token,
        req.amount,
        req.gasMultiplier,
      );
    }
    // Withdraw request
    return this.getUnsignedBridgeWithdrawBundledTxPrivate(
      req.senderAddress,
      req.recipientAddress,
      req.token,
      req.amount,
      req.gasMultiplier,
    );
  }

  private async getUnsignedBridgeDepositBundledTxPrivate(
    sender: string,
    recipient: string,
    token: FungibleToken,
    amount: ethers.BigNumber,
    gasMultiplier: number,
  ): Promise<BridgeBundledTxResponse> {
    const [allowance, feeData, rootGas, axelarFee] = await Promise.all([
      this.getAllowance(this.config.bridgeInstance.rootChainID, token, sender),
      this.config.rootProvider.getFeeData(),
      this.getDynamicDepositGas(this.config.bridgeInstance.rootChainID, sender, recipient, token, amount),
      this.getAxelarFee(
        this.config.bridgeInstance.rootChainID,
        this.config.bridgeInstance.childChainID,
        BridgeMethodsGasLimit.DEPOSIT_DESTINATION,
        gasMultiplier,
      ),
    ]);

    let contractToApprove: string | null;
    let unsignedApprovalTx: ethers.providers.TransactionRequest | null;
    let sourceChainFee: ethers.BigNumber = ethers.BigNumber.from(0);
    let approvalFee: ethers.BigNumber = ethers.BigNumber.from(0);
    const bridgeFee: ethers.BigNumber = axelarFee;
    const imtblFee: ethers.BigNumber = ethers.BigNumber.from(0);

    // Approval required for non-native tokens with insufficient allowance.
    if (token.toUpperCase() !== NATIVE && allowance.lt(amount)) {
      contractToApprove = token;
      const erc20Contract: ethers.Contract = await withBridgeError<ethers.Contract>(
        async () => new ethers.Contract(token, ERC20, this.config.rootProvider),
        BridgeErrorType.PROVIDER_ERROR,
      );
      const data: string = await withBridgeError<string>(async () => erc20Contract.interface
        .encodeFunctionData('approve', [
          this.config.bridgeContracts.rootERC20BridgeFlowRate,
          amount,
        ]), BridgeErrorType.INTERNAL_ERROR);
      unsignedApprovalTx = {
        data,
        to: token,
        value: 0,
        from: sender,
        chainId: parseInt(this.config.bridgeInstance.rootChainID, 10),
      };
      approvalFee = this.calculateGasFee(feeData, rootGas.approvalGas);
    } else {
      contractToApprove = null;
      unsignedApprovalTx = null;
    }

    // Deposit transaction & fees.
    const txData = await this.getTxData(
      sender,
      recipient,
      amount,
      token,
      this.config.bridgeInstance.rootChainID,
    );
    const txValue = (token.toUpperCase() === NATIVE)
      ? amount.add(bridgeFee).toString() : bridgeFee.toString();
    const unsignedBridgeTx : ethers.providers.TransactionRequest = {
      data: txData,
      to: this.config.bridgeContracts.rootERC20BridgeFlowRate,
      value: txValue,
      from: sender,
      chainId: parseInt(this.config.bridgeInstance.rootChainID, 10),
    };
    sourceChainFee = this.calculateGasFee(feeData, rootGas.sourceChainGas);

    const totalFees: ethers.BigNumber = sourceChainFee.add(approvalFee).add(bridgeFee).add(imtblFee);

    return {
      feeData: {
        sourceChainGas: sourceChainFee,
        approvalFee,
        bridgeFee,
        imtblFee,
        totalFees,
      },
      contractToApprove,
      unsignedApprovalTx,
      unsignedBridgeTx,
    };
  }

  private async getUnsignedBridgeWithdrawBundledTxPrivate(
    sender: string,
    recipient: string,
    token: FungibleToken,
    amount: ethers.BigNumber,
    gasMultiplier: number,
  ): Promise<BridgeBundledTxResponse> {
    const [allowance, feeData, rootGas] = await Promise.all([
      this.getAllowance(this.config.bridgeInstance.childChainID, token, sender),
      this.config.childProvider.getFeeData(),
      await this.getDynamicWithdrawGas(
        this.config.bridgeInstance.rootChainID,
        sender,
        recipient,
        token,
        amount,
      ),
    ]);
    // Get axelar fee
    const axelarFee = await this.getAxelarFee(
      this.config.bridgeInstance.childChainID,
      this.config.bridgeInstance.rootChainID,
      rootGas,
      gasMultiplier,
    );

    let contractToApprove: string | null;
    let unsignedApprovalTx: ethers.providers.TransactionRequest | null;
    let sourceChainFee: ethers.BigNumber = ethers.BigNumber.from(0);
    let approvalFee: ethers.BigNumber = ethers.BigNumber.from(0);
    const bridgeFee: ethers.BigNumber = axelarFee;
    const imtblFee: ethers.BigNumber = ethers.BigNumber.from(0);

    // Approval required only for WIMX tokens with insufficient allowance.
    if (this.isWrappedIMX(token, this.config.bridgeInstance.childChainID) && allowance.lt(amount)) {
      contractToApprove = token;
      const erc20Contract: ethers.Contract = await withBridgeError<ethers.Contract>(
        async () => new ethers.Contract(token, ERC20, this.config.childProvider),
        BridgeErrorType.PROVIDER_ERROR,
      );
      const data: string = await withBridgeError<string>(async () => erc20Contract.interface
        .encodeFunctionData('approve', [
          this.config.bridgeContracts.childERC20Bridge,
          amount,
        ]), BridgeErrorType.INTERNAL_ERROR);
      unsignedApprovalTx = {
        data,
        to: token,
        value: 0,
        from: sender,
        chainId: parseInt(this.config.bridgeInstance.childChainID, 10),
      };
      approvalFee = this.calculateGasFee(feeData, BridgeMethodsGasLimit.APPROVE_TOKEN);
    } else {
      contractToApprove = null;
      unsignedApprovalTx = null;
    }

    // Withdraw transaction & fees.
    const txData = await this.getTxData(
      sender,
      recipient,
      amount,
      token,
      this.config.bridgeInstance.childChainID,
>>>>>>> 47e97ad8
    );
    const txValue = (token.toUpperCase() === NATIVE)
      ? amount.add(bridgeFee).toString() : bridgeFee.toString();
    const unsignedBridgeTx : ethers.providers.TransactionRequest = {
      data: txData,
      to: this.config.bridgeContracts.rootERC20BridgeFlowRate,
      value: txValue,
      from: sender,
      chainId: parseInt(this.config.bridgeInstance.rootChainID, 10),
    };
    sourceChainFee = this.calculateGasFee(feeData, BridgeMethodsGasLimit.WITHDRAW_SOURCE);

    const totalFees: ethers.BigNumber = sourceChainFee.add(approvalFee).add(bridgeFee).add(imtblFee);

    return {
      feeData: {
        sourceChainGas: sourceChainFee,
        approvalFee,
        bridgeFee,
        imtblFee,
        totalFees,
      },
      contractToApprove,
      unsignedApprovalTx,
      unsignedBridgeTx,
    };
  }

<<<<<<< HEAD
  private async getUnsignedBridgeDepositBundledTxPrivate(
    sender: string,
    recipient: string,
    token: FungibleToken,
    amount: ethers.BigNumber,
    gasMultiplier: number,
  ): Promise<BridgeBundledTxResponse> {
    const [allowance, feeData, rootGas, axelarFee] = await Promise.all([
      this.getAllowance(this.config.bridgeInstance.rootChainID, token, sender),
      this.config.rootProvider.getFeeData(),
      this.getDynamicDepositGas(this.config.bridgeInstance.rootChainID, sender, recipient, token, amount),
      this.getAxelarFee(
        this.config.bridgeInstance.rootChainID,
        this.config.bridgeInstance.childChainID,
        BridgeMethodsGasLimit.DEPOSIT_DESTINATION,
        gasMultiplier,
      ),
    ]);

    let contractToApprove: string | null;
    let unsignedApprovalTx: ethers.providers.TransactionRequest | null;
    let sourceChainFee: ethers.BigNumber = ethers.BigNumber.from(0);
    let approvalFee: ethers.BigNumber = ethers.BigNumber.from(0);
    const bridgeFee: ethers.BigNumber = axelarFee;
    const imtblFee: ethers.BigNumber = ethers.BigNumber.from(0);

    // Approval required for non-native tokens with insufficient allowance.
    if (token.toUpperCase() !== NATIVE && allowance.lt(amount)) {
      contractToApprove = token;
      const erc20Contract: ethers.Contract = await withBridgeError<ethers.Contract>(
        async () => new ethers.Contract(token, ERC20, this.config.rootProvider),
        BridgeErrorType.PROVIDER_ERROR,
      );
      const data: string = await withBridgeError<string>(async () => erc20Contract.interface
        .encodeFunctionData('approve', [
          this.config.bridgeContracts.rootERC20BridgeFlowRate,
          amount,
        ]), BridgeErrorType.INTERNAL_ERROR);
      unsignedApprovalTx = {
        data,
        to: token,
        value: 0,
        from: sender,
        chainId: parseInt(this.config.bridgeInstance.rootChainID, 10),
      };
      approvalFee = this.calculateGasFee(feeData, rootGas.approvalGas);
    } else {
      contractToApprove = null;
      unsignedApprovalTx = null;
    }

    // Deposit transaction & fees.
    const txData = await this.getTxData(
      sender,
      recipient,
      amount,
      token,
      this.config.bridgeInstance.rootChainID,
    );
    const txValue = (token.toUpperCase() === NATIVE)
      ? amount.add(bridgeFee).toString() : bridgeFee.toString();
    const unsignedBridgeTx : ethers.providers.TransactionRequest = {
      data: txData,
      to: this.config.bridgeContracts.rootERC20BridgeFlowRate,
      value: txValue,
      from: sender,
      chainId: parseInt(this.config.bridgeInstance.rootChainID, 10),
    };
    sourceChainFee = this.calculateGasFee(feeData, rootGas.sourceChainGas);

    const totalFees: ethers.BigNumber = sourceChainFee.add(approvalFee).add(bridgeFee).add(imtblFee);

    return {
      feeData: {
        sourceChainGas: sourceChainFee,
        approvalFee,
        bridgeFee,
        imtblFee,
        totalFees,
      },
      contractToApprove,
      unsignedApprovalTx,
      unsignedBridgeTx,
    };
  }

  private async getUnsignedBridgeWithdrawBundledTxPrivate(
    sender: string,
    recipient: string,
    token: FungibleToken,
    amount: ethers.BigNumber,
    gasMultiplier: number,
  ): Promise<BridgeBundledTxResponse> {
    const [allowance, feeData, rootGas] = await Promise.all([
      this.getAllowance(this.config.bridgeInstance.childChainID, token, sender),
      this.config.childProvider.getFeeData(),
      await this.getDynamicWithdrawGas(
        this.config.bridgeInstance.rootChainID,
        sender,
        recipient,
        token,
        amount,
      ),
    ]);
    // Get axelar fee
    const axelarFee = await this.getAxelarFee(
      this.config.bridgeInstance.childChainID,
      this.config.bridgeInstance.rootChainID,
      rootGas,
      gasMultiplier,
    );

    let contractToApprove: string | null;
    let unsignedApprovalTx: ethers.providers.TransactionRequest | null;
    let sourceChainFee: ethers.BigNumber = ethers.BigNumber.from(0);
    let approvalFee: ethers.BigNumber = ethers.BigNumber.from(0);
    const bridgeFee: ethers.BigNumber = axelarFee;
    const imtblFee: ethers.BigNumber = ethers.BigNumber.from(0);

    // Approval required only for WIMX tokens with insufficient allowance.
    if (this.isWrappedIMX(token, this.config.bridgeInstance.childChainID) && allowance.lt(amount)) {
      contractToApprove = token;
      const erc20Contract: ethers.Contract = await withBridgeError<ethers.Contract>(
        async () => new ethers.Contract(token, ERC20, this.config.childProvider),
        BridgeErrorType.PROVIDER_ERROR,
=======
  private async checkReceiver(
    token: FungibleToken,
    destinationChainId: string,
    address: string,
  ): Promise<void> {
    let provider;
    if (destinationChainId === this.config.bridgeInstance.rootChainID) {
      if (!this.isChildETH(token, destinationChainId)) {
        // Return immediately for withdrawing non ETH.
        return;
      }
      provider = this.config.rootProvider;
    } else {
      if (!this.isRootIMX(token, destinationChainId)) {
        // Return immediately for depositing non IMX.
        return;
      }
      provider = this.config.childProvider;
    }
    const bytecode = await provider.getCode(address);
    // No code : "0x" then the address is not a contract so it is a valid receiver.
    if (bytecode.length <= 2) return;

    const ABI = ['function receive()'];
    const contract = new ethers.Contract(address, ABI, provider);

    try {
      // try to estimate gas for the receive function, if it works it exists
      await contract.estimateGas.receive();
    } catch {
      try {
        // if receive fails, try to estimate this way which will work if a fallback function is present
        await provider.estimateGas({ to: address });
      } catch {
        // no receive or fallback
        throw new BridgeError(
          `address ${address} is not a valid receipient`,
          BridgeErrorType.INVALID_RECIPIENT,
        );
      }
    }
  }

  private async validateBridgeReqArgs(
    req: BridgeBundledTxRequest,
  ) {
    // Validate chain ID.
    await this.validateChainIds(req.sourceChainId, req.destinationChainId);

    // Validate address
    if (!ethers.utils.isAddress(req.senderAddress) || !ethers.utils.isAddress(req.recipientAddress)) {
      throw new BridgeError(
        `address ${req.senderAddress} or ${req.recipientAddress} is not a valid address`,
        BridgeErrorType.INVALID_ADDRESS,
>>>>>>> 47e97ad8
      );
      const data: string = await withBridgeError<string>(async () => erc20Contract.interface
        .encodeFunctionData('approve', [
          this.config.bridgeContracts.childERC20Bridge,
          amount,
        ]), BridgeErrorType.INTERNAL_ERROR);
      unsignedApprovalTx = {
        data,
        to: token,
        value: 0,
        from: sender,
        chainId: parseInt(this.config.bridgeInstance.childChainID, 10),
      };
      approvalFee = this.calculateGasFee(feeData, BridgeMethodsGasLimit.APPROVE_TOKEN);
    } else {
      contractToApprove = null;
      unsignedApprovalTx = null;
    }

<<<<<<< HEAD
    // Withdraw transaction & fees.
=======
    // Validate amount
    if (req.amount.isNegative() || req.amount.isZero()) {
      throw new BridgeError(
        `deposit amount ${req.amount.toString()} is invalid`,
        BridgeErrorType.INVALID_AMOUNT,
      );
    }

    // If the token is not native, it must be a valid address
    if (req.token.toUpperCase() !== NATIVE && !ethers.utils.isAddress(req.token)) {
      throw new BridgeError(
        `token address ${req.token} is not a valid address`,
        BridgeErrorType.INVALID_ADDRESS,
      );
    }
  }

  private async getDynamicDepositGas(
    sourceChainId: string,
    sender: string,
    recipient: string,
    token: FungibleToken,
    amount: ethers.BigNumber,
  ): Promise<DynamicGasEstimatesResponse> {
    const simulations: Array<any> = [];

    // Encode approval function for non-native tokens.
    if (token.toUpperCase() !== NATIVE) {
      // Get erc20 contract
      const erc20Contract: ethers.Contract = await withBridgeError<ethers.Contract>(
        async () => new ethers.Contract(token, ERC20, this.config.rootProvider),
        BridgeErrorType.PROVIDER_ERROR,
      );

      // Encode function data
      const txData = await withBridgeError<string>(async () => erc20Contract.interface
        .encodeFunctionData('approve', [
          this.config.bridgeContracts.rootERC20BridgeFlowRate,
          amount,
        ]), BridgeErrorType.INTERNAL_ERROR);

      simulations.push({
        network_id: sourceChainId,
        estimate_gas: true,
        simulation_type: 'quick',
        from: sender,
        to: token,
        input: txData,
      });
    }

    // Get tx data
>>>>>>> 47e97ad8
    const txData = await this.getTxData(
      sender,
      recipient,
      amount,
      token,
      this.config.bridgeInstance.childChainID,
    );
    const txValue = (token.toUpperCase() === NATIVE)
      ? amount.add(bridgeFee).toString() : bridgeFee.toString();
    const unsignedBridgeTx : ethers.providers.TransactionRequest = {
      data: txData,
      to: this.config.bridgeContracts.rootERC20BridgeFlowRate,
      value: txValue,
      from: sender,
      chainId: parseInt(this.config.bridgeInstance.rootChainID, 10),
    };
    sourceChainFee = this.calculateGasFee(feeData, BridgeMethodsGasLimit.WITHDRAW_SOURCE);

<<<<<<< HEAD
    const totalFees: ethers.BigNumber = sourceChainFee.add(approvalFee).add(bridgeFee).add(imtblFee);

    return {
      feeData: {
        sourceChainGas: sourceChainFee,
        approvalFee,
        bridgeFee,
        imtblFee,
        totalFees,
      },
      contractToApprove,
      unsignedApprovalTx,
      unsignedBridgeTx,
    };
  }

  private async getDynamicDepositGas(
    sourceChainId: string,
=======
    // tx value for simulation mocked as amount + 1 wei for a native bridge and 1 wei for token bridges
    const txValue = (token.toUpperCase() !== NATIVE) ? '1' : amount.add('1').toString();

    simulations.push({
      network_id: sourceChainId,
      estimate_gas: true,
      simulation_type: 'quick',
      from: sender,
      to: this.config.bridgeContracts.rootERC20BridgeFlowRate,
      input: txData,
      value: txValue,
    });

    const gas = await this.submitTenderlySimulations(sourceChainId, simulations);
    const tenderlyGasEstimatesRes = {} as DynamicGasEstimatesResponse;
    if (gas.length === 1) {
      tenderlyGasEstimatesRes.approvalGas = 0;
      [tenderlyGasEstimatesRes.sourceChainGas] = gas;
    } else {
      [tenderlyGasEstimatesRes.approvalGas, tenderlyGasEstimatesRes.sourceChainGas] = gas;
    }
    return tenderlyGasEstimatesRes;
  }

  private async getDynamicWithdrawGas(
    destinationChainId: string,
>>>>>>> 47e97ad8
    sender: string,
    recipient: string,
    token: FungibleToken,
    amount: ethers.BigNumber,
<<<<<<< HEAD
  ): Promise<DynamicGasEstimatesResponse> {
    const simulations: Array<any> = [];

    // Encode approval function for non-native tokens.
    if (token.toUpperCase() !== NATIVE) {
      // Get erc20 contract
      const erc20Contract: ethers.Contract = await withBridgeError<ethers.Contract>(
        async () => new ethers.Contract(token, ERC20, this.config.rootProvider),
        BridgeErrorType.PROVIDER_ERROR,
      );

      // Encode function data
      const txData = await withBridgeError<string>(async () => erc20Contract.interface
        .encodeFunctionData('approve', [
          this.config.bridgeContracts.rootERC20BridgeFlowRate,
          amount,
        ]), BridgeErrorType.INTERNAL_ERROR);

      simulations.push({
        network_id: sourceChainId,
        estimate_gas: true,
        simulation_type: 'quick',
        from: sender,
        to: token,
        input: txData,
      });
=======
  ): Promise<number> {
    let rootToken: string;
    if (token.toUpperCase() === NATIVE
      || this.isWrappedIMX(token, destinationChainId)) {
      rootToken = this.getRootIMX(destinationChainId);
    } else {
      // Find root token
      const erc20Contract: ethers.Contract = await withBridgeError<ethers.Contract>(
        async () => new ethers.Contract(token, CHILD_ERC20, this.config.childProvider),
        BridgeErrorType.PROVIDER_ERROR,
      );
      rootToken = await withBridgeError<Address>(() => erc20Contract.rootToken(), BridgeErrorType.PROVIDER_ERROR);
>>>>>>> 47e97ad8
    }
    // Encode payload
    const payload = defaultAbiCoder.encode(
      ['bytes32', 'address', 'address', 'address', 'uint256'],
      [WITHDRAW_SIG, rootToken, sender, recipient, amount],
    );
    // Generate unique command ID based on payload and current time.
    const commandId = keccak256(
      defaultAbiCoder.encode(['bytes', 'uint256'], [payload, new Date().getTime()]),
    );
    const sourceChain = this.getChildchain(destinationChainId);
    const sourceAddress = ethers.utils.getAddress(this.getChildAdaptor(destinationChainId)).toString();
    const destinationAddress = this.getRootAdaptor(destinationChainId);
    const payloadHash = keccak256(payload);
    // Calculate slot key for given command ID.
    const command = defaultAbiCoder.encode(
      ['bytes32', 'bytes32', 'string', 'string', 'address', 'bytes32'],
      [SLOT_PREFIX_CONTRACT_CALL_APPROVED, commandId, sourceChain, sourceAddress, destinationAddress, payloadHash],
    );
    const commandHash = keccak256(command);
    const slot = keccak256(concat([commandHash, hexlify(zeroPad(hexlify(SLOT_POS_CONTRACT_CALL_APPROVED), 32))]));

    // Encode execute data
    const axelarAdapterContract: ethers.Contract = await withBridgeError<ethers.Contract>(
      async () => new ethers.Contract(destinationAddress, ROOT_AXELAR_ADAPTOR, this.config.rootProvider),
      BridgeErrorType.PROVIDER_ERROR,
    );
    const executeData = await withBridgeError<string>(
      async () => axelarAdapterContract.interface
        .encodeFunctionData('execute', [commandId, sourceChain, sourceAddress, payload]),
      BridgeErrorType.INTERNAL_ERROR,
    );

<<<<<<< HEAD
    // Get tx data
    const txData = await this.getTxData(
      sender,
      recipient,
      amount,
      token,
      sourceChainId,
    );

    // tx value for simulation mocked as amount + 1 wei for a native bridge and 1 wei for token bridges
    const txValue = (token.toUpperCase() !== NATIVE) ? '1' : amount.add('1').toString();

    simulations.push({
      network_id: sourceChainId,
      estimate_gas: true,
      simulation_type: 'quick',
      from: sender,
      to: this.config.bridgeContracts.rootERC20BridgeFlowRate,
      input: txData,
      value: txValue,
    });

    const gas = await this.submitTenderlySimulations(sourceChainId, simulations);
    const tenderlyGasEstimatesRes = {} as DynamicGasEstimatesResponse;
    if (gas.length === 1) {
      tenderlyGasEstimatesRes.approvalGas = 0;
      [tenderlyGasEstimatesRes.sourceChainGas] = gas;
    } else {
      [tenderlyGasEstimatesRes.approvalGas, tenderlyGasEstimatesRes.sourceChainGas] = gas;
=======
    // Build simulation
    const axelarGateway = this.getAxelarGateway(destinationChainId);
    const simulations = [{
      network_id: destinationChainId,
      estimate_gas: true,
      simulation_type: 'quick',
      from: sender,
      to: destinationAddress,
      input: executeData,
      state_objects: {
        [axelarGateway]: {
          storage: {
            // Override storage to approve this command.
            [slot]: '0x0000000000000000000000000000000000000000000000000000000000000001',
          },
        },
      },
    }];

    const gas = await this.submitTenderlySimulations(destinationChainId, simulations);
    return gas[0];
  }

  private async submitTenderlySimulations(chainId: string, simulations: Array<any>): Promise<Array<number>> {
    let axiosResponse:AxiosResponse;
    const tenderlyAPI = this.getTenderlyEndpoint(chainId);
    try {
      axiosResponse = await axios.post(
        tenderlyAPI,
        {
          simulations,
        },
        {
          headers: {
            'Content-Type': 'application/json',
          },
        },
      );
    } catch (error: any) {
      axiosResponse = error.response;
    }

    if (axiosResponse.data.error) {
      throw new BridgeError(
        `Estimating gas failed with the reason: ${axiosResponse.data.error.message}`,
        BridgeErrorType.TENDERLY_GAS_ESTIMATE_FAILED,
      );
>>>>>>> 47e97ad8
    }
    return tenderlyGasEstimatesRes;
  }

<<<<<<< HEAD
  private async getDynamicWithdrawGas(
    destinationChainId: string,
    sender: string,
    recipient: string,
    token: FungibleToken,
    amount: ethers.BigNumber,
  ): Promise<number> {
    let rootToken: string;
    if (token.toUpperCase() === NATIVE
      || this.isWrappedIMX(token, destinationChainId)) {
      rootToken = getRootIMX(destinationChainId);
    } else {
      // Find root token
      const erc20Contract: ethers.Contract = await withBridgeError<ethers.Contract>(
        async () => new ethers.Contract(token, CHILD_ERC20, this.config.childProvider),
        BridgeErrorType.PROVIDER_ERROR,
=======
    const simResults = axiosResponse.data.simulation_results;
    if (simResults.length !== simulations.length) {
      throw new BridgeError(
        'Estimating gas failed with mismatched responses',
        BridgeErrorType.TENDERLY_GAS_ESTIMATE_FAILED,
>>>>>>> 47e97ad8
      );
      rootToken = await withBridgeError<Address>(() => erc20Contract.rootToken(), BridgeErrorType.PROVIDER_ERROR);
    }
    // Encode payload
    const payload = defaultAbiCoder.encode(
      ['bytes32', 'address', 'address', 'address', 'uint256'],
      [WITHDRAW_SIG, rootToken, sender, recipient, amount],
    );
    // Generate unique command ID based on payload and current time.
    const commandId = keccak256(
      defaultAbiCoder.encode(['bytes', 'uint256'], [payload, new Date().getTime()]),
    );
    const sourceChain = this.getChildchain(destinationChainId);
    const sourceAddress = ethers.utils.getAddress(this.getChildAdaptor(destinationChainId)).toString();
    const destinationAddress = this.getRootAdaptor(destinationChainId);
    const payloadHash = keccak256(payload);
    // Calculate slot key for given command ID.
    const command = defaultAbiCoder.encode(
      ['bytes32', 'bytes32', 'string', 'string', 'address', 'bytes32'],
      [SLOT_PREFIX_CONTRACT_CALL_APPROVED, commandId, sourceChain, sourceAddress, destinationAddress, payloadHash],
    );
    const commandHash = keccak256(command);
    const slot = keccak256(concat([commandHash, hexlify(zeroPad(hexlify(SLOT_POS_CONTRACT_CALL_APPROVED), 32))]));

<<<<<<< HEAD
    // Encode execute data
    const axelarAdapterContract: ethers.Contract = await withBridgeError<ethers.Contract>(
      async () => new ethers.Contract(destinationAddress, ROOT_AXELAR_ADAPTOR, this.config.rootProvider),
      BridgeErrorType.PROVIDER_ERROR,
    );
    const executeData = await withBridgeError<string>(
      async () => axelarAdapterContract.interface
        .encodeFunctionData('execute', [commandId, sourceChain, sourceAddress, payload]),
      BridgeErrorType.INTERNAL_ERROR,
    );
=======
    const gas: Array<number> = [];

    for (let i = 0; i < simResults.length; i++) {
      if (simResults[i].simulation.error_message) {
        throw new BridgeError(
          `Estimating deposit gas failed with the reason: ${simResults[0].simulation.error_message}`,
          BridgeErrorType.TENDERLY_GAS_ESTIMATE_FAILED,
        );
      }
      if (simResults[i].simulation.gas_used === undefined) {
        throw new BridgeError(
          'Estimating gas did not return simulation results',
          BridgeErrorType.TENDERLY_GAS_ESTIMATE_FAILED,
        );
      }
      gas.push(simResults[i].simulation.gas_used);
    }

    return gas;
  }

  private async getAllowance(sourceChainId:string, token: string, sender: string): Promise<ethers.BigNumber> {
    if (token.toUpperCase() === NATIVE) {
      // Return immediately for native token.
      return ethers.BigNumber.from(0);
    }
    if (sourceChainId === this.config.bridgeInstance.childChainID
      && !this.isWrappedIMX(token, sourceChainId)
    ) {
      // Return immediately for non wrapped IMX on child chain.
      return ethers.BigNumber.from(0);
    }
    let provider: ethers.providers.Provider;
    let bridgeContract: string;
    if (sourceChainId === this.config.bridgeInstance.rootChainID) {
      provider = this.config.rootProvider;
      bridgeContract = this.config.bridgeContracts.rootERC20BridgeFlowRate;
    } else {
      provider = this.config.childProvider;
      bridgeContract = this.config.bridgeContracts.childERC20Bridge;
    }

    const erc20Contract: ethers.Contract = await withBridgeError<ethers.Contract>(
      async () => new ethers.Contract(token, ERC20, provider),
      BridgeErrorType.PROVIDER_ERROR,
    );

    return await withBridgeError<ethers.BigNumber>(() => erc20Contract
      .allowance(
        sender,
        bridgeContract,
      ), BridgeErrorType.PROVIDER_ERROR);
  }
>>>>>>> 47e97ad8

    // Build simulation
    const axelarGateway = this.getAxelarGateway(destinationChainId);
    const simulations = [{
      network_id: destinationChainId,
      estimate_gas: true,
      simulation_type: 'quick',
      from: sender,
      to: destinationAddress,
      input: executeData,
      state_objects: {
        [axelarGateway]: {
          storage: {
            // Override storage to approve this command.
            [slot]: '0x0000000000000000000000000000000000000000000000000000000000000001',
          },
        },
      },
    }];

    const gas = await this.submitTenderlySimulations(destinationChainId, simulations);
    return gas[0];
  }

  private async submitTenderlySimulations(chainId: string, simulations: Array<any>): Promise<Array<number>> {
    let axiosResponse:AxiosResponse;
    const tenderlyAPI = this.getTenderlyEndpoint(chainId);
    try {
      axiosResponse = await axios.post(
        tenderlyAPI,
        {
          simulations,
        },
        {
          headers: {
            'Content-Type': 'application/json',
          },
        },
      );
    } catch (error: any) {
      axiosResponse = error.response;
    }

    if (axiosResponse.data.error) {
      throw new BridgeError(
        `Estimating gas failed with the reason: ${axiosResponse.data.error.message}`,
        BridgeErrorType.TENDERLY_GAS_ESTIMATE_FAILED,
      );
    }

    const simResults = axiosResponse.data.simulation_results;
    if (simResults.length !== simulations.length) {
      throw new BridgeError(
        'Estimating gas failed with mismatched responses',
        BridgeErrorType.TENDERLY_GAS_ESTIMATE_FAILED,
      );
    }

    const gas: Array<number> = [];

    for (let i = 0; i < simResults.length; i++) {
      if (simResults[i].simulation.error_message) {
        throw new BridgeError(
          `Estimating deposit gas failed with the reason: ${simResults[0].simulation.error_message}`,
          BridgeErrorType.TENDERLY_GAS_ESTIMATE_FAILED,
        );
      }
      if (simResults[i].simulation.gas_used === undefined) {
        throw new BridgeError(
          'Estimating gas did not return simulation results',
          BridgeErrorType.TENDERLY_GAS_ESTIMATE_FAILED,
        );
      }
      gas.push(simResults[i].simulation.gas_used);
    }

    return gas;
  }

  private async getAllowance(sourceChainId:string, token: string, sender: string): Promise<ethers.BigNumber> {
    if (token.toUpperCase() === NATIVE) {
      // Return immediately for native token.
      return ethers.BigNumber.from(0);
    }
    if (sourceChainId === this.config.bridgeInstance.childChainID
      && !this.isWrappedIMX(token, sourceChainId)
    ) {
      // Return immediately for non wrapped IMX on child chain.
      return ethers.BigNumber.from(0);
    }
    let provider: ethers.providers.Provider;
    let bridgeContract: string;
    if (sourceChainId === this.config.bridgeInstance.rootChainID) {
      provider = this.config.rootProvider;
      bridgeContract = this.config.bridgeContracts.rootERC20BridgeFlowRate;
    } else {
      provider = this.config.childProvider;
      bridgeContract = this.config.bridgeContracts.childERC20Bridge;
    }

    const erc20Contract: ethers.Contract = await withBridgeError<ethers.Contract>(
      async () => new ethers.Contract(token, ERC20, provider),
      BridgeErrorType.PROVIDER_ERROR,
    );

    return await withBridgeError<ethers.BigNumber>(() => erc20Contract
      .allowance(
        sender,
        bridgeContract,
      ), BridgeErrorType.PROVIDER_ERROR);
  }

  private getWrappedIMX(source: string) {
    let wIMX:string;
    if (source === ETH_MAINNET_TO_ZKEVM_MAINNET.rootChainID
      || source === ETH_MAINNET_TO_ZKEVM_MAINNET.childChainID) {
      wIMX = childWIMXs.mainnet;
    } else if (source === ETH_SEPOLIA_TO_ZKEVM_TESTNET.rootChainID
      || source === ETH_SEPOLIA_TO_ZKEVM_TESTNET.childChainID) {
      wIMX = childWIMXs.testnet;
    } else {
      wIMX = childWIMXs.devnet;
    }
    return wIMX;
  }

  private isWrappedIMX(token: FungibleToken, source: string) {
    return token.toUpperCase() === this.getWrappedIMX(source).toUpperCase();
  }

  private getChildAdaptor(source: string) {
    let adaptor:string;
    if (source === ETH_MAINNET_TO_ZKEVM_MAINNET.rootChainID
      || source === ETH_MAINNET_TO_ZKEVM_MAINNET.childChainID) {
      adaptor = childAdaptors.mainnet;
    } else if (source === ETH_SEPOLIA_TO_ZKEVM_TESTNET.rootChainID
      || source === ETH_SEPOLIA_TO_ZKEVM_TESTNET.childChainID) {
      adaptor = childAdaptors.testnet;
    } else {
      adaptor = childAdaptors.devnet;
    }
    return adaptor;
  }

  private getRootAdaptor(source: string) {
    let adaptor:string;
    if (source === ETH_MAINNET_TO_ZKEVM_MAINNET.rootChainID
      || source === ETH_MAINNET_TO_ZKEVM_MAINNET.childChainID) {
      adaptor = rootAdaptors.mainnet;
    } else if (source === ETH_SEPOLIA_TO_ZKEVM_TESTNET.rootChainID
      || source === ETH_SEPOLIA_TO_ZKEVM_TESTNET.childChainID) {
      adaptor = rootAdaptors.testnet;
    } else {
      adaptor = rootAdaptors.devnet;
    }
    return adaptor;
  }

  private getChildchain(source: string) {
    let chain:string;
    if (source === ETH_MAINNET_TO_ZKEVM_MAINNET.rootChainID
      || source === ETH_MAINNET_TO_ZKEVM_MAINNET.childChainID) {
      chain = childChains.mainnet;
    } else if (source === ETH_SEPOLIA_TO_ZKEVM_TESTNET.rootChainID
      || source === ETH_SEPOLIA_TO_ZKEVM_TESTNET.childChainID) {
      chain = childChains.testnet;
    } else {
      chain = childChains.devnet;
    }
    return chain;
  }

  private getAxelarGateway(source: string) {
    let gateway:string;
    if (source === ETH_MAINNET_TO_ZKEVM_MAINNET.rootChainID
      || source === ETH_MAINNET_TO_ZKEVM_MAINNET.childChainID) {
      gateway = axelarGateways.mainnet;
    } else if (source === ETH_SEPOLIA_TO_ZKEVM_TESTNET.rootChainID
      || source === ETH_SEPOLIA_TO_ZKEVM_TESTNET.childChainID) {
      gateway = axelarGateways.testnet;
    } else {
      gateway = axelarGateways.devnet;
    }
    return gateway;
  }

  private getWrappedIMX(source: string) {
    let wIMX:string;
    if (source === ETH_MAINNET_TO_ZKEVM_MAINNET.rootChainID
      || source === ETH_MAINNET_TO_ZKEVM_MAINNET.childChainID) {
      wIMX = childWIMXs.mainnet;
    } else if (source === ETH_SEPOLIA_TO_ZKEVM_TESTNET.rootChainID
      || source === ETH_SEPOLIA_TO_ZKEVM_TESTNET.childChainID) {
      wIMX = childWIMXs.testnet;
    } else {
      wIMX = childWIMXs.devnet;
    }
    return wIMX;
  }

  private isWrappedIMX(token: FungibleToken, source: string) {
    return token.toUpperCase() === this.getWrappedIMX(source).toUpperCase();
  }

  private getRootIMX(source: string) {
    let rootIMX:string;
    if (source === ETH_MAINNET_TO_ZKEVM_MAINNET.rootChainID
      || source === ETH_MAINNET_TO_ZKEVM_MAINNET.childChainID) {
      rootIMX = rootIMXs.mainnet;
    } else if (source === ETH_SEPOLIA_TO_ZKEVM_TESTNET.rootChainID
      || source === ETH_SEPOLIA_TO_ZKEVM_TESTNET.childChainID) {
      rootIMX = rootIMXs.testnet;
    } else {
      rootIMX = rootIMXs.devnet;
    }
    return rootIMX;
  }

  private isRootIMX(token: FungibleToken, source: string) {
    return token.toUpperCase() === this.getRootIMX(source).toUpperCase();
  }

  private getChildETH(source: string) {
    let eth:string;
    if (source === ETH_MAINNET_TO_ZKEVM_MAINNET.rootChainID
      || source === ETH_MAINNET_TO_ZKEVM_MAINNET.childChainID) {
      eth = childETHs.mainnet;
    } else if (source === ETH_SEPOLIA_TO_ZKEVM_TESTNET.rootChainID
      || source === ETH_SEPOLIA_TO_ZKEVM_TESTNET.childChainID) {
      eth = childETHs.testnet;
    } else {
      eth = childETHs.devnet;
    }
    return eth;
  }

  private isChildETH(token: FungibleToken, source: string) {
    return token.toUpperCase() === this.getChildETH(source).toUpperCase();
  }

  private getChildAdaptor(source: string) {
    let adaptor:string;
    if (source === ETH_MAINNET_TO_ZKEVM_MAINNET.rootChainID
      || source === ETH_MAINNET_TO_ZKEVM_MAINNET.childChainID) {
      adaptor = childAdaptors.mainnet;
    } else if (source === ETH_SEPOLIA_TO_ZKEVM_TESTNET.rootChainID
      || source === ETH_SEPOLIA_TO_ZKEVM_TESTNET.childChainID) {
      adaptor = childAdaptors.testnet;
    } else {
      adaptor = childAdaptors.devnet;
    }
    return adaptor;
  }

  private getRootAdaptor(source: string) {
    let adaptor:string;
    if (source === ETH_MAINNET_TO_ZKEVM_MAINNET.rootChainID
      || source === ETH_MAINNET_TO_ZKEVM_MAINNET.childChainID) {
      adaptor = rootAdaptors.mainnet;
    } else if (source === ETH_SEPOLIA_TO_ZKEVM_TESTNET.rootChainID
      || source === ETH_SEPOLIA_TO_ZKEVM_TESTNET.childChainID) {
      adaptor = rootAdaptors.testnet;
    } else {
      adaptor = rootAdaptors.devnet;
    }
    return adaptor;
  }

  private getChildchain(source: string) {
    let chain:string;
    if (source === ETH_MAINNET_TO_ZKEVM_MAINNET.rootChainID
      || source === ETH_MAINNET_TO_ZKEVM_MAINNET.childChainID) {
      chain = childChains.mainnet;
    } else if (source === ETH_SEPOLIA_TO_ZKEVM_TESTNET.rootChainID
      || source === ETH_SEPOLIA_TO_ZKEVM_TESTNET.childChainID) {
      chain = childChains.testnet;
    } else {
      chain = childChains.devnet;
    }
    return chain;
  }

  private getAxelarGateway(source: string) {
    let gateway:string;
    if (source === ETH_MAINNET_TO_ZKEVM_MAINNET.rootChainID
      || source === ETH_MAINNET_TO_ZKEVM_MAINNET.childChainID) {
      gateway = axelarGateways.mainnet;
    } else if (source === ETH_SEPOLIA_TO_ZKEVM_TESTNET.rootChainID
      || source === ETH_SEPOLIA_TO_ZKEVM_TESTNET.childChainID) {
      gateway = axelarGateways.testnet;
    } else {
      gateway = axelarGateways.devnet;
    }
    return gateway;
  }

  private getAxelarEndpoint(source:string) {
    let axelarAPIEndpoint:string;
    if (source === ETH_MAINNET_TO_ZKEVM_MAINNET.rootChainID
      || source === ETH_MAINNET_TO_ZKEVM_MAINNET.childChainID) {
      axelarAPIEndpoint = axelarAPIEndpoints.mainnet;
    } else if (source === ETH_SEPOLIA_TO_ZKEVM_TESTNET.rootChainID
      || source === ETH_SEPOLIA_TO_ZKEVM_TESTNET.childChainID) {
      axelarAPIEndpoint = axelarAPIEndpoints.testnet;
    } else {
      axelarAPIEndpoint = axelarAPIEndpoints.devnet;
    }
    return axelarAPIEndpoint;
  }

  private getTenderlyEndpoint(source:string) {
    let tenderlyAPIEndpoint:string;
    if (source === ETH_MAINNET_TO_ZKEVM_MAINNET.rootChainID
      || source === ETH_MAINNET_TO_ZKEVM_MAINNET.childChainID) {
      tenderlyAPIEndpoint = tenderlyAPIEndpoints.mainnet;
    } else if (source === ETH_SEPOLIA_TO_ZKEVM_TESTNET.rootChainID
      || source === ETH_SEPOLIA_TO_ZKEVM_TESTNET.childChainID) {
      tenderlyAPIEndpoint = tenderlyAPIEndpoints.testnet;
    } else {
      tenderlyAPIEndpoint = tenderlyAPIEndpoints.devnet;
    }
    return tenderlyAPIEndpoint;
  }

  /**
 * Query the axelar fee for a transaction using axelarjs-sdk.
 * @param {*} sourceChainId - The source chainId.
 * @param {*} destinationChainId - The destination chainId.
 * @param {*} destinationChainGaslimit - The gas limit for the desired operation.
 * @param {*} gasMultiplier - The gas multiplier to add buffer to the fees.
 * @returns {ethers.BigNumber} - The Axelar Gas amount in the source chain currency.
 */
  private async getAxelarFee(
    sourceChainId: string,
    destinationChainId: string,
    destinationChainGaslimit: number,
    gasMultiplier: number = 1.1,
  ): Promise<ethers.BigNumber> {
    const sourceAxelar:AxelarChainDetails = axelarChains[sourceChainId];
    const destinationAxelar:AxelarChainDetails = axelarChains[destinationChainId];

    if (!sourceAxelar) {
      throw new BridgeError(
        `Source chainID ${sourceChainId} can not be matched to an Axelar chain.`,
        BridgeErrorType.AXELAR_CHAIN_NOT_FOUND,
      );
    }

    if (!destinationAxelar) {
      throw new BridgeError(
        `Destination chainID ${destinationChainId} can not be matched to an Axelar chain.`,
        BridgeErrorType.AXELAR_CHAIN_NOT_FOUND,
      );
    }

    const axelarAPIEndpoint:string = this.getAxelarEndpoint(sourceChainId);

    const estimateGasReq = {
      method: 'estimateGasFee',
      sourceChain: sourceAxelar.id,
      destinationChain: destinationAxelar.id,
      symbol: sourceAxelar.symbol,
      gasLimit: destinationChainGaslimit,
      gasMultiplier,
    };

    let axiosResponse:AxiosResponse;

    try {
      axiosResponse = await axios.post(axelarAPIEndpoint, estimateGasReq);
    } catch (error: any) {
      axiosResponse = error.response;
    }

    if (axiosResponse.data.error) {
      throw new BridgeError(
        `Estimating Axelar Gas failed with the reason: ${axiosResponse.data.message}`,
        BridgeErrorType.AXELAR_GAS_ESTIMATE_FAILED,
      );
    }

    try {
      return ethers.BigNumber.from(`${axiosResponse.data}`);
    } catch (err) {
      throw new BridgeError(
        `Estimating Axelar Gas failed with the reason: ${err}`,
        BridgeErrorType.AXELAR_GAS_ESTIMATE_FAILED,
      );
    }
  }

  /**
 * Queries the status of a bridge transaction.
 *
 * @param {TxStatusRequest} req - The request object containing an array of transactions to query.
 * @returns {Promise<TxStatusResponse>} - A promise that resolves to an array of transaction statuses.
 * @throws {BridgeError} - If an error occurs during the query, a BridgeError will be thrown with a specific error type.
 */
  public async getTransactionStatus(req: TxStatusRequest): Promise<TxStatusResponse> {
    const txStatusResponse:TxStatusResponse = {
      transactions: [],
    };

    const txStatusItems = await this.getAxelarStatus(req.transactions, req.sourceChainId);

    const uniqueReceivers = await this.getUniqueReceivers(txStatusItems, req.sourceChainId);

    const pendingWithdrawalPromises:Array<Promise<PendingWithdrawalsResponse>> = [];

    for (const address of uniqueReceivers) {
      pendingWithdrawalPromises.push(this.getPendingWithdrawals({ recipient: address }));
    }

    let pendingWithdrawalResponses:Array<PendingWithdrawalsResponse> = [];

    try {
      pendingWithdrawalResponses = await Promise.all(pendingWithdrawalPromises);
    } catch (err) {
      throw new BridgeError(
        `Failed to fetch the pending withdrawals with: ${err}`,
        BridgeErrorType.FLOW_RATE_ERROR,
      );
    }

    txStatusResponse.transactions = txStatusItems;

    // try match a completed transaction to a pending flowRate transaction
    for (const txStatusRes of txStatusResponse.transactions) {
      if (txStatusRes.status === StatusResponse.COMPLETE) {
        (() => {
          for (const pendingWithdrawals of pendingWithdrawalResponses) {
            const flowRatedTxIndex = pendingWithdrawals.pending.findIndex((el) => (
              el.amount.toString() === txStatusRes.amount.toString()
              && el.token === txStatusRes.token
              && el.withdrawer === txStatusRes.sender
              && el.recipient === txStatusRes.recipient
            ));
            if (flowRatedTxIndex !== -1) {
              txStatusRes.status = StatusResponse.FLOW_RATE_CONTROLLED;
              txStatusRes.data = {
                canWithdraw: pendingWithdrawals.pending[flowRatedTxIndex].canWithdraw,
                timeoutStart: pendingWithdrawals.pending[flowRatedTxIndex].timeoutStart,
                timeoutEnd: pendingWithdrawals.pending[flowRatedTxIndex].timeoutEnd,
              };
              pendingWithdrawals.pending.splice(flowRatedTxIndex, 1);
              return;
            }
          }
        })();
      }
    }

    // Return the tx status response
    return txStatusResponse;
  }

  private async getUniqueReceivers(
    txStatusItems:Array<TxStatusResponseItem>,
    sourceChainId: string,
  ): Promise<Array<string>> {
    const uniqueReceivers:Array<string> = [];

    const isWithdraw = [
      ZKEVM_DEVNET_CHAIN_ID,
      ZKEVM_TESTNET_CHAIN_ID,
      ZKEVM_MAINNET_CHAIN_ID].includes(sourceChainId);

    for (let i = 0, l = txStatusItems.length; i < l; i++) {
      if (txStatusItems[i].status === StatusResponse.COMPLETE
        && isWithdraw && txStatusItems[i].recipient) {
        const receiverIndex = uniqueReceivers.findIndex((el) => el === txStatusItems[i].recipient);
        if (receiverIndex === -1) {
          uniqueReceivers.push(txStatusItems[i].recipient);
        }
      }
    }// for

    return uniqueReceivers;
  }

  private async getAxelarStatus(
    transactions:Array<TxStatusRequestItem>,
    sourceChainId:string,
  ): Promise<Array<TxStatusResponseItem>> {
    const txStatusItems:Array<TxStatusResponseItem> = [];
    const statusPromises:Array<Promise<GMPStatusResponse>> = [];
    const axelarAPIEndpoint:string = this.getAxelarEndpoint(sourceChainId);
    const unpaidGasStatus = [GasPaidStatus.GAS_UNPAID, GasPaidStatus.GAS_PAID_NOT_ENOUGH_GAS];
    const abiCoder = new ethers.utils.AbiCoder();

    for (const transaction of transactions) {
      statusPromises.push(queryTransactionStatus(axelarAPIEndpoint, transaction.txHash));
    }

    let statusResponses:Array<GMPStatusResponse>;
    try {
      statusResponses = await Promise.all(statusPromises);
    } catch (err) {
      throw new BridgeError(
        `Failed to fetch the Axelar Status with the reason: ${err}`,
        BridgeErrorType.AXELAR_GAS_ESTIMATE_FAILED,
      );
    }

    for (let i = 0, l = statusResponses.length; i < l; i++) {
      let metaStatus: StatusResponse;

      // consolidate axelar statuses to our own simplified metaStatus
      switch (statusResponses[i].status) {
        case GMPStatus.CANNOT_FETCH_STATUS:
          metaStatus = StatusResponse.PENDING;
          break;
        case GMPStatus.SRC_GATEWAY_CALLED:
        case GMPStatus.DEST_GATEWAY_APPROVED:
        case GMPStatus.DEST_EXECUTING:
        case GMPStatus.SRC_GATEWAY_CONFIRMED:
        case GMPStatus.APPROVING:
          metaStatus = StatusResponse.PROCESSING;
          break;
        case GMPStatus.NOT_EXECUTED:
          metaStatus = StatusResponse.RETRY;
          break;
        case GMPStatus.NOT_EXECUTED_WITHOUT_GAS_PAID:
        case GMPStatus.INSUFFICIENT_FEE:
          metaStatus = StatusResponse.NOT_ENOUGH_GAS;
          break;
        case GMPStatus.DEST_EXECUTED:
          metaStatus = StatusResponse.COMPLETE;
          break;
        default:
          metaStatus = StatusResponse.ERROR;
      }

      if (statusResponses[i].gasPaidInfo) {
        if (unpaidGasStatus.includes(statusResponses[i].gasPaidInfo!.status)) {
          metaStatus = StatusResponse.NOT_ENOUGH_GAS;
        }
      }

      let txItem = {
        txHash: transactions[i].txHash,
        status: metaStatus,
        data: {
          gmpResponse: statusResponses[i].status,
        },
      } as TxStatusResponseItem;

      let decodedData;
      if (statusResponses[i]?.callTx?.returnValues?.payload) {
        decodedData = abiCoder.decode(
          ['bytes32', 'address', 'address', 'address', 'uint256'],
          statusResponses[i].callTx.returnValues.payload,
        );
        txItem = {
          ...txItem,
          token: decodedData[1],
          sender: decodedData[2],
          recipient: decodedData[3],
          amount: decodedData[4],
        };
      }
      txStatusItems.push(txItem);
    }// for

    return txStatusItems;
  }

  /**
 * Queries for the information about which tokens are flowrated and how long the delay is.
 *
 * @param {void} - no params required.
 * @returns {Promise<FlowRateInfoResponse>} - A promise that resolves to an object containing the flow rate information.
 * @throws {BridgeError} - If an error occurs during the query, a BridgeError will be thrown with a specific error type.
 * @dev this SDK method is currently stubbed
 */
  public async getFlowRateInfo(req: FlowRateInfoRequest): Promise<FlowRateInfoResponse> {
    if (!req.tokens || req.tokens.length === 0) {
      throw new BridgeError(
        `invalid tokens array ${req.tokens}`,
        BridgeErrorType.INVALID_TOKEN,
      );
    }

    const rootBridge = await withBridgeError<ethers.Contract>(
      async () => {
        const contract = new ethers.Contract(
          this.config.bridgeContracts.rootERC20BridgeFlowRate,
          ROOT_ERC20_BRIDGE_FLOW_RATE,
          this.config.rootProvider,
        );
        return contract;
      },
      BridgeErrorType.INTERNAL_ERROR,
    );

    const contractPromises: Array<Promise<any>> = [];
    contractPromises.push(rootBridge.withdrawalQueueActivated());
    contractPromises.push(rootBridge.withdrawalDelay());

    for (let token of req.tokens) {
      if (token.toUpperCase() === NATIVE) {
        token = ETHEREUM_NATIVE_TOKEN_ADDRESS;
      }
      contractPromises.push(rootBridge.flowRateBuckets(token));
      contractPromises.push(rootBridge.largeTransferThresholds(token));
    }
    let contractPromisesRes:Array<any>;
    try {
      contractPromisesRes = await Promise.all(contractPromises);
    } catch (err) {
      throw new BridgeError(
        'unable to query contract for flowrate info',
        BridgeErrorType.INTERNAL_ERROR,
      );
    }

    const tokensRes: Record<FungibleToken, FlowRateInfoItem> = {};

    const withdrawalQueueActivated = contractPromisesRes[0];
    const withdrawalDelay = contractPromisesRes[1].toNumber();

    // remove first 2 items from promise all response
    contractPromisesRes.splice(0, 2);

    // the remaining items should be sets of 2 per token
    for (let i = 0, l = req.tokens.length; i < l; i++) {
      const shifter = i * 2;
      tokensRes[req.tokens[i]] = {
        capacity: contractPromisesRes[shifter].capacity,
        depth: contractPromisesRes[shifter].depth,
        refillTime: contractPromisesRes[shifter].refillTime.toNumber(),
        refillRate: contractPromisesRes[shifter].refillRate,
        largeTransferThreshold: contractPromisesRes[shifter + 1],
      };
    }

    // Return the token mappings
    return {
      withdrawalQueueActivated,
      withdrawalDelay,
      tokens: tokensRes,
    };
  }

  /**
 * Fetches the pending withdrawals for a given address.
 *
 * @param {PendingWithdrawalsRequest} req - The request object containing the reciever address.
 * @returns {Promise<PendingWithdrawalsResponse>} - A promise that resolves to an object containing the child token address.
 * @throws {BridgeError} - If an error occurs during the query, a BridgeError will be thrown with a specific error type.
 * @dev this SDK method is currently stubbed
 */
  public async getPendingWithdrawals(req: PendingWithdrawalsRequest): Promise<PendingWithdrawalsResponse> {
    // eslint-disable-next-line no-console

    if (!req.recipient) {
      throw new BridgeError(
        `invalid recipient ${req.recipient}`,
        BridgeErrorType.INVALID_RECIPIENT,
      );
    }

    const rootBridge = await withBridgeError<ethers.Contract>(
      async () => {
        const contract = new ethers.Contract(
          this.config.bridgeContracts.rootERC20BridgeFlowRate,
          ROOT_ERC20_BRIDGE_FLOW_RATE,
          this.config.rootProvider,
        );
        return contract;
      },
      BridgeErrorType.INTERNAL_ERROR,
    );

    const pendingLength: ethers.BigNumber = await rootBridge.getPendingWithdrawalsLength(req.recipient);

    const pendingWithdrawals: PendingWithdrawalsResponse = {
      pending: [],
    };

    if (pendingLength.toNumber() === 0) {
      return pendingWithdrawals;
    }

    const indices: Array<number> = [];
    for (let i = 0; i < pendingLength.toNumber(); i++) {
      indices.push(i);
    }

    const pending:Array<RootBridgePendingWithdrawal> = await rootBridge.getPendingWithdrawals(req.recipient, indices);

    const timestampNow = Math.floor(Date.now() / 1000);

    const withdrawalDelay:ethers.BigNumber = await rootBridge.withdrawalDelay();

    for (let i = 0, l = pending.length; i < l; i++) {
      const timeoutEnd = pending[i].timestamp.add(withdrawalDelay).toNumber();
      if (timeoutEnd > timestampNow) {
        pendingWithdrawals.pending[i] = {
          canWithdraw: false,
        } as PendingWithdrawal;
      } else {
        pendingWithdrawals.pending[i] = {
          canWithdraw: true,
        } as PendingWithdrawal;
      }
      pendingWithdrawals.pending[i].recipient = req.recipient;
      pendingWithdrawals.pending[i].withdrawer = pending[i].withdrawer;
      pendingWithdrawals.pending[i].token = pending[i].token;
      pendingWithdrawals.pending[i].amount = pending[i].amount;
      pendingWithdrawals.pending[i].timeoutStart = pending[i].timestamp.toNumber();
      pendingWithdrawals.pending[i].timeoutEnd = timeoutEnd;
    }

    return pendingWithdrawals;
  }

  /**
 * Retrieves the unsigned flow rate withdrawal transaction
 *
 * @param {FlowRateWithdrawRequest} req - The request object containing the receiver address and pending withdrawal index.
 * @returns {Promise<FlowRateWithdrawResponse>} - A promise that resolves to an object containing the unsigned transaction.
 * @throws {BridgeError} - If an error occurs during the query, a BridgeError will be thrown with a specific error type.
 * @dev this SDK method is currently stubbed
 */
  public async getFlowRateWithdrawTx(req:FlowRateWithdrawRequest): Promise<FlowRateWithdrawResponse> {
    // eslint-disable-next-line no-console

    if (!req.recipient) {
      throw new BridgeError(
        `invalid recipient ${req.recipient}`,
        BridgeErrorType.INVALID_RECIPIENT,
      );
    }

    if (req.index < 0) {
      throw new BridgeError(
        `invalid index ${req.index}`,
        BridgeErrorType.INVALID_FLOWRATE_INDEX,
      );
    }

    const rootBridge = await withBridgeError<ethers.Contract>(
      async () => {
        const contract = new ethers.Contract(
          this.config.bridgeContracts.rootERC20BridgeFlowRate,
          ROOT_ERC20_BRIDGE_FLOW_RATE,
          this.config.rootProvider,
        );
        return contract;
      },
      BridgeErrorType.INTERNAL_ERROR,
    );

    const pending:Array<RootBridgePendingWithdrawal> = await
    rootBridge.getPendingWithdrawals(req.recipient, [req.index]);

    if (pending[0].withdrawer === ethers.constants.AddressZero
      || pending[0].token === ethers.constants.AddressZero
      || pending[0].amount === ethers.BigNumber.from(0)
      || pending[0].timestamp === ethers.BigNumber.from(0)) {
      throw new BridgeError(
        `pending withdrawal not found for ${req.recipient} at index ${req.index}`,
        BridgeErrorType.FLOW_RATE_ERROR,
      );
    }

    const withdrawalDelay:ethers.BigNumber = await rootBridge.withdrawalDelay();
    const timeoutEnd = pending[0].timestamp.add(withdrawalDelay).toNumber();
    const timestampNow = Math.floor(Date.now() / 1000);

    if (timeoutEnd > timestampNow) {
      return {
        pendingWithdrawal: {
          canWithdraw: false,
          withdrawer: pending[0].withdrawer,
          recipient: req.recipient,
          token: pending[0].token,
          amount: pending[0].amount,
          timeoutStart: pending[0].timestamp.toNumber(),
          timeoutEnd,
        },
        unsignedTx: null,
      };
    }

    const data:string = await withBridgeError<string>(async () => rootBridge.interface.encodeFunctionData(
      'finaliseQueuedWithdrawal',
      [req.recipient, req.index],
    ), BridgeErrorType.INTERNAL_ERROR);

    return {
      pendingWithdrawal: {
        canWithdraw: true,
        withdrawer: pending[0].withdrawer,
        recipient: req.recipient,
        token: pending[0].token,
        amount: pending[0].amount,
        timeoutStart: pending[0].timestamp.toNumber(),
        timeoutEnd,
      },
      unsignedTx: {
        data,
        to: this.config.bridgeContracts.rootERC20BridgeFlowRate,
        value: 0,
        chainId: parseInt(this.config.bridgeInstance.rootChainID, 10),
      },
    };
  }

  /**
 * Retrieves the corresponding token mappings for a given address.
 * This function is used to map a root token to its child token in the context of a bridging system between chains.
 * If the token is native, a special key is used to represent it.
 *
 * @param {TokenMappingRequest} req - The request object containing the root token address or the string 'NATIVE'.
 * @returns {Promise<TokenMappingResponse>} - A promise that resolves to an object containing the child token address.
 * @throws {BridgeError} - If an error occurs during the query, a BridgeError will be thrown with a specific error type.
 * @dev this SDK method is currently stubbed
 */
  public async getTokenMapping(req: TokenMappingRequest): Promise<TokenMappingResponse> {
    // eslint-disable-next-line no-console

    if (req.rootToken.toUpperCase() === NATIVE
    || req.rootToken === this.config.bridgeContracts.rootChainWrappedETH) {
      const childBridge = await withBridgeError<ethers.Contract>(
        async () => {
          const contract = new ethers.Contract(
            this.config.bridgeContracts.childERC20Bridge,
            CHILD_ERC20_BRIDGE,
            this.config.childProvider,
          );
          return contract;
        },
        BridgeErrorType.INTERNAL_ERROR,
      );
      const childETHToken = await childBridge.childETHToken();

      return {
        rootToken: req.rootToken,
        childToken: childETHToken,
      };
    }

    const rootBridge = await withBridgeError<ethers.Contract>(
      async () => {
        const contract = new ethers.Contract(
          this.config.bridgeContracts.rootERC20BridgeFlowRate,
          ROOT_ERC20_BRIDGE_FLOW_RATE,
          this.config.rootProvider,
        );
        return contract;
      },
      BridgeErrorType.INTERNAL_ERROR,
    );
    const rootTokenChildAddress = await rootBridge.rootTokenToChildToken(req.rootToken);

    if (rootTokenChildAddress === ethers.constants.AddressZero) {
      return {
        rootToken: req.rootToken,
        childToken: null,
      };
    }

    if (rootTokenChildAddress === req.rootToken) {
      return {
        rootToken: req.rootToken,
        childToken: NATIVE,
      };
    }
    return {
      rootToken: req.rootToken,
      childToken: rootTokenChildAddress,
    };
  }
}<|MERGE_RESOLUTION|>--- conflicted
+++ resolved
@@ -9,13 +9,10 @@
 } from 'ethers/lib/utils';
 import { ROOT_AXELAR_ADAPTOR } from 'contracts/ABIs/RootAxelarBridgeAdaptor';
 import {
-<<<<<<< HEAD
   checkReceiver, validateBridgeReqArgs, validateChainConfiguration, validateChainIds,
 } from 'lib/validation';
 import { getRootIMX } from 'lib/utils';
 import {
-=======
->>>>>>> 47e97ad8
   NATIVE,
   ETHEREUM_NATIVE_TOKEN_ADDRESS,
   ETH_MAINNET_TO_ZKEVM_MAINNET,
@@ -28,10 +25,6 @@
   axelarChains,
   bridgeMethods,
   childWIMXs,
-<<<<<<< HEAD
-=======
-  rootIMXs,
->>>>>>> 47e97ad8
   WITHDRAW_SIG,
   childAdaptors,
   rootAdaptors,
@@ -39,10 +32,8 @@
   SLOT_PREFIX_CONTRACT_CALL_APPROVED,
   SLOT_POS_CONTRACT_CALL_APPROVED,
   axelarGateways,
-<<<<<<< HEAD
-=======
   childETHs,
->>>>>>> 47e97ad8
+  rootIMXs,
 } from './constants/bridges';
 import { ROOT_ERC20_BRIDGE_FLOW_RATE } from './contracts/ABIs/RootERC20BridgeFlowRate';
 import { ERC20 } from './contracts/ABIs/ERC20';
@@ -112,18 +103,10 @@
 
   /**
    * Initialise the TokenBridge instance.
-<<<<<<< HEAD
    */
   public async initialise(): Promise<void> {
     if (!this.initialised) {
       await validateChainConfiguration(this.config);
-=======
-   *
-   */
-  public async initialise(): Promise<void> {
-    if (!this.initialised) {
-      await this.validateChainConfiguration();
->>>>>>> 47e97ad8
       this.initialised = true;
     }
   }
@@ -172,11 +155,7 @@
       this.initialise(),
       async () => {
         if (req.action !== BridgeFeeActions.FINALISE_WITHDRAWAL) {
-<<<<<<< HEAD
           await validateChainIds(req.sourceChainId, req.destinationChainId, this.config);
-=======
-          await this.validateChainIds(req.sourceChainId, req.destinationChainId);
->>>>>>> 47e97ad8
         }
       },
       this.getFeePrivate(req),
@@ -511,7 +490,6 @@
       unsignedTx: res.unsignedBridgeTx,
     };
   }
-<<<<<<< HEAD
 
   /**
    * Generates the optional approval transaction AND an unsigned deposit or withdrawal transaction for a user to sign
@@ -591,109 +569,6 @@
       this.initialise(), // Initialisation will only be exeucted once
       validateBridgeReqArgs(req, this.config),
       checkReceiver(req.token, req.destinationChainId, req.recipientAddress, this.config),
-      this.getUnsignedBridgeBundledTxPrivate(req),
-    ]);
-    return res;
-  }
-
-  private async getUnsignedBridgeBundledTxPrivate(req: BridgeBundledTxRequest): Promise<BridgeBundledTxResponse> {
-    if (req.sourceChainId === this.config.bridgeInstance.rootChainID) {
-      // Deposit request
-      return this.getUnsignedBridgeDepositBundledTxPrivate(
-        req.senderAddress,
-        req.recipientAddress,
-        req.token,
-        req.amount,
-        req.gasMultiplier,
-      );
-    }
-    // Withdraw request
-    return this.getUnsignedBridgeWithdrawBundledTxPrivate(
-      req.senderAddress,
-      req.recipientAddress,
-      req.token,
-      req.amount,
-      req.gasMultiplier,
-=======
-
-  /**
-   * Generates the optional approval transaction AND an unsigned deposit or withdrawal transaction for a user to sign
-   * and submit to the bridge.
-   * It is the combination of bridgeSdk.getUnsignedApproveBridgeTx and bridgeSdk.getUnsignedBridgeTx.
-   *
-   * @param {BridgeBundledTxRequest} req - The tx request object containing the required data for depositing or withdrawing tokens.
-   * @returns {Promise<BridgeBundledTxResponse>} - A promise that resolves to an object containing the optional contract to approve,
-   * optional unsigned approval transaction, fee data and unsigned transaction data.
-   * @throws {BridgeError} - If an error occurs during the generation of the unsigned transaction, a BridgeError
-   * will be thrown with a specific error type.
-   *
-   * Possible BridgeError types include:
-   * - UNSUPPORTED_ERROR: The operation is not supported. Currently thrown when attempting to deposit native tokens.
-   * - INVALID_ADDRESS: An Ethereum address provided in the request is invalid. This could be the depositor's,
-   * recipient's or the token's address.
-   * - INVALID_AMOUNT: The deposit amount provided in the request is invalid (less than or equal to 0).
-   * - INTERNAL_ERROR: An unexpected error occurred during the execution, likely due to the bridge SDK implementation.
-   *
-   * @example
-   * const depositERC20Request = {
-   *   senderAddress: '0x123456...', // Senders address
-   *   recipientAddress: '0x123456...', // Recipient address
-   *   token: '0x123456...', // ERC20 token address
-   *   amount: ethers.utils.parseUnits('100', 18), // Bridge amount in wei
-   *   sourceChainId: '1', // Ethereum
-   *   destinationChainId: '13371', // Immutable zkEVM
-   *   gasMultiplier: 1.2, // Buffer to add to the gas estimate, 1.2 = 20% buffer
-   * };
-   *
-   * @example
-   * const depositEtherTokenRequest = {
-   *   senderAddress: '0x123456...', // Senders address
-   *   recipientAddress: '0x123456...', // Recipient address
-   *   token: 'NATIVE', // The chain's native token
-   *   amount: ethers.utils.parseUnits('100', 18), // Bridge amount in wei
-   *   sourceChainId: '1', // Ethereum
-   *   destinationChainId: '13371', // Immutable zkEVM
-   *   gasMultiplier: 1.2, // Buffer to add to the gas estimate, 1.2 = 20% buffer
-   * };
-   *
-   * @example
-   * const withdrawERC20Request = {
-   *   senderAddress: '0x123456...', // Senders address
-   *   recipientAddress: '0x123456...', // Recipient address
-   *   token: '0x123456...', // ERC20 token address
-   *   amount: ethers.utils.parseUnits('100', 18), // Bridge amount in wei
-   *   sourceChainId: '13371', // Immutable zkEVM
-   *   destinationChainId: '1', // Ethereum
-   *   gasMultiplier: 1.2, // Buffer to add to the gas estimate, 1.2 = 20% buffer
-   * };
-   *
-   * @example
-   * const withdrawIMXTokenRequest = {
-   *   senderAddress: '0x123456...', // Senders address
-   *   recipientAddress: '0x123456...', // Recipient address
-   *   token: 'NATIVE', // The chain's native token
-   *   amount: ethers.utils.parseUnits('100', 18), // Bridge amount in wei
-   *   sourceChainId: '13371', // Immutable zkEVM
-   *   destinationChainId: '1', // Ethereum
-   *   gasMultiplier: 1.2, // Buffer to add to the gas estimate, 1.2 = 20% buffer
-   * };
-   *
-   * bridgeSdk.getUnsignedBridgeBundledTx(depositERC20Request)
-   *   .then((depositResponse) => {
-   *     console.log('Fee Data', depositResponse.feeData);
-   *     console.log('Optional contract to approve', depositResponse.contractToApprove);
-   *     console.log('Optional unsigned approval Tx', depositResponse.unsignedApprovalTx);
-   *     console.log('Unsigned bridge Tx', depositResponse.unsignedBridgeTx);
-   *   })
-   *   .catch((error) => {
-   *     console.error('Error:', error.message);
-   *   });
-   */
-  public async getUnsignedBridgeBundledTx(req: BridgeBundledTxRequest): Promise<BridgeBundledTxResponse> {
-    const [, , , res] = await Promise.all([
-      this.initialise(), // Initialisation will only be exeucted once
-      this.validateBridgeReqArgs(req),
-      this.checkReceiver(req.token, req.destinationChainId, req.recipientAddress),
       this.getUnsignedBridgeBundledTxPrivate(req),
     ]);
     return res;
@@ -871,7 +746,6 @@
       amount,
       token,
       this.config.bridgeInstance.childChainID,
->>>>>>> 47e97ad8
     );
     const txValue = (token.toUpperCase() === NATIVE)
       ? amount.add(bridgeFee).toString() : bridgeFee.toString();
@@ -900,227 +774,6 @@
     };
   }
 
-<<<<<<< HEAD
-  private async getUnsignedBridgeDepositBundledTxPrivate(
-    sender: string,
-    recipient: string,
-    token: FungibleToken,
-    amount: ethers.BigNumber,
-    gasMultiplier: number,
-  ): Promise<BridgeBundledTxResponse> {
-    const [allowance, feeData, rootGas, axelarFee] = await Promise.all([
-      this.getAllowance(this.config.bridgeInstance.rootChainID, token, sender),
-      this.config.rootProvider.getFeeData(),
-      this.getDynamicDepositGas(this.config.bridgeInstance.rootChainID, sender, recipient, token, amount),
-      this.getAxelarFee(
-        this.config.bridgeInstance.rootChainID,
-        this.config.bridgeInstance.childChainID,
-        BridgeMethodsGasLimit.DEPOSIT_DESTINATION,
-        gasMultiplier,
-      ),
-    ]);
-
-    let contractToApprove: string | null;
-    let unsignedApprovalTx: ethers.providers.TransactionRequest | null;
-    let sourceChainFee: ethers.BigNumber = ethers.BigNumber.from(0);
-    let approvalFee: ethers.BigNumber = ethers.BigNumber.from(0);
-    const bridgeFee: ethers.BigNumber = axelarFee;
-    const imtblFee: ethers.BigNumber = ethers.BigNumber.from(0);
-
-    // Approval required for non-native tokens with insufficient allowance.
-    if (token.toUpperCase() !== NATIVE && allowance.lt(amount)) {
-      contractToApprove = token;
-      const erc20Contract: ethers.Contract = await withBridgeError<ethers.Contract>(
-        async () => new ethers.Contract(token, ERC20, this.config.rootProvider),
-        BridgeErrorType.PROVIDER_ERROR,
-      );
-      const data: string = await withBridgeError<string>(async () => erc20Contract.interface
-        .encodeFunctionData('approve', [
-          this.config.bridgeContracts.rootERC20BridgeFlowRate,
-          amount,
-        ]), BridgeErrorType.INTERNAL_ERROR);
-      unsignedApprovalTx = {
-        data,
-        to: token,
-        value: 0,
-        from: sender,
-        chainId: parseInt(this.config.bridgeInstance.rootChainID, 10),
-      };
-      approvalFee = this.calculateGasFee(feeData, rootGas.approvalGas);
-    } else {
-      contractToApprove = null;
-      unsignedApprovalTx = null;
-    }
-
-    // Deposit transaction & fees.
-    const txData = await this.getTxData(
-      sender,
-      recipient,
-      amount,
-      token,
-      this.config.bridgeInstance.rootChainID,
-    );
-    const txValue = (token.toUpperCase() === NATIVE)
-      ? amount.add(bridgeFee).toString() : bridgeFee.toString();
-    const unsignedBridgeTx : ethers.providers.TransactionRequest = {
-      data: txData,
-      to: this.config.bridgeContracts.rootERC20BridgeFlowRate,
-      value: txValue,
-      from: sender,
-      chainId: parseInt(this.config.bridgeInstance.rootChainID, 10),
-    };
-    sourceChainFee = this.calculateGasFee(feeData, rootGas.sourceChainGas);
-
-    const totalFees: ethers.BigNumber = sourceChainFee.add(approvalFee).add(bridgeFee).add(imtblFee);
-
-    return {
-      feeData: {
-        sourceChainGas: sourceChainFee,
-        approvalFee,
-        bridgeFee,
-        imtblFee,
-        totalFees,
-      },
-      contractToApprove,
-      unsignedApprovalTx,
-      unsignedBridgeTx,
-    };
-  }
-
-  private async getUnsignedBridgeWithdrawBundledTxPrivate(
-    sender: string,
-    recipient: string,
-    token: FungibleToken,
-    amount: ethers.BigNumber,
-    gasMultiplier: number,
-  ): Promise<BridgeBundledTxResponse> {
-    const [allowance, feeData, rootGas] = await Promise.all([
-      this.getAllowance(this.config.bridgeInstance.childChainID, token, sender),
-      this.config.childProvider.getFeeData(),
-      await this.getDynamicWithdrawGas(
-        this.config.bridgeInstance.rootChainID,
-        sender,
-        recipient,
-        token,
-        amount,
-      ),
-    ]);
-    // Get axelar fee
-    const axelarFee = await this.getAxelarFee(
-      this.config.bridgeInstance.childChainID,
-      this.config.bridgeInstance.rootChainID,
-      rootGas,
-      gasMultiplier,
-    );
-
-    let contractToApprove: string | null;
-    let unsignedApprovalTx: ethers.providers.TransactionRequest | null;
-    let sourceChainFee: ethers.BigNumber = ethers.BigNumber.from(0);
-    let approvalFee: ethers.BigNumber = ethers.BigNumber.from(0);
-    const bridgeFee: ethers.BigNumber = axelarFee;
-    const imtblFee: ethers.BigNumber = ethers.BigNumber.from(0);
-
-    // Approval required only for WIMX tokens with insufficient allowance.
-    if (this.isWrappedIMX(token, this.config.bridgeInstance.childChainID) && allowance.lt(amount)) {
-      contractToApprove = token;
-      const erc20Contract: ethers.Contract = await withBridgeError<ethers.Contract>(
-        async () => new ethers.Contract(token, ERC20, this.config.childProvider),
-        BridgeErrorType.PROVIDER_ERROR,
-=======
-  private async checkReceiver(
-    token: FungibleToken,
-    destinationChainId: string,
-    address: string,
-  ): Promise<void> {
-    let provider;
-    if (destinationChainId === this.config.bridgeInstance.rootChainID) {
-      if (!this.isChildETH(token, destinationChainId)) {
-        // Return immediately for withdrawing non ETH.
-        return;
-      }
-      provider = this.config.rootProvider;
-    } else {
-      if (!this.isRootIMX(token, destinationChainId)) {
-        // Return immediately for depositing non IMX.
-        return;
-      }
-      provider = this.config.childProvider;
-    }
-    const bytecode = await provider.getCode(address);
-    // No code : "0x" then the address is not a contract so it is a valid receiver.
-    if (bytecode.length <= 2) return;
-
-    const ABI = ['function receive()'];
-    const contract = new ethers.Contract(address, ABI, provider);
-
-    try {
-      // try to estimate gas for the receive function, if it works it exists
-      await contract.estimateGas.receive();
-    } catch {
-      try {
-        // if receive fails, try to estimate this way which will work if a fallback function is present
-        await provider.estimateGas({ to: address });
-      } catch {
-        // no receive or fallback
-        throw new BridgeError(
-          `address ${address} is not a valid receipient`,
-          BridgeErrorType.INVALID_RECIPIENT,
-        );
-      }
-    }
-  }
-
-  private async validateBridgeReqArgs(
-    req: BridgeBundledTxRequest,
-  ) {
-    // Validate chain ID.
-    await this.validateChainIds(req.sourceChainId, req.destinationChainId);
-
-    // Validate address
-    if (!ethers.utils.isAddress(req.senderAddress) || !ethers.utils.isAddress(req.recipientAddress)) {
-      throw new BridgeError(
-        `address ${req.senderAddress} or ${req.recipientAddress} is not a valid address`,
-        BridgeErrorType.INVALID_ADDRESS,
->>>>>>> 47e97ad8
-      );
-      const data: string = await withBridgeError<string>(async () => erc20Contract.interface
-        .encodeFunctionData('approve', [
-          this.config.bridgeContracts.childERC20Bridge,
-          amount,
-        ]), BridgeErrorType.INTERNAL_ERROR);
-      unsignedApprovalTx = {
-        data,
-        to: token,
-        value: 0,
-        from: sender,
-        chainId: parseInt(this.config.bridgeInstance.childChainID, 10),
-      };
-      approvalFee = this.calculateGasFee(feeData, BridgeMethodsGasLimit.APPROVE_TOKEN);
-    } else {
-      contractToApprove = null;
-      unsignedApprovalTx = null;
-    }
-
-<<<<<<< HEAD
-    // Withdraw transaction & fees.
-=======
-    // Validate amount
-    if (req.amount.isNegative() || req.amount.isZero()) {
-      throw new BridgeError(
-        `deposit amount ${req.amount.toString()} is invalid`,
-        BridgeErrorType.INVALID_AMOUNT,
-      );
-    }
-
-    // If the token is not native, it must be a valid address
-    if (req.token.toUpperCase() !== NATIVE && !ethers.utils.isAddress(req.token)) {
-      throw new BridgeError(
-        `token address ${req.token} is not a valid address`,
-        BridgeErrorType.INVALID_ADDRESS,
-      );
-    }
-  }
-
   private async getDynamicDepositGas(
     sourceChainId: string,
     sender: string,
@@ -1156,45 +809,14 @@
     }
 
     // Get tx data
->>>>>>> 47e97ad8
     const txData = await this.getTxData(
       sender,
       recipient,
       amount,
       token,
-      this.config.bridgeInstance.childChainID,
+      sourceChainId,
     );
-    const txValue = (token.toUpperCase() === NATIVE)
-      ? amount.add(bridgeFee).toString() : bridgeFee.toString();
-    const unsignedBridgeTx : ethers.providers.TransactionRequest = {
-      data: txData,
-      to: this.config.bridgeContracts.rootERC20BridgeFlowRate,
-      value: txValue,
-      from: sender,
-      chainId: parseInt(this.config.bridgeInstance.rootChainID, 10),
-    };
-    sourceChainFee = this.calculateGasFee(feeData, BridgeMethodsGasLimit.WITHDRAW_SOURCE);
-
-<<<<<<< HEAD
-    const totalFees: ethers.BigNumber = sourceChainFee.add(approvalFee).add(bridgeFee).add(imtblFee);
-
-    return {
-      feeData: {
-        sourceChainGas: sourceChainFee,
-        approvalFee,
-        bridgeFee,
-        imtblFee,
-        totalFees,
-      },
-      contractToApprove,
-      unsignedApprovalTx,
-      unsignedBridgeTx,
-    };
-  }
-
-  private async getDynamicDepositGas(
-    sourceChainId: string,
-=======
+
     // tx value for simulation mocked as amount + 1 wei for a native bridge and 1 wei for token bridges
     const txValue = (token.toUpperCase() !== NATIVE) ? '1' : amount.add('1').toString();
 
@@ -1221,44 +843,15 @@
 
   private async getDynamicWithdrawGas(
     destinationChainId: string,
->>>>>>> 47e97ad8
     sender: string,
     recipient: string,
     token: FungibleToken,
     amount: ethers.BigNumber,
-<<<<<<< HEAD
-  ): Promise<DynamicGasEstimatesResponse> {
-    const simulations: Array<any> = [];
-
-    // Encode approval function for non-native tokens.
-    if (token.toUpperCase() !== NATIVE) {
-      // Get erc20 contract
-      const erc20Contract: ethers.Contract = await withBridgeError<ethers.Contract>(
-        async () => new ethers.Contract(token, ERC20, this.config.rootProvider),
-        BridgeErrorType.PROVIDER_ERROR,
-      );
-
-      // Encode function data
-      const txData = await withBridgeError<string>(async () => erc20Contract.interface
-        .encodeFunctionData('approve', [
-          this.config.bridgeContracts.rootERC20BridgeFlowRate,
-          amount,
-        ]), BridgeErrorType.INTERNAL_ERROR);
-
-      simulations.push({
-        network_id: sourceChainId,
-        estimate_gas: true,
-        simulation_type: 'quick',
-        from: sender,
-        to: token,
-        input: txData,
-      });
-=======
   ): Promise<number> {
     let rootToken: string;
     if (token.toUpperCase() === NATIVE
       || this.isWrappedIMX(token, destinationChainId)) {
-      rootToken = this.getRootIMX(destinationChainId);
+      rootToken = getRootIMX(destinationChainId);
     } else {
       // Find root token
       const erc20Contract: ethers.Contract = await withBridgeError<ethers.Contract>(
@@ -1266,7 +859,6 @@
         BridgeErrorType.PROVIDER_ERROR,
       );
       rootToken = await withBridgeError<Address>(() => erc20Contract.rootToken(), BridgeErrorType.PROVIDER_ERROR);
->>>>>>> 47e97ad8
     }
     // Encode payload
     const payload = defaultAbiCoder.encode(
@@ -1300,37 +892,6 @@
       BridgeErrorType.INTERNAL_ERROR,
     );
 
-<<<<<<< HEAD
-    // Get tx data
-    const txData = await this.getTxData(
-      sender,
-      recipient,
-      amount,
-      token,
-      sourceChainId,
-    );
-
-    // tx value for simulation mocked as amount + 1 wei for a native bridge and 1 wei for token bridges
-    const txValue = (token.toUpperCase() !== NATIVE) ? '1' : amount.add('1').toString();
-
-    simulations.push({
-      network_id: sourceChainId,
-      estimate_gas: true,
-      simulation_type: 'quick',
-      from: sender,
-      to: this.config.bridgeContracts.rootERC20BridgeFlowRate,
-      input: txData,
-      value: txValue,
-    });
-
-    const gas = await this.submitTenderlySimulations(sourceChainId, simulations);
-    const tenderlyGasEstimatesRes = {} as DynamicGasEstimatesResponse;
-    if (gas.length === 1) {
-      tenderlyGasEstimatesRes.approvalGas = 0;
-      [tenderlyGasEstimatesRes.sourceChainGas] = gas;
-    } else {
-      [tenderlyGasEstimatesRes.approvalGas, tenderlyGasEstimatesRes.sourceChainGas] = gas;
-=======
     // Build simulation
     const axelarGateway = this.getAxelarGateway(destinationChainId);
     const simulations = [{
@@ -1378,71 +939,16 @@
         `Estimating gas failed with the reason: ${axiosResponse.data.error.message}`,
         BridgeErrorType.TENDERLY_GAS_ESTIMATE_FAILED,
       );
->>>>>>> 47e97ad8
-    }
-    return tenderlyGasEstimatesRes;
-  }
-
-<<<<<<< HEAD
-  private async getDynamicWithdrawGas(
-    destinationChainId: string,
-    sender: string,
-    recipient: string,
-    token: FungibleToken,
-    amount: ethers.BigNumber,
-  ): Promise<number> {
-    let rootToken: string;
-    if (token.toUpperCase() === NATIVE
-      || this.isWrappedIMX(token, destinationChainId)) {
-      rootToken = getRootIMX(destinationChainId);
-    } else {
-      // Find root token
-      const erc20Contract: ethers.Contract = await withBridgeError<ethers.Contract>(
-        async () => new ethers.Contract(token, CHILD_ERC20, this.config.childProvider),
-        BridgeErrorType.PROVIDER_ERROR,
-=======
+    }
+
     const simResults = axiosResponse.data.simulation_results;
     if (simResults.length !== simulations.length) {
       throw new BridgeError(
         'Estimating gas failed with mismatched responses',
         BridgeErrorType.TENDERLY_GAS_ESTIMATE_FAILED,
->>>>>>> 47e97ad8
-      );
-      rootToken = await withBridgeError<Address>(() => erc20Contract.rootToken(), BridgeErrorType.PROVIDER_ERROR);
-    }
-    // Encode payload
-    const payload = defaultAbiCoder.encode(
-      ['bytes32', 'address', 'address', 'address', 'uint256'],
-      [WITHDRAW_SIG, rootToken, sender, recipient, amount],
-    );
-    // Generate unique command ID based on payload and current time.
-    const commandId = keccak256(
-      defaultAbiCoder.encode(['bytes', 'uint256'], [payload, new Date().getTime()]),
-    );
-    const sourceChain = this.getChildchain(destinationChainId);
-    const sourceAddress = ethers.utils.getAddress(this.getChildAdaptor(destinationChainId)).toString();
-    const destinationAddress = this.getRootAdaptor(destinationChainId);
-    const payloadHash = keccak256(payload);
-    // Calculate slot key for given command ID.
-    const command = defaultAbiCoder.encode(
-      ['bytes32', 'bytes32', 'string', 'string', 'address', 'bytes32'],
-      [SLOT_PREFIX_CONTRACT_CALL_APPROVED, commandId, sourceChain, sourceAddress, destinationAddress, payloadHash],
-    );
-    const commandHash = keccak256(command);
-    const slot = keccak256(concat([commandHash, hexlify(zeroPad(hexlify(SLOT_POS_CONTRACT_CALL_APPROVED), 32))]));
-
-<<<<<<< HEAD
-    // Encode execute data
-    const axelarAdapterContract: ethers.Contract = await withBridgeError<ethers.Contract>(
-      async () => new ethers.Contract(destinationAddress, ROOT_AXELAR_ADAPTOR, this.config.rootProvider),
-      BridgeErrorType.PROVIDER_ERROR,
-    );
-    const executeData = await withBridgeError<string>(
-      async () => axelarAdapterContract.interface
-        .encodeFunctionData('execute', [commandId, sourceChain, sourceAddress, payload]),
-      BridgeErrorType.INTERNAL_ERROR,
-    );
-=======
+      );
+    }
+
     const gas: Array<number> = [];
 
     for (let i = 0; i < simResults.length; i++) {
@@ -1495,192 +1001,6 @@
         sender,
         bridgeContract,
       ), BridgeErrorType.PROVIDER_ERROR);
-  }
->>>>>>> 47e97ad8
-
-    // Build simulation
-    const axelarGateway = this.getAxelarGateway(destinationChainId);
-    const simulations = [{
-      network_id: destinationChainId,
-      estimate_gas: true,
-      simulation_type: 'quick',
-      from: sender,
-      to: destinationAddress,
-      input: executeData,
-      state_objects: {
-        [axelarGateway]: {
-          storage: {
-            // Override storage to approve this command.
-            [slot]: '0x0000000000000000000000000000000000000000000000000000000000000001',
-          },
-        },
-      },
-    }];
-
-    const gas = await this.submitTenderlySimulations(destinationChainId, simulations);
-    return gas[0];
-  }
-
-  private async submitTenderlySimulations(chainId: string, simulations: Array<any>): Promise<Array<number>> {
-    let axiosResponse:AxiosResponse;
-    const tenderlyAPI = this.getTenderlyEndpoint(chainId);
-    try {
-      axiosResponse = await axios.post(
-        tenderlyAPI,
-        {
-          simulations,
-        },
-        {
-          headers: {
-            'Content-Type': 'application/json',
-          },
-        },
-      );
-    } catch (error: any) {
-      axiosResponse = error.response;
-    }
-
-    if (axiosResponse.data.error) {
-      throw new BridgeError(
-        `Estimating gas failed with the reason: ${axiosResponse.data.error.message}`,
-        BridgeErrorType.TENDERLY_GAS_ESTIMATE_FAILED,
-      );
-    }
-
-    const simResults = axiosResponse.data.simulation_results;
-    if (simResults.length !== simulations.length) {
-      throw new BridgeError(
-        'Estimating gas failed with mismatched responses',
-        BridgeErrorType.TENDERLY_GAS_ESTIMATE_FAILED,
-      );
-    }
-
-    const gas: Array<number> = [];
-
-    for (let i = 0; i < simResults.length; i++) {
-      if (simResults[i].simulation.error_message) {
-        throw new BridgeError(
-          `Estimating deposit gas failed with the reason: ${simResults[0].simulation.error_message}`,
-          BridgeErrorType.TENDERLY_GAS_ESTIMATE_FAILED,
-        );
-      }
-      if (simResults[i].simulation.gas_used === undefined) {
-        throw new BridgeError(
-          'Estimating gas did not return simulation results',
-          BridgeErrorType.TENDERLY_GAS_ESTIMATE_FAILED,
-        );
-      }
-      gas.push(simResults[i].simulation.gas_used);
-    }
-
-    return gas;
-  }
-
-  private async getAllowance(sourceChainId:string, token: string, sender: string): Promise<ethers.BigNumber> {
-    if (token.toUpperCase() === NATIVE) {
-      // Return immediately for native token.
-      return ethers.BigNumber.from(0);
-    }
-    if (sourceChainId === this.config.bridgeInstance.childChainID
-      && !this.isWrappedIMX(token, sourceChainId)
-    ) {
-      // Return immediately for non wrapped IMX on child chain.
-      return ethers.BigNumber.from(0);
-    }
-    let provider: ethers.providers.Provider;
-    let bridgeContract: string;
-    if (sourceChainId === this.config.bridgeInstance.rootChainID) {
-      provider = this.config.rootProvider;
-      bridgeContract = this.config.bridgeContracts.rootERC20BridgeFlowRate;
-    } else {
-      provider = this.config.childProvider;
-      bridgeContract = this.config.bridgeContracts.childERC20Bridge;
-    }
-
-    const erc20Contract: ethers.Contract = await withBridgeError<ethers.Contract>(
-      async () => new ethers.Contract(token, ERC20, provider),
-      BridgeErrorType.PROVIDER_ERROR,
-    );
-
-    return await withBridgeError<ethers.BigNumber>(() => erc20Contract
-      .allowance(
-        sender,
-        bridgeContract,
-      ), BridgeErrorType.PROVIDER_ERROR);
-  }
-
-  private getWrappedIMX(source: string) {
-    let wIMX:string;
-    if (source === ETH_MAINNET_TO_ZKEVM_MAINNET.rootChainID
-      || source === ETH_MAINNET_TO_ZKEVM_MAINNET.childChainID) {
-      wIMX = childWIMXs.mainnet;
-    } else if (source === ETH_SEPOLIA_TO_ZKEVM_TESTNET.rootChainID
-      || source === ETH_SEPOLIA_TO_ZKEVM_TESTNET.childChainID) {
-      wIMX = childWIMXs.testnet;
-    } else {
-      wIMX = childWIMXs.devnet;
-    }
-    return wIMX;
-  }
-
-  private isWrappedIMX(token: FungibleToken, source: string) {
-    return token.toUpperCase() === this.getWrappedIMX(source).toUpperCase();
-  }
-
-  private getChildAdaptor(source: string) {
-    let adaptor:string;
-    if (source === ETH_MAINNET_TO_ZKEVM_MAINNET.rootChainID
-      || source === ETH_MAINNET_TO_ZKEVM_MAINNET.childChainID) {
-      adaptor = childAdaptors.mainnet;
-    } else if (source === ETH_SEPOLIA_TO_ZKEVM_TESTNET.rootChainID
-      || source === ETH_SEPOLIA_TO_ZKEVM_TESTNET.childChainID) {
-      adaptor = childAdaptors.testnet;
-    } else {
-      adaptor = childAdaptors.devnet;
-    }
-    return adaptor;
-  }
-
-  private getRootAdaptor(source: string) {
-    let adaptor:string;
-    if (source === ETH_MAINNET_TO_ZKEVM_MAINNET.rootChainID
-      || source === ETH_MAINNET_TO_ZKEVM_MAINNET.childChainID) {
-      adaptor = rootAdaptors.mainnet;
-    } else if (source === ETH_SEPOLIA_TO_ZKEVM_TESTNET.rootChainID
-      || source === ETH_SEPOLIA_TO_ZKEVM_TESTNET.childChainID) {
-      adaptor = rootAdaptors.testnet;
-    } else {
-      adaptor = rootAdaptors.devnet;
-    }
-    return adaptor;
-  }
-
-  private getChildchain(source: string) {
-    let chain:string;
-    if (source === ETH_MAINNET_TO_ZKEVM_MAINNET.rootChainID
-      || source === ETH_MAINNET_TO_ZKEVM_MAINNET.childChainID) {
-      chain = childChains.mainnet;
-    } else if (source === ETH_SEPOLIA_TO_ZKEVM_TESTNET.rootChainID
-      || source === ETH_SEPOLIA_TO_ZKEVM_TESTNET.childChainID) {
-      chain = childChains.testnet;
-    } else {
-      chain = childChains.devnet;
-    }
-    return chain;
-  }
-
-  private getAxelarGateway(source: string) {
-    let gateway:string;
-    if (source === ETH_MAINNET_TO_ZKEVM_MAINNET.rootChainID
-      || source === ETH_MAINNET_TO_ZKEVM_MAINNET.childChainID) {
-      gateway = axelarGateways.mainnet;
-    } else if (source === ETH_SEPOLIA_TO_ZKEVM_TESTNET.rootChainID
-      || source === ETH_SEPOLIA_TO_ZKEVM_TESTNET.childChainID) {
-      gateway = axelarGateways.testnet;
-    } else {
-      gateway = axelarGateways.devnet;
-    }
-    return gateway;
   }
 
   private getWrappedIMX(source: string) {
