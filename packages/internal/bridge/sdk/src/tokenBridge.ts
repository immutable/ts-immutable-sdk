/* eslint-disable no-console */
/* eslint-disable class-methods-use-this */
import axios, { AxiosResponse } from 'axios';
import { ethers, utils } from 'ethers';
import { ROOT_AXELAR_ADAPTOR } from './contracts/ABIs/RootAxelarBridgeAdaptor';
import {
  checkReceiver, validateBridgeReqArgs, validateChainConfiguration, validateChainIds,
  validateGetFee,
} from './lib/validation';
import {
  getAxelarEndpoint, getAxelarGateway, getChildAdaptor, getChildchain, getRootAdaptor,
  isValidDeposit,
  isValidWithdraw,
  isWithdrawNativeIMX,
  isNativeTokenBridgeFeeRequest,
  isWithdrawWrappedIMX,
  isWrappedIMX,
  shouldBeDepositOrFinaliseWithdraw,
<<<<<<< HEAD
} from './lib/utils';
import { TenderlySimulation } from './types/tenderly';
import { calculateGasFee } from './lib/gas';
import { createContract } from './contracts/createContract';
import { getWithdrawRootToken, genAxelarWithdrawPayload, genUniqueAxelarCommandId } from './lib/axelarUtils';
import { submitTenderlySimulations } from './lib/tenderly';
=======
} from 'lib/utils';
import { TenderlySimulation } from 'types/tenderly';
import { calculateGasFee } from 'lib/gas';
import { createContract } from 'contracts/createContract';
import { getWithdrawRootToken, genAxelarWithdrawPayload, genUniqueAxelarCommandId } from 'lib/axelarUtils';
import { StateObject, submitTenderlySimulations } from 'lib/tenderly';
import { trueInHex } from 'constants/values';
import { getBridgeTxCalldata } from 'lib/transactions';
>>>>>>> 98a6972f
import {
  NATIVE,
  ETHEREUM_NATIVE_TOKEN_ADDRESS,
  ZKEVM_DEVNET_CHAIN_ID,
  ZKEVM_MAINNET_CHAIN_ID,
  ZKEVM_TESTNET_CHAIN_ID,
  axelarChains,
  bridgeMethods,
  SLOT_PREFIX_CONTRACT_CALL_APPROVED,
  SLOT_POS_CONTRACT_CALL_APPROVED,
} from './constants/bridges';
import { ROOT_ERC20_BRIDGE_FLOW_RATE } from './contracts/ABIs/RootERC20BridgeFlowRate';
import { ERC20 } from './contracts/ABIs/ERC20';
import { BridgeError, BridgeErrorType, withBridgeError } from './errors';
import { CHILD_ERC20_BRIDGE } from './contracts/ABIs/ChildERC20Bridge';
import { BridgeConfiguration } from './config';
import {
  BridgeFeeRequest,
  BridgeFeeResponse,
  BridgeMethodsGasLimit,
  BridgeTxRequest,
  BridgeFeeActions,
  ApproveBridgeRequest,
  ApproveBridgeResponse,
  BridgeTxResponse,
  AxelarChainDetails,
  TokenMappingRequest,
  TokenMappingResponse,
  TxStatusRequest,
  TxStatusResponse,
  StatusResponse,
  FlowRateInfoResponse,
  PendingWithdrawalsRequest,
  PendingWithdrawalsResponse,
  FlowRateWithdrawRequest,
  FlowRateWithdrawResponse,
  FlowRateInfoRequest,
  RootBridgePendingWithdrawal,
  TxStatusResponseItem,
  PendingWithdrawal,
  FungibleToken,
  FlowRateInfoItem,
  TxStatusRequestItem,
  BridgeBundledTxRequest,
  BridgeBundledTxResponse,
  DynamicGasEstimatesResponse,
  BridgeDirection,
} from './types';
import {
  GMPStatus, GMPStatusResponse, GasPaidStatus,
} from './types/axelar';
import { queryTransactionStatus } from './lib/gmpRecovery';

/**
 * Represents a token bridge, which manages asset transfers between two chains.
 */
export class TokenBridge {
  /**
   * @property {BridgeConfiguration} config - The bridge configuration object.
   */
  private config: BridgeConfiguration;

  /**
   * @property {boolean} initialised - Flag to indicate whether this token bridge has been initialised.
   */
  private initialised: boolean;

  /**
   * Constructs a TokenBridge instance.
   *
   * @param {BridgeConfiguration} config - The bridge configuration object.
   */
  constructor(config: BridgeConfiguration) {
    this.config = config;
    this.initialised = false;
  }

  /**
   * Initialise the TokenBridge instance.
   */
  public async initialise(): Promise<void> {
    if (!this.initialised) {
      await validateChainConfiguration(this.config);
      this.initialised = true;
    }
  }

  /**
   * Retrieves the bridge fee for a specific token.
   *
   * @param {BridgeFeeRequest} req - The fee request object containing the token address for which the fee is required.
   * @returns {Promise<BridgeFeeResponse>} - A promise that resolves to an object containing the bridge fee for the specified
   * token and a flag indicating if the token is bridgeable.
   * @throws {BridgeError} - If an error occurs during the fee retrieval, a BridgeError will be thrown with a specific error type.
   *
   * Possible BridgeError types include:
   * - INVALID_ADDRESS: The token address provided in the request is invalid.
   *
   * @example
   * const feeRequest = {
   *   action: 'WITHDRAW', // BridgeFeeActions
   *   gasMultiplier: 1.2, // Buffer to add to the gas estimate, 1.2 = 20% buffer
   *   sourceChainId: '13371', // Immutable zkEVM
   *   destinationChainId: '1' // Ethereum
   * };
   *
   * @example
   * const feeRequest = {
   *   action: 'DEPOSIT', // BridgeFeeActions
   *   gasMultiplier: 1.2, // Buffer to add to the gas estimate, 1.2 = 20% buffer
   *   sourceChainId: '1', // Ethereum
   *   destinationChainId: '13371', // Immutable zkEVM
   * };
   *
   * bridgeSdk.getFee(feeRequest)
   *   .then((feeResponse) => {
   *     console.log('Source chain gas fee:', feeResponse.sourceChainFee);
   *     console.log('Destination chain gas fee:', feeResponse.destinationChainFee);
   *     console.log('Axelar bridge fee (includes destination execution):', feeResponse.bridgeFee);
   *     console.log('Immutable fee:', feeResponse.networkFee);
   *     console.log('Total Fees (sourceChainFee + bridgeFee + networkFee):', feeResponse.totalFee);
   *   })
   *   .catch((error) => {
   *     console.error('Error:', error.message);
   *   });
   */
  public async getFee(req: BridgeFeeRequest): Promise<BridgeFeeResponse> {
    const [, , res] = await Promise.all([
      this.initialise(),
      async () => {
        if (req.action !== BridgeFeeActions.FINALISE_WITHDRAWAL) {
          await validateChainIds(req.sourceChainId, req.destinationChainId, this.config);
        }
      },
      this.getFeePrivate(req),
    ]);
    return res;
  }

  private async getFinaliseWithdrawFee(): Promise<ethers.BigNumber> {
    const feeData = await this.config.rootProvider.getFeeData();
    const sourceChainFee = calculateGasFee(feeData, BridgeMethodsGasLimit.FINALISE_WITHDRAWAL);
    return sourceChainFee;
  }

  private async getDepositOrWithdrawFee(req: BridgeFeeRequest):
  Promise<{ sourceChainFee: ethers.BigNumber, approvalFee: ethers.BigNumber, bridgeFee: ethers.BigNumber }> {
    let feeData;
    if (req.sourceChainId === this.config.bridgeInstance.rootChainID) {
      feeData = await this.config.rootProvider.getFeeData();
    } else {
      feeData = await this.config.childProvider.getFeeData();
    }

    let sourceChainFee: ethers.BigNumber = ethers.BigNumber.from(0);
    let approvalFee: ethers.BigNumber = ethers.BigNumber.from(0);
    let bridgeFee: ethers.BigNumber = ethers.BigNumber.from(0);

    let direction: BridgeDirection;
    if (req.action === BridgeFeeActions.DEPOSIT) {
      direction = {
        sourceChainId: req.sourceChainId,
        destinationChainId: req.destinationChainId,
        action: BridgeFeeActions.DEPOSIT,
      };
    } else if (req.action === BridgeFeeActions.WITHDRAW) {
      direction = {
        sourceChainId: req.sourceChainId,
        destinationChainId: req.destinationChainId,
        action: BridgeFeeActions.WITHDRAW,
      };
    } else {
      // Throws if you call this function when action is FINALISE_WITHDRAW
      throw new BridgeError('Invalid action', BridgeErrorType.INTERNAL_ERROR);
    }

    if (
      !(isValidDeposit(direction, this.config.bridgeInstance) || isValidWithdraw(direction, this.config.bridgeInstance))
    ) {
      throw new BridgeError('Invalid direction', BridgeErrorType.INTERNAL_ERROR);
    }

    // Get approval fee
    if (!isNativeTokenBridgeFeeRequest(req)) {
      if (isValidDeposit(direction, this.config.bridgeInstance)) {
        approvalFee = calculateGasFee(feeData, BridgeMethodsGasLimit.APPROVE_TOKEN);
      } else if ('token' in req && isWithdrawWrappedIMX(req.token, direction, this.config.bridgeInstance)) {
        // On child chain, only WIMX requires approval.
        approvalFee = calculateGasFee(feeData, BridgeMethodsGasLimit.APPROVE_TOKEN);
      }
    }

    // Get source fee & bridge fee
    let axelarGasLimit;
    if (req.action === BridgeFeeActions.DEPOSIT) {
      sourceChainFee = calculateGasFee(feeData, BridgeMethodsGasLimit.DEPOSIT_SOURCE);
      axelarGasLimit = BridgeMethodsGasLimit.DEPOSIT_DESTINATION;
    } else {
      sourceChainFee = calculateGasFee(feeData, BridgeMethodsGasLimit.WITHDRAW_SOURCE);
      axelarGasLimit = BridgeMethodsGasLimit.WITHDRAW_DESTINATION;
    }
    // Get bridge fee
    bridgeFee = await this.getAxelarFee(
      req.sourceChainId,
      req.destinationChainId,
      axelarGasLimit,
      req.gasMultiplier,
    );
    return { sourceChainFee, approvalFee, bridgeFee };
  }

  private async getFeePrivate(req: BridgeFeeRequest): Promise<BridgeFeeResponse> {
    validateGetFee(req, this.config);

    let sourceChainFee: ethers.BigNumber = ethers.BigNumber.from(0);
    let approvalFee: ethers.BigNumber = ethers.BigNumber.from(0);
    let bridgeFee: ethers.BigNumber = ethers.BigNumber.from(0);

    if (req.action === BridgeFeeActions.FINALISE_WITHDRAWAL) {
      sourceChainFee = await this.getFinaliseWithdrawFee();
    } else {
      const fees = await this.getDepositOrWithdrawFee(req);
      sourceChainFee = fees.sourceChainFee;
      approvalFee = fees.approvalFee;
      bridgeFee = fees.bridgeFee;
    }

    const totalFees: ethers.BigNumber = sourceChainFee.add(approvalFee).add(bridgeFee);

    const imtblFee = ethers.BigNumber.from('0'); // This currently only exists for interface compatibility

    return {
      sourceChainGas: sourceChainFee,
      approvalFee,
      bridgeFee,
      imtblFee,
      totalFees,
    };
  }

  /**
   * Retrieves the unsigned approval transaction for deposit or withdrawal.
   * Approval is required before depositing or withdrawing tokens to the bridge using
   *
   * @param {ApproveBridgeRequest} req - The approve bridge request object.
   * @returns {Promise<ApproveBridgeResponse>} - A promise that resolves to an object containing the unsigned
   * approval transaction or null if no approaval is required.
   * @throws {BridgeError} - If an error occurs during the transaction creation, a BridgeError will be thrown with a specific error type.
   *
   * Possible BridgeError types include:
   * - UNSUPPORTED_ERROR: The operation is not supported. Currently thrown when attempting to deposit native tokens.
   * - INVALID_ADDRESS: An Ethereum address provided in the request is invalid.
   * - INVALID_AMOUNT: The deposit amount provided in the request is invalid (less than or equal to 0).
   * - INTERNAL_ERROR: An unexpected error occurred during the execution, likely due to the bridge SDK implementation.
   * - PROVIDER_ERROR: An error occurred while interacting with the Ethereum provider. This includes issues calling the ERC20 smart contract
   *
   * @example
   * const approveDepositRequest = {
   *   senderAddress: '0x123456...', // Senders address
   *   token: '0xabcdef...', // ERC20 token address
   *   amount: ethers.utils.parseUnits('100', 18), // amount being bridged in token's smallest unit (e.g., wei for Ether)
   *   sourceChainId: '1', // Ethereum
   *   destinationChainId: '13371', // Immutable zkEVM
   * };
   *
   * @example
   * const approveWithdrawalRequest = {
   *   senderAddress: '0x123456...', // Senders address
   *   token: '0xabcdef...', // ERC20 token address
   *   amount: ethers.utils.parseUnits('100', 18), // amount being bridged in token's smallest unit (e.g., wei for Ether)
   *   sourceChainId: '13371', // Immutable zkEVM
   *   destinationChainId: '1', // Ethereum
   * };
   *
   * bridgeSdk.getUnsignedApproveBridgeTx(approveDepositRequest)
   *   .then((approveResponse) => {
   *     if (approveResponse.unsignedTx !== null) {
   *       // Send the unsigned approval transaction to the depositor to sign and send
   *     } else {
   *      // No approval is required
   *     }
   *   })
   *   .catch((error) => {
   *     console.error('Error:', error.message);
   *   });
   */
  public async getUnsignedApproveBridgeTx(
    req: ApproveBridgeRequest,
  ): Promise<ApproveBridgeResponse> {
    const res = await this.getUnsignedBridgeBundledTx({
      senderAddress: req.senderAddress,
      recipientAddress: req.senderAddress,
      token: req.token,
      amount: req.amount,
      sourceChainId: req.sourceChainId,
      destinationChainId: req.destinationChainId,
      gasMultiplier: 1.1,
    });
    return {
      contractToApprove: res.contractToApprove,
      unsignedTx: res.unsignedApprovalTx,
    };
  }

  /**
   * Get the smart contract function names depending on whether the request is a deposit or withdrawal.
   */
  private async getBridgeMethods(direction: BridgeDirection) {
    let contractMethods: Record<string, string>;
    if (isValidDeposit(direction, this.config.bridgeInstance)) {
      contractMethods = bridgeMethods.deposit;
    } else {
      contractMethods = bridgeMethods.withdraw;
    }

    return contractMethods;
  }

  /**
   * Get the bridge contract which will be interacted with. Root bridge if deposit, child bridge if withdrawal.
   */
  private async getBridgeContract(direction: BridgeDirection) {
    if (isValidDeposit(direction, this.config.bridgeInstance)) {
      const rootBridgeAddress = this.config.bridgeContracts.rootERC20BridgeFlowRate;
      return await createContract(rootBridgeAddress, ROOT_ERC20_BRIDGE_FLOW_RATE, this.config.rootProvider);
    }
    const childBridgeAddress = this.config.bridgeContracts.childERC20Bridge;
    return await createContract(childBridgeAddress, CHILD_ERC20_BRIDGE, this.config.childProvider);
  }

  /**
   * Get the transaction data for a bridge transaction.
   * This will either be a deposit or withdraw, with either the native token or an ERC20 token,
   * and either to the sender or to a different address.
   * This means there are 8 possible transactions:
   *     - Deposit native token
   *     - Deposit native token TO
   *     - Deposit ERC20 token
   *     - Deposit ERC20 token TO
   *     - Withdraw native token
   *     - Withdraw native token TO
   *     - Withdraw ERC20 token
   *     - Withdraw ERC20 token TO
   * @param sender Bridge depositer/withdrawer
   * @param recipient Deposit or withdrawal recipient
   * @param amount Amount to deposit or withdraw
   * @param token Token to deposit or withdraw. NATIVE if native asset on the source chain.
   * @param sourceChainId Chain ID of the source chain
   * @returns calldata for the requested bridge transaction (i.e. tx.data)
   */
  private async getConfigAndBridgeTxCalldata(
    sender: string,
    recipient: string,
    amount: ethers.BigNumber,
    token: string,
    direction: BridgeDirection,
  ) {
    const currentBridgeMethods = await this.getBridgeMethods(direction);
    const bridgeContract = await this.getBridgeContract(direction);

    return getBridgeTxCalldata(sender, recipient, amount, token, currentBridgeMethods, bridgeContract);
  }

  /**
   * Generates an unsigned deposit or withdrawal transaction for a user to sign and submit to the bridge.
   * Must be called after bridgeSdk.getUnsignedApproveBridgeTx to ensure user has approved sufficient tokens for deposit.
   *
   * @param {BridgeTxRequest} req - The tx request object containing the required data for depositing or withdrawing tokens.
   * @returns {Promise<BridgeTxResponse>} - A promise that resolves to an object containing the fee data and unsigned transaction data.
   * @throws {BridgeError} - If an error occurs during the generation of the unsigned transaction, a BridgeError
   * will be thrown with a specific error type.
   *
   * Possible BridgeError types include:
   * - UNSUPPORTED_ERROR: The operation is not supported. Currently thrown when attempting to deposit native tokens.
   * - INVALID_ADDRESS: An Ethereum address provided in the request is invalid. This could be the depositor's,
   * recipient's or the token's address.
   * - INVALID_AMOUNT: The deposit amount provided in the request is invalid (less than or equal to 0).
   * - INTERNAL_ERROR: An unexpected error occurred during the execution, likely due to the bridge SDK implementation.
   *
   * @example
   * const depositERC20Request = {
   *   senderAddress: '0x123456...', // Senders address
   *   recipientAddress: '0x123456...', // Recipient address
   *   token: '0x123456...', // ERC20 token address
   *   amount: ethers.utils.parseUnits('100', 18), // Bridge amount in wei
   *   sourceChainId: '1', // Ethereum
   *   destinationChainId: '13371', // Immutable zkEVM
   *   gasMultiplier: 1.2, // Buffer to add to the gas estimate, 1.2 = 20% buffer
   * };
   *
   * @example
   * const depositEtherTokenRequest = {
   *   senderAddress: '0x123456...', // Senders address
   *   recipientAddress: '0x123456...', // Recipient address
   *   token: 'NATIVE', // The chain's native token
   *   amount: ethers.utils.parseUnits('100', 18), // Bridge amount in wei
   *   sourceChainId: '1', // Ethereum
   *   destinationChainId: '13371', // Immutable zkEVM
   *   gasMultiplier: 1.2, // Buffer to add to the gas estimate, 1.2 = 20% buffer
   * };
   *
   * @example
   * const withdrawERC20Request = {
   *   senderAddress: '0x123456...', // Senders address
   *   recipientAddress: '0x123456...', // Recipient address
   *   token: '0x123456...', // ERC20 token address
   *   amount: ethers.utils.parseUnits('100', 18), // Bridge amount in wei
   *   sourceChainId: '13371', // Immutable zkEVM
   *   destinationChainId: '1', // Ethereum
   *   gasMultiplier: 1.2, // Buffer to add to the gas estimate, 1.2 = 20% buffer
   * };
   *
   * @example
   * const withdrawIMXTokenRequest = {
   *   senderAddress: '0x123456...', // Senders address
   *   recipientAddress: '0x123456...', // Recipient address
   *   token: 'NATIVE', // The chain's native token
   *   amount: ethers.utils.parseUnits('100', 18), // Bridge amount in wei
   *   sourceChainId: '13371', // Immutable zkEVM
   *   destinationChainId: '1', // Ethereum
   *   gasMultiplier: 1.2, // Buffer to add to the gas estimate, 1.2 = 20% buffer
   * };
   *
   * bridgeSdk.getUnsignedBridgeTx(depositERC20Request)
   *   .then((depositResponse) => {
   *     console.log('Fee Data', depositResponse.feeData);
   *     console.log('Unsigned Tx', depositResponse.unsignedTx);
   *   })
   *   .catch((error) => {
   *     console.error('Error:', error.message);
   *   });
   */
  public async getUnsignedBridgeTx(
    req: BridgeTxRequest,
  ): Promise<BridgeTxResponse> {
    const res = await this.getUnsignedBridgeBundledTx({
      senderAddress: req.senderAddress,
      recipientAddress: req.senderAddress,
      token: req.token,
      amount: req.amount,
      sourceChainId: req.sourceChainId,
      destinationChainId: req.destinationChainId,
      gasMultiplier: req.gasMultiplier,
    });
    return {
      feeData: res.feeData,
      unsignedTx: res.unsignedBridgeTx,
    };
  }

  /**
   * Generates the optional approval transaction AND an unsigned deposit or withdrawal transaction for a user to sign
   * and submit to the bridge.
   * It is the combination of bridgeSdk.getUnsignedApproveBridgeTx and bridgeSdk.getUnsignedBridgeTx.
   *
   * @param {BridgeBundledTxRequest} req - The tx request object containing the required data for depositing or withdrawing tokens.
   * @returns {Promise<BridgeBundledTxResponse>} - A promise that resolves to an object containing the optional contract to approve,
   * optional unsigned approval transaction, fee data and unsigned transaction data.
   * @throws {BridgeError} - If an error occurs during the generation of the unsigned transaction, a BridgeError
   * will be thrown with a specific error type.
   *
   * Possible BridgeError types include:
   * - UNSUPPORTED_ERROR: The operation is not supported. Currently thrown when attempting to deposit native tokens.
   * - INVALID_ADDRESS: An Ethereum address provided in the request is invalid. This could be the depositor's,
   * recipient's or the token's address.
   * - INVALID_AMOUNT: The deposit amount provided in the request is invalid (less than or equal to 0).
   * - INTERNAL_ERROR: An unexpected error occurred during the execution, likely due to the bridge SDK implementation.
   *
   * @example
   * const depositERC20Request = {
   *   senderAddress: '0x123456...', // Senders address
   *   recipientAddress: '0x123456...', // Recipient address
   *   token: '0x123456...', // ERC20 token address
   *   amount: ethers.utils.parseUnits('100', 18), // Bridge amount in wei
   *   sourceChainId: '1', // Ethereum
   *   destinationChainId: '13371', // Immutable zkEVM
   *   gasMultiplier: 1.2, // Buffer to add to the gas estimate, 1.2 = 20% buffer
   * };
   *
   * @example
   * const depositEtherTokenRequest = {
   *   senderAddress: '0x123456...', // Senders address
   *   recipientAddress: '0x123456...', // Recipient address
   *   token: 'NATIVE', // The chain's native token
   *   amount: ethers.utils.parseUnits('100', 18), // Bridge amount in wei
   *   sourceChainId: '1', // Ethereum
   *   destinationChainId: '13371', // Immutable zkEVM
   *   gasMultiplier: 1.2, // Buffer to add to the gas estimate, 1.2 = 20% buffer
   * };
   *
   * @example
   * const withdrawERC20Request = {
   *   senderAddress: '0x123456...', // Senders address
   *   recipientAddress: '0x123456...', // Recipient address
   *   token: '0x123456...', // ERC20 token address
   *   amount: ethers.utils.parseUnits('100', 18), // Bridge amount in wei
   *   sourceChainId: '13371', // Immutable zkEVM
   *   destinationChainId: '1', // Ethereum
   *   gasMultiplier: 1.2, // Buffer to add to the gas estimate, 1.2 = 20% buffer
   * };
   *
   * @example
   * const withdrawIMXTokenRequest = {
   *   senderAddress: '0x123456...', // Senders address
   *   recipientAddress: '0x123456...', // Recipient address
   *   token: 'NATIVE', // The chain's native token
   *   amount: ethers.utils.parseUnits('100', 18), // Bridge amount in wei
   *   sourceChainId: '13371', // Immutable zkEVM
   *   destinationChainId: '1', // Ethereum
   *   gasMultiplier: 1.2, // Buffer to add to the gas estimate, 1.2 = 20% buffer
   * };
   *
   * bridgeSdk.getUnsignedBridgeBundledTx(depositERC20Request)
   *   .then((depositResponse) => {
   *     console.log('Fee Data', depositResponse.feeData);
   *     console.log('Optional contract to approve', depositResponse.contractToApprove);
   *     console.log('Optional unsigned approval Tx', depositResponse.unsignedApprovalTx);
   *     console.log('Unsigned bridge Tx', depositResponse.unsignedBridgeTx);
   *   })
   *   .catch((error) => {
   *     console.error('Error:', error.message);
   *   });
   */
  public async getUnsignedBridgeBundledTx(req: BridgeBundledTxRequest): Promise<BridgeBundledTxResponse> {
    const [, , , res] = await Promise.all([
      this.initialise(), // Initialisation will only be exeucted once
      validateBridgeReqArgs(req, this.config),
      checkReceiver(req.token, req.destinationChainId, req.recipientAddress, this.config),
      this.getUnsignedBridgeBundledTxPrivate(req),
    ]);
    return res;
  }

  private async getUnsignedBridgeBundledTxPrivate(req: BridgeBundledTxRequest): Promise<BridgeBundledTxResponse> {
    let direction: BridgeDirection;
    if (shouldBeDepositOrFinaliseWithdraw(req.sourceChainId, this.config.bridgeInstance)) {
      direction = {
        sourceChainId: req.sourceChainId,
        destinationChainId: req.destinationChainId,
        action: BridgeFeeActions.DEPOSIT,
      };
    } else {
      direction = {
        sourceChainId: req.sourceChainId,
        destinationChainId: req.destinationChainId,
        action: BridgeFeeActions.WITHDRAW,
      };
    }

    if (isValidDeposit(direction, this.config.bridgeInstance)) {
      return this.getUnsignedBridgeDepositBundledTxPrivate(
        direction,
        req.senderAddress,
        req.recipientAddress,
        req.token,
        req.amount,
        req.gasMultiplier,
      );
    }
    if (isValidWithdraw(direction, this.config.bridgeInstance)) {
      // Withdraw request
      return this.getUnsignedBridgeWithdrawBundledTxPrivate(
        direction,
        req.senderAddress,
        req.recipientAddress,
        req.token,
        req.amount,
        req.gasMultiplier,
      );
    }

    throw new BridgeError('Invalid Bridge Bundled TX', BridgeErrorType.INVALID_TRANSACTION);
  }

  private async getUnsignedBridgeDepositBundledTxPrivate(
    direction: BridgeDirection,
    sender: string,
    recipient: string,
    token: FungibleToken,
    amount: ethers.BigNumber,
    gasMultiplier: number | string,
  ): Promise<BridgeBundledTxResponse> {
    const [allowance, feeData, rootGas, axelarFee] = await Promise.all([
      this.getAllowance(direction, token, sender),
      this.config.rootProvider.getFeeData(),
      this.getDynamicDepositGas(this.config.bridgeInstance.rootChainID, sender, recipient, token, amount),
      this.getAxelarFee(
        this.config.bridgeInstance.rootChainID,
        this.config.bridgeInstance.childChainID,
        BridgeMethodsGasLimit.DEPOSIT_DESTINATION,
        gasMultiplier,
      ),
    ]);

    let contractToApprove: string | null;
    let unsignedApprovalTx: ethers.providers.TransactionRequest | null;
    let sourceChainFee: ethers.BigNumber = ethers.BigNumber.from(0);
    let approvalFee: ethers.BigNumber = ethers.BigNumber.from(0);
    const bridgeFee: ethers.BigNumber = axelarFee;
    const imtblFee: ethers.BigNumber = ethers.BigNumber.from(0);

    // Approval required for non-native tokens with insufficient allowance.
    if (token.toUpperCase() !== NATIVE && allowance.lt(amount)) {
      contractToApprove = token;
      const erc20Contract = await createContract(token, ERC20, this.config.rootProvider);
      const data: string = await withBridgeError<string>(async () => erc20Contract.interface
        .encodeFunctionData('approve', [
          this.config.bridgeContracts.rootERC20BridgeFlowRate,
          amount,
        ]), BridgeErrorType.INTERNAL_ERROR);
      unsignedApprovalTx = {
        data,
        to: token,
        value: 0,
        from: sender,
        chainId: parseInt(this.config.bridgeInstance.rootChainID, 10),
      };
      approvalFee = calculateGasFee(feeData, rootGas.approvalGas);
    } else {
      contractToApprove = null;
      unsignedApprovalTx = null;
    }

    // Deposit transaction & fees.
    const txData = await this.getConfigAndBridgeTxCalldata(
      sender,
      recipient,
      amount,
      token,
      direction,
    );
    const txValue = (token.toUpperCase() === NATIVE)
      ? amount.add(bridgeFee).toString() : bridgeFee.toString();
    const unsignedBridgeTx: ethers.providers.TransactionRequest = {
      data: txData,
      to: this.config.bridgeContracts.rootERC20BridgeFlowRate,
      value: txValue,
      from: sender,
      chainId: parseInt(this.config.bridgeInstance.rootChainID, 10),
    };
    sourceChainFee = calculateGasFee(feeData, rootGas.sourceChainGas);

    const totalFees: ethers.BigNumber = sourceChainFee.add(approvalFee).add(bridgeFee).add(imtblFee);

    return {
      feeData: {
        sourceChainGas: sourceChainFee,
        approvalFee,
        bridgeFee,
        imtblFee,
        totalFees,
      },
      contractToApprove,
      unsignedApprovalTx,
      unsignedBridgeTx,
    };
  }

  private async getUnsignedBridgeWithdrawBundledTxPrivate(
    direction: BridgeDirection,
    sender: string,
    recipient: string,
    token: FungibleToken,
    amount: ethers.BigNumber,
    gasMultiplier: number | string,
  ): Promise<BridgeBundledTxResponse> {
    const [allowance, feeData, rootGas] = await Promise.all([
      this.getAllowance(direction, token, sender),
      this.config.childProvider.getFeeData(),
      await this.getDynamicWithdrawGasRootChain(
        direction.destinationChainId,
        sender,
        recipient,
        token,
        amount,
      ),
    ]);
    // Get axelar fee
    const axelarFee = await this.getAxelarFee(
      this.config.bridgeInstance.childChainID,
      this.config.bridgeInstance.rootChainID,
      rootGas,
      gasMultiplier,
    );

    let contractToApprove: string | null;
    let unsignedApprovalTx: ethers.providers.TransactionRequest | null;
    let sourceChainFee: ethers.BigNumber = ethers.BigNumber.from(0);
    let approvalFee: ethers.BigNumber = ethers.BigNumber.from(0);
    const bridgeFee: ethers.BigNumber = axelarFee;
    const imtblFee: ethers.BigNumber = ethers.BigNumber.from(0);

    // Approval required only for WIMX tokens with insufficient allowance.
    if (isWrappedIMX(token, this.config.bridgeInstance.childChainID) && allowance.lt(amount)) {
      contractToApprove = token;
      const erc20Contract = await createContract(token, ERC20, this.config.childProvider);
      const data: string = await withBridgeError<string>(async () => erc20Contract.interface
        .encodeFunctionData('approve', [
          this.config.bridgeContracts.childERC20Bridge,
          amount,
        ]), BridgeErrorType.INTERNAL_ERROR);
      unsignedApprovalTx = {
        data,
        to: token,
        value: 0,
        from: sender,
        chainId: parseInt(this.config.bridgeInstance.childChainID, 10),
      };
      approvalFee = calculateGasFee(feeData, BridgeMethodsGasLimit.APPROVE_TOKEN);
    } else {
      contractToApprove = null;
      unsignedApprovalTx = null;
    }

    // Withdraw transaction & fees.
    const txData = await this.getConfigAndBridgeTxCalldata(
      sender,
      recipient,
      amount,
      token,
      direction,
    );
    const txValue = (token.toUpperCase() === NATIVE)
      ? amount.add(bridgeFee).toString() : bridgeFee.toString();
    const unsignedBridgeTx: ethers.providers.TransactionRequest = {
      data: txData,
      to: this.config.bridgeContracts.rootERC20BridgeFlowRate,
      value: txValue,
      from: sender,
      chainId: parseInt(this.config.bridgeInstance.rootChainID, 10),
    };
    sourceChainFee = calculateGasFee(feeData, BridgeMethodsGasLimit.WITHDRAW_SOURCE);

    const totalFees: ethers.BigNumber = sourceChainFee.add(approvalFee).add(bridgeFee).add(imtblFee);

    return {
      feeData: {
        sourceChainGas: sourceChainFee,
        approvalFee,
        bridgeFee,
        imtblFee,
        totalFees,
      },
      contractToApprove,
      unsignedApprovalTx,
      unsignedBridgeTx,
    };
  }

  private async getDynamicDepositGas(
    sourceChainId: string,
    sender: string,
    recipient: string,
    token: FungibleToken,
    amount: ethers.BigNumber,
  ): Promise<DynamicGasEstimatesResponse> {
    const simulations: Array<TenderlySimulation> = [];

    // Encode approval function for non-native tokens.
    if (token.toUpperCase() !== NATIVE) {
      // Get erc20 contract
      const erc20Contract = await createContract(token, ERC20, this.config.rootProvider);

      // Encode function data
      const txData = await withBridgeError<string>(async () => erc20Contract.interface
        .encodeFunctionData('approve', [
          this.config.bridgeContracts.rootERC20BridgeFlowRate,
          amount,
        ]), BridgeErrorType.INTERNAL_ERROR);

      simulations.push({
        from: sender,
        to: token,
        data: txData,
      });
    }

    const direction: BridgeDirection = {
      action: BridgeFeeActions.DEPOSIT,
      sourceChainId,
      destinationChainId: this.config.bridgeInstance.childChainID,
    };

    // Get tx data
    const txData = await this.getConfigAndBridgeTxCalldata(
      sender,
      recipient,
      amount,
      token,
      direction,
    );

    // tx value for simulation mocked as amount + 1 wei for a native bridge and 1 wei for token bridges
    // hexValue() is required to remove leading zeros, which tenderly does not support.
    const txValue = (token.toUpperCase() !== NATIVE) ? '0x1' : utils.hexValue(amount.add('1').toHexString());

    simulations.push({
      from: sender,
      to: this.config.bridgeContracts.rootERC20BridgeFlowRate,
      data: txData,
      value: txValue,
    });

    // TODO this specific branch does not have tests written
    const gas = await submitTenderlySimulations(sourceChainId, simulations);
    const tenderlyGasEstimatesRes = {} as DynamicGasEstimatesResponse;
    if (gas.length === 1) {
      tenderlyGasEstimatesRes.approvalGas = 0;
      [tenderlyGasEstimatesRes.sourceChainGas] = gas;
    } else {
      [tenderlyGasEstimatesRes.approvalGas, tenderlyGasEstimatesRes.sourceChainGas] = gas;
    }
    return tenderlyGasEstimatesRes;
  }

  /**
   * Use Tenderly simulations to estimate the gas cost of the destination (root) chain transaction of a withdraw
   */
  private async getDynamicWithdrawGasRootChain(
    destinationChainId: string,
    sender: string,
    recipient: string,
    token: FungibleToken,
    amount: ethers.BigNumber,
  ): Promise<number> {
    const rootToken = await getWithdrawRootToken(token, destinationChainId, this.config.childProvider);
    const payload = genAxelarWithdrawPayload(
      rootToken,
      sender,
      recipient,
      amount.toString(),
    );
    const commandId = genUniqueAxelarCommandId(payload);
    const sourceChain = getChildchain(destinationChainId);
    const sourceAddress = ethers.utils.getAddress(getChildAdaptor(destinationChainId)).toString();
    const destinationAddress = getRootAdaptor(destinationChainId);
    const payloadHash = utils.keccak256(payload);

    // Calculate slot key for given command ID.
    const command = utils.defaultAbiCoder.encode(
      ['bytes32', 'bytes32', 'string', 'string', 'address', 'bytes32'],
      [SLOT_PREFIX_CONTRACT_CALL_APPROVED, commandId, sourceChain, sourceAddress, destinationAddress, payloadHash],
    );
    const commandHash = utils.keccak256(command);
    const gatewayCallApprovedSlot = utils.keccak256(utils.concat([
      commandHash,
      utils.hexlify(utils.zeroPad(utils.hexlify(SLOT_POS_CONTRACT_CALL_APPROVED), 32)),
    ]));

    // Encode execute data
    const axelarAdapterContract = await createContract(
      destinationAddress,
      ROOT_AXELAR_ADAPTOR,
      this.config.rootProvider,
    );
    const executeData = await withBridgeError<string>(
      async () => axelarAdapterContract.interface
        .encodeFunctionData('execute', [commandId, sourceChain, sourceAddress, payload]),
      BridgeErrorType.INTERNAL_ERROR,
    );

    // Build simulation
    const axelarGateway = getAxelarGateway(destinationChainId);
    const simulations: Array<TenderlySimulation> = [{
      from: sender,
      to: destinationAddress,
      data: executeData,
    }];

    const stateObject: StateObject = {
      contractAddress: axelarGateway,
      stateDiff: {
        storageSlot: gatewayCallApprovedSlot,
        value: trueInHex,
      },
    };

    const gas = await submitTenderlySimulations(destinationChainId, simulations, [stateObject]);
    return gas[0];
  }

  private async getAllowance(direction: BridgeDirection, token: string, sender: string): Promise<ethers.BigNumber> {
    if (token.toUpperCase() === NATIVE) {
      // Return immediately for native token.
      return ethers.BigNumber.from(0);
    }
    if (isWithdrawNativeIMX(token, direction, this.config.bridgeInstance)) {
      // Return immediately for non wrapped IMX on child chain.
      return ethers.BigNumber.from(0);
    }

    let provider: ethers.providers.Provider;
    let bridgeContract: string;
    if (isValidDeposit(direction, this.config.bridgeInstance)) {
      provider = this.config.rootProvider;
      bridgeContract = this.config.bridgeContracts.rootERC20BridgeFlowRate;
    } else {
      provider = this.config.childProvider;
      bridgeContract = this.config.bridgeContracts.childERC20Bridge;
    }

    const erc20Contract: ethers.Contract = await createContract(token, ERC20, provider);

    return await withBridgeError<ethers.BigNumber>(() => erc20Contract
      .allowance(
        sender,
        bridgeContract,
      ), BridgeErrorType.PROVIDER_ERROR);
  }

  /**
 * Query the axelar fee for a transaction using axelarjs-sdk.
 * @param {*} sourceChainId - The source chainId.
 * @param {*} destinationChainId - The destination chainId.
 * @param {*} destinationChainGaslimit - The gas limit for the desired operation.
 * @param {*} gasMultiplier - The gas multiplier to add buffer to the fees.
 * @returns {ethers.BigNumber} - The Axelar Gas amount in the source chain currency.
 */
  private async getAxelarFee(
    sourceChainId: string,
    destinationChainId: string,
    destinationChainGaslimit: number,
    gasMultiplier: number | string = 'auto',
  ): Promise<ethers.BigNumber> {
    const sourceAxelar: AxelarChainDetails = axelarChains[sourceChainId];
    const destinationAxelar: AxelarChainDetails = axelarChains[destinationChainId];

    if (!sourceAxelar) {
      throw new BridgeError(
        `Source chainID ${sourceChainId} can not be matched to an Axelar chain.`,
        BridgeErrorType.AXELAR_CHAIN_NOT_FOUND,
      );
    }

    if (!destinationAxelar) {
      throw new BridgeError(
        `Destination chainID ${destinationChainId} can not be matched to an Axelar chain.`,
        BridgeErrorType.AXELAR_CHAIN_NOT_FOUND,
      );
    }

    const axelarAPIEndpoint: string = getAxelarEndpoint(sourceChainId);

    const estimateGasReq = {
      method: 'estimateGasFee',
      sourceChain: sourceAxelar.id,
      destinationChain: destinationAxelar.id,
      symbol: sourceAxelar.symbol,
      gasLimit: destinationChainGaslimit,
      gasMultiplier,
    };

    let axiosResponse: AxiosResponse;

    try {
      axiosResponse = await axios.post(axelarAPIEndpoint, estimateGasReq);
    } catch (error: any) {
      axiosResponse = error.response;
    }

    if (axiosResponse.data.error) {
      throw new BridgeError(
        `Estimating Axelar Gas failed with the reason: ${axiosResponse.data.message}`,
        BridgeErrorType.AXELAR_GAS_ESTIMATE_FAILED,
      );
    }

    try {
      return ethers.BigNumber.from(`${axiosResponse.data}`);
    } catch (err) {
      throw new BridgeError(
        `Estimating Axelar Gas failed with the reason: ${err}`,
        BridgeErrorType.AXELAR_GAS_ESTIMATE_FAILED,
      );
    }
  }

  /**
 * Queries the status of a bridge transaction.
 *
 * @param {TxStatusRequest} req - The request object containing an array of transactions to query.
 * @returns {Promise<TxStatusResponse>} - A promise that resolves to an array of transaction statuses.
 * @throws {BridgeError} - If an error occurs during the query, a BridgeError will be thrown with a specific error type.
 */
  public async getTransactionStatus(req: TxStatusRequest): Promise<TxStatusResponse> {
    const txStatusResponse: TxStatusResponse = {
      transactions: [],
    };

    const txStatusItems = await this.getAxelarStatus(req.transactions, req.sourceChainId);

    const uniqueReceivers = await this.getUniqueReceivers(txStatusItems, req.sourceChainId);

    const pendingWithdrawalPromises: Array<Promise<PendingWithdrawalsResponse>> = [];

    for (const address of uniqueReceivers) {
      pendingWithdrawalPromises.push(this.getPendingWithdrawals({ recipient: address }));
    }

    let pendingWithdrawalResponses: Array<PendingWithdrawalsResponse> = [];

    try {
      pendingWithdrawalResponses = await Promise.all(pendingWithdrawalPromises);
    } catch (err) {
      throw new BridgeError(
        `Failed to fetch the pending withdrawals with: ${err}`,
        BridgeErrorType.FLOW_RATE_ERROR,
      );
    }

    txStatusResponse.transactions = txStatusItems;

    // try match a completed transaction to a pending flowRate transaction
    for (const txStatusRes of txStatusResponse.transactions) {
      if (txStatusRes.status === StatusResponse.COMPLETE) {
        (() => {
          for (const pendingWithdrawals of pendingWithdrawalResponses) {
            const flowRatedTxIndex = pendingWithdrawals.pending.findIndex((el) => (
              el.amount.toString() === txStatusRes.amount.toString()
              && el.token === txStatusRes.token
              && el.withdrawer === txStatusRes.sender
              && el.recipient === txStatusRes.recipient
            ));
            if (flowRatedTxIndex !== -1) {
              txStatusRes.status = StatusResponse.FLOW_RATE_CONTROLLED;
              txStatusRes.data = {
                canWithdraw: pendingWithdrawals.pending[flowRatedTxIndex].canWithdraw,
                timeoutStart: pendingWithdrawals.pending[flowRatedTxIndex].timeoutStart,
                timeoutEnd: pendingWithdrawals.pending[flowRatedTxIndex].timeoutEnd,
              };
              pendingWithdrawals.pending.splice(flowRatedTxIndex, 1);
              return;
            }
          }
        })();
      }
    }

    // Return the tx status response
    return txStatusResponse;
  }

  private async getUniqueReceivers(
    txStatusItems: Array<TxStatusResponseItem>,
    sourceChainId: string,
  ): Promise<Array<string>> {
    const uniqueReceivers: Array<string> = [];

    const isWithdraw = [
      ZKEVM_DEVNET_CHAIN_ID,
      ZKEVM_TESTNET_CHAIN_ID,
      ZKEVM_MAINNET_CHAIN_ID].includes(sourceChainId);

    for (let i = 0, l = txStatusItems.length; i < l; i++) {
      if (txStatusItems[i].status === StatusResponse.COMPLETE
        && isWithdraw && txStatusItems[i].recipient) {
        const receiverIndex = uniqueReceivers.findIndex((el) => el === txStatusItems[i].recipient);
        if (receiverIndex === -1) {
          uniqueReceivers.push(txStatusItems[i].recipient);
        }
      }
    }// for

    return uniqueReceivers;
  }

  private async getAxelarStatus(
    transactions: Array<TxStatusRequestItem>,
    sourceChainId: string,
  ): Promise<Array<TxStatusResponseItem>> {
    const txStatusItems: Array<TxStatusResponseItem> = [];
    const statusPromises: Array<Promise<GMPStatusResponse>> = [];
    const axelarAPIEndpoint: string = getAxelarEndpoint(sourceChainId);
    const unpaidGasStatus = [GasPaidStatus.GAS_UNPAID, GasPaidStatus.GAS_PAID_NOT_ENOUGH_GAS];
    const abiCoder = new ethers.utils.AbiCoder();

    for (const transaction of transactions) {
      statusPromises.push(queryTransactionStatus(axelarAPIEndpoint, transaction.txHash));
    }

    let statusResponses: Array<GMPStatusResponse>;
    try {
      statusResponses = await Promise.all(statusPromises);
    } catch (err) {
      throw new BridgeError(
        `Failed to fetch the Axelar Status with the reason: ${err}`,
        BridgeErrorType.AXELAR_GAS_ESTIMATE_FAILED,
      );
    }

    for (let i = 0, l = statusResponses.length; i < l; i++) {
      let metaStatus: StatusResponse;

      // consolidate axelar statuses to our own simplified metaStatus
      switch (statusResponses[i].status) {
        case GMPStatus.CANNOT_FETCH_STATUS:
          metaStatus = StatusResponse.PENDING;
          break;
        case GMPStatus.SRC_GATEWAY_CALLED:
        case GMPStatus.DEST_GATEWAY_APPROVED:
        case GMPStatus.DEST_EXECUTING:
        case GMPStatus.SRC_GATEWAY_CONFIRMED:
        case GMPStatus.APPROVING:
          metaStatus = StatusResponse.PROCESSING;
          break;
        case GMPStatus.NOT_EXECUTED:
          metaStatus = StatusResponse.RETRY;
          break;
        case GMPStatus.NOT_EXECUTED_WITHOUT_GAS_PAID:
        case GMPStatus.INSUFFICIENT_FEE:
          metaStatus = StatusResponse.NOT_ENOUGH_GAS;
          break;
        case GMPStatus.DEST_EXECUTED:
          metaStatus = StatusResponse.COMPLETE;
          break;
        default:
          metaStatus = StatusResponse.ERROR;
      }

      if (statusResponses[i].gasPaidInfo) {
        if (unpaidGasStatus.includes(statusResponses[i].gasPaidInfo!.status)) {
          metaStatus = StatusResponse.NOT_ENOUGH_GAS;
        }
      }

      let txItem = {
        txHash: transactions[i].txHash,
        status: metaStatus,
        data: {
          gmpResponse: statusResponses[i].status,
        },
      } as TxStatusResponseItem;

      let decodedData;
      if (statusResponses[i]?.callTx?.returnValues?.payload) {
        decodedData = abiCoder.decode(
          ['bytes32', 'address', 'address', 'address', 'uint256'],
          statusResponses[i].callTx.returnValues.payload,
        );
        txItem = {
          ...txItem,
          token: decodedData[1],
          sender: decodedData[2],
          recipient: decodedData[3],
          amount: decodedData[4],
        };
      }
      txStatusItems.push(txItem);
    }// for

    return txStatusItems;
  }

  /**
 * Queries for the information about which tokens are flowrated and how long the delay is.
 *
 * @param {void} - no params required.
 * @returns {Promise<FlowRateInfoResponse>} - A promise that resolves to an object containing the flow rate information.
 * @throws {BridgeError} - If an error occurs during the query, a BridgeError will be thrown with a specific error type.
 * @dev this SDK method is currently stubbed
 */
  public async getFlowRateInfo(req: FlowRateInfoRequest): Promise<FlowRateInfoResponse> {
    if (!req.tokens || req.tokens.length === 0) {
      throw new BridgeError(
        `invalid tokens array ${req.tokens}`,
        BridgeErrorType.INVALID_TOKEN,
      );
    }

    const rootBridgeAddress = this.config.bridgeContracts.rootERC20BridgeFlowRate;
    const rootBridge = await createContract(rootBridgeAddress, ROOT_ERC20_BRIDGE_FLOW_RATE, this.config.rootProvider);

    const contractPromises: Array<Promise<any>> = [];
    contractPromises.push(rootBridge.withdrawalQueueActivated());
    contractPromises.push(rootBridge.withdrawalDelay());

    for (let token of req.tokens) {
      if (token.toUpperCase() === NATIVE) {
        token = ETHEREUM_NATIVE_TOKEN_ADDRESS;
      }
      contractPromises.push(rootBridge.flowRateBuckets(token));
      contractPromises.push(rootBridge.largeTransferThresholds(token));
    }
    let contractPromisesRes: Array<any>;
    try {
      contractPromisesRes = await Promise.all(contractPromises);
    } catch (err) {
      throw new BridgeError(
        'unable to query contract for flowrate info',
        BridgeErrorType.INTERNAL_ERROR,
      );
    }

    const tokensRes: Record<FungibleToken, FlowRateInfoItem> = {};

    const withdrawalQueueActivated = contractPromisesRes[0];
    const withdrawalDelay = contractPromisesRes[1].toNumber();

    // remove first 2 items from promise all response
    contractPromisesRes.splice(0, 2);

    // the remaining items should be sets of 2 per token
    for (let i = 0, l = req.tokens.length; i < l; i++) {
      const shifter = i * 2;
      tokensRes[req.tokens[i]] = {
        capacity: contractPromisesRes[shifter].capacity,
        depth: contractPromisesRes[shifter].depth,
        refillTime: contractPromisesRes[shifter].refillTime.toNumber(),
        refillRate: contractPromisesRes[shifter].refillRate,
        largeTransferThreshold: contractPromisesRes[shifter + 1],
      };
    }

    // Return the token mappings
    return {
      withdrawalQueueActivated,
      withdrawalDelay,
      tokens: tokensRes,
    };
  }

  /**
 * Fetches the pending withdrawals for a given address.
 *
 * @param {PendingWithdrawalsRequest} req - The request object containing the reciever address.
 * @returns {Promise<PendingWithdrawalsResponse>} - A promise that resolves to an object containing the child token address.
 * @throws {BridgeError} - If an error occurs during the query, a BridgeError will be thrown with a specific error type.
 * @dev this SDK method is currently stubbed
 */
  public async getPendingWithdrawals(req: PendingWithdrawalsRequest): Promise<PendingWithdrawalsResponse> {
    // eslint-disable-next-line no-console

    if (!req.recipient) {
      throw new BridgeError(
        `invalid recipient ${req.recipient}`,
        BridgeErrorType.INVALID_RECIPIENT,
      );
    }

    const rootBridgeAddress = this.config.bridgeContracts.rootERC20BridgeFlowRate;
    const rootBridge = await createContract(rootBridgeAddress, ROOT_ERC20_BRIDGE_FLOW_RATE, this.config.rootProvider);

    const pendingLength: ethers.BigNumber = await rootBridge.getPendingWithdrawalsLength(req.recipient);

    const pendingWithdrawals: PendingWithdrawalsResponse = {
      pending: [],
    };

    if (pendingLength.toNumber() === 0) {
      return pendingWithdrawals;
    }

    const indices: Array<number> = [];
    for (let i = 0; i < pendingLength.toNumber(); i++) {
      indices.push(i);
    }

    const pending: Array<RootBridgePendingWithdrawal> = await rootBridge.getPendingWithdrawals(req.recipient, indices);

    const timestampNow = Math.floor(Date.now() / 1000);

    const withdrawalDelay: ethers.BigNumber = await rootBridge.withdrawalDelay();

    for (let i = 0, l = pending.length; i < l; i++) {
      const timeoutEnd = pending[i].timestamp.add(withdrawalDelay).toNumber();
      if (timeoutEnd > timestampNow) {
        pendingWithdrawals.pending[i] = {
          canWithdraw: false,
        } as PendingWithdrawal;
      } else {
        pendingWithdrawals.pending[i] = {
          canWithdraw: true,
        } as PendingWithdrawal;
      }
      pendingWithdrawals.pending[i].recipient = req.recipient;
      pendingWithdrawals.pending[i].withdrawer = pending[i].withdrawer;
      pendingWithdrawals.pending[i].token = pending[i].token;
      pendingWithdrawals.pending[i].amount = pending[i].amount;
      pendingWithdrawals.pending[i].timeoutStart = pending[i].timestamp.toNumber();
      pendingWithdrawals.pending[i].timeoutEnd = timeoutEnd;
    }

    return pendingWithdrawals;
  }

  /**
 * Retrieves the unsigned flow rate withdrawal transaction
 *
 * @param {FlowRateWithdrawRequest} req - The request object containing the receiver address and pending withdrawal index.
 * @returns {Promise<FlowRateWithdrawResponse>} - A promise that resolves to an object containing the unsigned transaction.
 * @throws {BridgeError} - If an error occurs during the query, a BridgeError will be thrown with a specific error type.
 * @dev this SDK method is currently stubbed
 */
  public async getFlowRateWithdrawTx(req: FlowRateWithdrawRequest): Promise<FlowRateWithdrawResponse> {
    // eslint-disable-next-line no-console

    if (!req.recipient) {
      throw new BridgeError(
        `invalid recipient ${req.recipient}`,
        BridgeErrorType.INVALID_RECIPIENT,
      );
    }

    if (req.index < 0) {
      throw new BridgeError(
        `invalid index ${req.index}`,
        BridgeErrorType.INVALID_FLOWRATE_INDEX,
      );
    }

    const rootBridgeAddress = this.config.bridgeContracts.rootERC20BridgeFlowRate;
    const rootBridge = await createContract(rootBridgeAddress, ROOT_ERC20_BRIDGE_FLOW_RATE, this.config.rootProvider);

    const pending: Array<RootBridgePendingWithdrawal> = await
    rootBridge.getPendingWithdrawals(req.recipient, [req.index]);

    if (pending[0].withdrawer === ethers.constants.AddressZero
      || pending[0].token === ethers.constants.AddressZero
      || pending[0].amount === ethers.BigNumber.from(0)
      || pending[0].timestamp === ethers.BigNumber.from(0)) {
      throw new BridgeError(
        `pending withdrawal not found for ${req.recipient} at index ${req.index}`,
        BridgeErrorType.FLOW_RATE_ERROR,
      );
    }

    const withdrawalDelay: ethers.BigNumber = await rootBridge.withdrawalDelay();
    const timeoutEnd = pending[0].timestamp.add(withdrawalDelay).toNumber();
    const timestampNow = Math.floor(Date.now() / 1000);

    if (timeoutEnd > timestampNow) {
      return {
        pendingWithdrawal: {
          canWithdraw: false,
          withdrawer: pending[0].withdrawer,
          recipient: req.recipient,
          token: pending[0].token,
          amount: pending[0].amount,
          timeoutStart: pending[0].timestamp.toNumber(),
          timeoutEnd,
        },
        unsignedTx: null,
      };
    }

    const data: string = await withBridgeError<string>(async () => rootBridge.interface.encodeFunctionData(
      'finaliseQueuedWithdrawal',
      [req.recipient, req.index],
    ), BridgeErrorType.INTERNAL_ERROR);

    return {
      pendingWithdrawal: {
        canWithdraw: true,
        withdrawer: pending[0].withdrawer,
        recipient: req.recipient,
        token: pending[0].token,
        amount: pending[0].amount,
        timeoutStart: pending[0].timestamp.toNumber(),
        timeoutEnd,
      },
      unsignedTx: {
        data,
        to: this.config.bridgeContracts.rootERC20BridgeFlowRate,
        value: 0,
        chainId: parseInt(this.config.bridgeInstance.rootChainID, 10),
      },
    };
  }

  /**
 * Retrieves the corresponding token mappings for a given address.
 * This function is used to map a root token to its child token in the context of a bridging system between chains.
 * If the token is native, a special key is used to represent it.
 *
 * @param {TokenMappingRequest} req - The request object containing the root token address or the string 'NATIVE'.
 * @returns {Promise<TokenMappingResponse>} - A promise that resolves to an object containing the child token address.
 * @throws {BridgeError} - If an error occurs during the query, a BridgeError will be thrown with a specific error type.
 * @dev this SDK method is currently stubbed
 */
  public async getTokenMapping(req: TokenMappingRequest): Promise<TokenMappingResponse> {
    // eslint-disable-next-line no-console

    if (req.rootToken.toUpperCase() === NATIVE
      || req.rootToken === this.config.bridgeContracts.rootChainWrappedETH) {
      const childBridgeAddress = this.config.bridgeContracts.childERC20Bridge;
      const childBridge = await createContract(childBridgeAddress, CHILD_ERC20_BRIDGE, this.config.childProvider);
      const childETHToken = await childBridge.childETHToken();

      return {
        rootToken: req.rootToken,
        childToken: childETHToken,
      };
    }

    const rootBridgeAddress = this.config.bridgeContracts.rootERC20BridgeFlowRate;
    const rootBridge = await createContract(rootBridgeAddress, ROOT_ERC20_BRIDGE_FLOW_RATE, this.config.rootProvider);
    const rootTokenChildAddress = await rootBridge.rootTokenToChildToken(req.rootToken);

    if (rootTokenChildAddress === ethers.constants.AddressZero) {
      return {
        rootToken: req.rootToken,
        childToken: null,
      };
    }

    if (rootTokenChildAddress === req.rootToken) {
      return {
        rootToken: req.rootToken,
        childToken: NATIVE,
      };
    }
    return {
      rootToken: req.rootToken,
      childToken: rootTokenChildAddress,
    };
  }
}<|MERGE_RESOLUTION|>--- conflicted
+++ resolved
@@ -16,23 +16,14 @@
   isWithdrawWrappedIMX,
   isWrappedIMX,
   shouldBeDepositOrFinaliseWithdraw,
-<<<<<<< HEAD
 } from './lib/utils';
 import { TenderlySimulation } from './types/tenderly';
 import { calculateGasFee } from './lib/gas';
 import { createContract } from './contracts/createContract';
 import { getWithdrawRootToken, genAxelarWithdrawPayload, genUniqueAxelarCommandId } from './lib/axelarUtils';
-import { submitTenderlySimulations } from './lib/tenderly';
-=======
-} from 'lib/utils';
-import { TenderlySimulation } from 'types/tenderly';
-import { calculateGasFee } from 'lib/gas';
-import { createContract } from 'contracts/createContract';
-import { getWithdrawRootToken, genAxelarWithdrawPayload, genUniqueAxelarCommandId } from 'lib/axelarUtils';
-import { StateObject, submitTenderlySimulations } from 'lib/tenderly';
-import { trueInHex } from 'constants/values';
-import { getBridgeTxCalldata } from 'lib/transactions';
->>>>>>> 98a6972f
+import { StateObject, submitTenderlySimulations } from './lib/tenderly';
+import { trueInHex } from './constants/values';
+import { getBridgeTxCalldata } from './lib/transactions';
 import {
   NATIVE,
   ETHEREUM_NATIVE_TOKEN_ADDRESS,
