--- conflicted
+++ resolved
@@ -13,14 +13,9 @@
 } from 'lib/validation';
 import {
   getAxelarEndpoint, getAxelarGateway, getChildAdaptor, getChildchain, getRootAdaptor, getTenderlyEndpoint,
-<<<<<<< HEAD
-  isDeposit,
-  isWithdrawNotWrappedIMX,
-=======
   isValidDeposit,
   isValidWithdraw,
   isWithdrawNativeIMX,
->>>>>>> 36a39bf5
   isWithdrawWrappedIMX,
   isWrappedIMX,
   shouldBeDepositOrFinaliseWithdraw,
@@ -177,7 +172,7 @@
   private async getDepositOrWithdrawFee(req: BridgeFeeRequest):
   Promise<{ sourceChainFee: ethers.BigNumber, approvalFee: ethers.BigNumber, bridgeFee: ethers.BigNumber }> {
     let feeData;
-    if (isDeposit(req.sourceChainId, this.config.bridgeInstance)) {
+    if (req.sourceChainId === this.config.bridgeInstance.rootChainID) {
       feeData = await this.config.rootProvider.getFeeData();
     } else {
       feeData = await this.config.childProvider.getFeeData();
@@ -213,15 +208,9 @@
 
     // Get approval fee
     if ('token' in req && req.token.toUpperCase() !== NATIVE) {
-<<<<<<< HEAD
-      if (isDeposit(req.sourceChainId, this.config.bridgeInstance)) {
-        approvalFee = calculateGasFee(feeData, BridgeMethodsGasLimit.APPROVE_TOKEN);
-      } else if (isWithdrawWrappedIMX(req.token, req.sourceChainId, this.config.bridgeInstance)) {
-=======
       if (isValidDeposit(direction, this.config.bridgeInstance)) {
         approvalFee = calculateGasFee(feeData, BridgeMethodsGasLimit.APPROVE_TOKEN);
       } else if (isWithdrawWrappedIMX(req.token, direction, this.config.bridgeInstance)) {
->>>>>>> 36a39bf5
         // On child chain, only WIMX requires approval.
         approvalFee = calculateGasFee(feeData, BridgeMethodsGasLimit.APPROVE_TOKEN);
       }
@@ -256,28 +245,10 @@
     if (req.action === BridgeFeeActions.FINALISE_WITHDRAWAL) {
       sourceChainFee = await this.getFinaliseWithdrawFee();
     } else {
-<<<<<<< HEAD
-      let axelarGasLimit;
-      if (req.action === BridgeFeeActions.DEPOSIT) {
-        sourceChainFee = calculateGasFee(feeData, BridgeMethodsGasLimit.DEPOSIT_SOURCE);
-        axelarGasLimit = BridgeMethodsGasLimit.DEPOSIT_DESTINATION;
-      } else {
-        sourceChainFee = calculateGasFee(feeData, BridgeMethodsGasLimit.WITHDRAW_SOURCE);
-        axelarGasLimit = BridgeMethodsGasLimit.WITHDRAW_DESTINATION;
-      }
-      // Get bridge fee
-      bridgeFee = await this.getAxelarFee(
-        req.sourceChainId,
-        req.destinationChainId,
-        axelarGasLimit,
-        req.gasMultiplier,
-      );
-=======
       const fees = await this.getDepositOrWithdrawFee(req);
       sourceChainFee = fees.sourceChainFee;
       approvalFee = fees.approvalFee;
       bridgeFee = fees.bridgeFee;
->>>>>>> 36a39bf5
     }
 
     const totalFees: ethers.BigNumber = sourceChainFee.add(approvalFee).add(bridgeFee);
@@ -360,15 +331,9 @@
   /**
    * Get the smart contract function names depending on whether the request is a deposit or withdrawal.
    */
-<<<<<<< HEAD
-  private async getBridgeMethods(sourceChainId: string) {
-    let contractMethods: Record<string, string>;
-    if (isDeposit(sourceChainId, this.config.bridgeInstance)) {
-=======
   private async getBridgeMethods(direction: BridgeDirection) {
     let contractMethods: Record<string, string>;
     if (isValidDeposit(direction, this.config.bridgeInstance)) {
->>>>>>> 36a39bf5
       contractMethods = bridgeMethods.deposit;
     } else {
       contractMethods = bridgeMethods.withdraw;
@@ -380,13 +345,8 @@
   /**
    * Get the bridge contract which will be interacted with. Root bridge if deposit, child bridge if withdrawal.
    */
-<<<<<<< HEAD
-  private async getBridgeContract(sourceChainId: string) {
-    if (isDeposit(sourceChainId, this.config.bridgeInstance)) {
-=======
   private async getBridgeContract(direction: BridgeDirection) {
     if (isValidDeposit(direction, this.config.bridgeInstance)) {
->>>>>>> 36a39bf5
       const rootBridgeAddress = this.config.bridgeContracts.rootERC20BridgeFlowRate;
       return await createContract(rootBridgeAddress, ROOT_ERC20_BRIDGE_FLOW_RATE, this.config.rootProvider);
     }
@@ -421,24 +381,17 @@
     token: string,
     direction: BridgeDirection,
   ) {
-<<<<<<< HEAD
-    const currentBridgeMethods = await this.getBridgeMethods(sourceChainId);
-    const bridgeContract = await this.getBridgeContract(sourceChainId);
+    const currentBridgeMethods = await this.getBridgeMethods(direction);
+    const bridgeContract = await this.getBridgeContract(direction);
 
     let functionName: string;
     let parameters: any[];
-=======
-    const currentBridgeMethods = await this.getBridgeMethods(direction);
-    const bridgeContract = await this.getBridgeContract(direction);
-
->>>>>>> 36a39bf5
     /**
      * Handle bridge transaction for native token
      */
     if (token.toUpperCase() === NATIVE) {
       if (sender === recipient) {
         // Deposit or withdraw native token
-<<<<<<< HEAD
         functionName = currentBridgeMethods.native;
         parameters = [amount];
       } else {
@@ -465,35 +418,6 @@
     return await withBridgeError<string>(async () => bridgeContract.interface.encodeFunctionData(
       functionName,
       parameters,
-=======
-        return await withBridgeError<string>(async () => bridgeContract.interface.encodeFunctionData(
-          currentBridgeMethods.native,
-          [amount],
-        ), BridgeErrorType.INTERNAL_ERROR);
-      }
-      // Deposit or withdraw native token TO
-      return await withBridgeError<string>(async () => bridgeContract.interface.encodeFunctionData(
-        currentBridgeMethods.nativeTo,
-        [recipient, amount],
-      ), BridgeErrorType.INTERNAL_ERROR);
-    }
-
-    /**
-     * Handle bridge transaction for ERC20
-     */
-    const erc20Token = ethers.utils.getAddress(token);
-    if (sender === recipient) {
-      // Deposit or withdraw ERC20
-      return await withBridgeError<string>(async () => bridgeContract.interface.encodeFunctionData(
-        currentBridgeMethods.token,
-        [erc20Token, amount],
-      ), BridgeErrorType.INTERNAL_ERROR);
-    }
-    // Deposit or withdraw ERC20 TO.
-    return await withBridgeError<string>(async () => bridgeContract.interface.encodeFunctionData(
-      currentBridgeMethods.tokenTo,
-      [erc20Token, recipient, amount],
->>>>>>> 36a39bf5
     ), BridgeErrorType.INTERNAL_ERROR);
   }
 
@@ -668,9 +592,6 @@
   }
 
   private async getUnsignedBridgeBundledTxPrivate(req: BridgeBundledTxRequest): Promise<BridgeBundledTxResponse> {
-<<<<<<< HEAD
-    if (isDeposit(req.sourceChainId, this.config.bridgeInstance)) {
-=======
     let direction: BridgeDirection;
     if (shouldBeDepositOrFinaliseWithdraw(req.sourceChainId, this.config.bridgeInstance)) {
       direction = {
@@ -687,7 +608,6 @@
     }
 
     if (isValidDeposit(direction, this.config.bridgeInstance)) {
->>>>>>> 36a39bf5
       return this.getUnsignedBridgeDepositBundledTxPrivate(
         direction,
         req.senderAddress,
@@ -1088,22 +1008,14 @@
       // Return immediately for native token.
       return ethers.BigNumber.from(0);
     }
-<<<<<<< HEAD
-    if (isWithdrawNotWrappedIMX(token, sourceChainId, this.config.bridgeInstance)) {
-=======
     if (isWithdrawNativeIMX(token, direction, this.config.bridgeInstance)) {
->>>>>>> 36a39bf5
       // Return immediately for non wrapped IMX on child chain.
       return ethers.BigNumber.from(0);
     }
 
     let provider: ethers.providers.Provider;
     let bridgeContract: string;
-<<<<<<< HEAD
-    if (isDeposit(sourceChainId, this.config.bridgeInstance)) {
-=======
     if (isValidDeposit(direction, this.config.bridgeInstance)) {
->>>>>>> 36a39bf5
       provider = this.config.rootProvider;
       bridgeContract = this.config.bridgeContracts.rootERC20BridgeFlowRate;
     } else {
