--- conflicted
+++ resolved
@@ -2,10 +2,7 @@
 export * from './constants/bridges';
 export * from './errors/index';
 export * from './config/index';
-<<<<<<< HEAD
-export * from './types/index';
 export * from './types/axelar';
-=======
 export {
   CompletionStatus,
   BridgeFeeActions,
@@ -46,7 +43,6 @@
   TokenMappingRequest,
   TokenMappingResponse,
 } from './types/index';
->>>>>>> 83c0b561
 export * from './contracts/ABIs/ERC20';
 export * from './contracts/ABIs/RootERC20BridgeFlowRate';
 export * from './contracts/ABIs/ChildERC20Bridge';
