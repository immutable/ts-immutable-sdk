import { Environment, ImmutableConfiguration } from '@imtbl/config';
import {
  ETH_MAINNET_TO_ZKEVM_MAINNET,
  ETH_SEPOLIA_TO_ZKEVM_DEVNET,
<<<<<<< HEAD
  ETH_SEPOLIA_TO_ZKEVM_LOCAL,
=======
  ETH_SEPOLIA_TO_ZKEVM_TESTNET,
>>>>>>> 083f403a
} from 'constants/bridges';
import { ethers } from 'ethers';
import {
  BridgeContracts,
  BridgeInstance,
  BridgeModuleConfiguration,
} from '../types';

/**
 * @constant {BridgeInstance[]} SupportedSandboxBridges - An array of supported bridge instances for the sandbox environment.
 */
<<<<<<< HEAD
const SUPPORTED_SANDBOX_BRIDGES: BridgeInstance[] = [ETH_SEPOLIA_TO_ZKEVM_DEVNET, ETH_SEPOLIA_TO_ZKEVM_LOCAL];
=======
const SUPPORTED_SANDBOX_BRIDGES: BridgeInstance[] = [ETH_SEPOLIA_TO_ZKEVM_DEVNET, ETH_SEPOLIA_TO_ZKEVM_TESTNET];
>>>>>>> 083f403a

/**
 * @constant {BridgeInstance[]} SUPPORTED_PRODUCTION_BRIDGES - An array of supported bridge instances for the production environment.
 */
const SUPPORTED_PRODUCTION_BRIDGES: BridgeInstance[] = [];

/**
 * @constant {Object} SUPPORTED_BRIDGES_FOR_ENVIRONMENT - An object mapping environment types to their supported bridge instances.
 */
export const SUPPORTED_BRIDGES_FOR_ENVIRONMENT: {
  [key in Environment]: BridgeInstance[];
} = {
  [Environment.SANDBOX]: SUPPORTED_SANDBOX_BRIDGES,
  [Environment.PRODUCTION]: SUPPORTED_PRODUCTION_BRIDGES,
};

/**
 * @constant {Map<BridgeInstance, BridgeContracts>} CONTRACTS_FOR_BRIDGE - A map of bridge instances to their associated contract addresses.
 */
const CONTRACTS_FOR_BRIDGE = new Map<BridgeInstance, BridgeContracts>()
  .set(ETH_SEPOLIA_TO_ZKEVM_DEVNET, {
<<<<<<< HEAD
    rootChainERC20Predicate: '0x54A3B143E6F18f3B6f4416492570249a72cDAd9C',
    rootChainStateSender: '0xa66C24ef810CBa2660B6bbF055588CE07574896F',
=======
    rootChainERC20Predicate: '0x36FD5e8C971627f6557306Ec017bd03eC2D0B615',
    rootChainStateSender: '0x939a7E0D40B09CC2a1cD7711C3f9be742852D7fa',
    childChainERC20Predicate: '0x0000000000000000000000000000000000001004',
    childChainStateReceiver: '0x0000000000000000000000000000000000001001',
  })
  .set(ETH_SEPOLIA_TO_ZKEVM_TESTNET, {
    rootChainERC20Predicate: '0x9A7E4C4337a70C6754a9672F5ba69084463794B8',
    rootChainStateSender: '0xfBfF6FD165adFA113bE39eE85ef030A996153253',
>>>>>>> 083f403a
    childChainERC20Predicate: '0x0000000000000000000000000000000000001004',
    childChainStateReceiver: '0x0000000000000000000000000000000000001001',
  })
  .set(ETH_MAINNET_TO_ZKEVM_MAINNET, {
    rootChainERC20Predicate: '0x',
    rootChainStateSender: '0x',
    childChainERC20Predicate: '0x',
    childChainStateReceiver: '0x',
  }).set(ETH_SEPOLIA_TO_ZKEVM_LOCAL, {
    rootChainERC20Predicate: '0x453f079Ae4dD021B54d396a54E4D29a6894104A5',
    rootChainStateSender: '0x6CBA18c18e1dc0867dA98201F6a0975873F4893C',
    childChainERC20Predicate: '0x0000000000000000000000000000000000001004',
    childChainStateReceiver: '0x0000000000000000000000000000000000001001',
  });

/**
 * Represents the configuration for a bridge between two chains.
 */
export class BridgeConfiguration {
  /**
   * @property {ImmutableConfiguration} baseConfig - The base configuration for the module.
   * @property {BridgeInstance} bridgeInstance - The bridge instance configuration for the root and child chains.
   * @property {BridgeContracts} bridgeContracts - The configuration of the contracts associated with the bridge.
   * @property {ethers.providers.Provider} rootProvider - The Ethereum provider for the root chain.
   * @property {ethers.providers.Provider} childProvider - The Ethereum provider for the child chain.
   * @property {number} blockTime - The approximate block time
   * @property {number} pollInterval - The time to wait between polls to the blockchain
   * @property {number} maxDepositBlockDelay - The maximum number of blocks it should take on child chain for deposit to be observed
   * @property {number} clockInaccuracy - The maximum number of seconds of inaccuracy of blockchain timestamps
   * @property {number} rootChainFinalityBlocks - The number of blocks to wait for on the rootchain before accepting finality
  */
  public baseConfig: ImmutableConfiguration;

  public bridgeInstance: BridgeInstance;

  public bridgeContracts: BridgeContracts;

  public rootProvider: ethers.providers.Provider;

  public childProvider: ethers.providers.Provider;

  public blockTime: number;

  public pollInterval: number;

  public maxDepositBlockDelay: number;

  public clockInaccuracy: number;

  public rootChainFinalityBlocks: number;

  /**
   * Constructs a BridgeConfiguration instance.
   *
   * @param {BridgeModuleConfiguration} options - The configuration options for the bridge module.
   */
  constructor({
    bridgeInstance,
    rootProvider,
    childProvider,
    baseConfig,
    overrides,
  }: BridgeModuleConfiguration) {
    this.baseConfig = baseConfig;
    this.bridgeInstance = bridgeInstance;
    this.rootProvider = rootProvider;
    this.childProvider = childProvider;

    // Does not need to be exact, just approximate
    this.blockTime = 12;
    // How frequently we poll the childchain for StateSync events
    this.pollInterval = 5 * 1000; // 5 seconds
    // The upper bound of the block range we poll for StateSync events
    this.maxDepositBlockDelay = 250;
    // Assume that the clock timestamp is at most 900 seconds inaccurate, see for more -> https://github.com/ethereum/wiki/blob/c02254611f218f43cbb07517ca8e5d00fd6d6d75/Block-Protocol-2.0.md
    this.clockInaccuracy = 900;
    // How many blocks to wait for on the root chain before accepting rootchain finality
    this.rootChainFinalityBlocks = 3;

    if (overrides) {
      this.bridgeContracts = overrides.bridgeContracts;
      return;
    }

    const supported = SUPPORTED_BRIDGES_FOR_ENVIRONMENT[baseConfig.environment].includes(
      bridgeInstance,
    );
    if (!supported) {
      throw new Error(
        `Bridge instance with rootchain ${bridgeInstance.rootChainID} and childchain ${bridgeInstance.childChainID} is not supported in environment ${baseConfig.environment}`,
      );
    }
    if (!CONTRACTS_FOR_BRIDGE.has(bridgeInstance)) {
      throw new Error(
        `Bridge instance with rootchain ${bridgeInstance.rootChainID} and childchain ${bridgeInstance.childChainID} is not supported in environment ${baseConfig.environment}`,
      );
    }
    const bridgeContracts = CONTRACTS_FOR_BRIDGE.get(bridgeInstance);
    if (!bridgeContracts) {
      throw new Error(
        `Bridge instance with rootchain ${bridgeInstance.rootChainID} and childchain ${bridgeInstance.childChainID} is not supported in environment ${baseConfig.environment}`,
      );
    }
    this.bridgeContracts = bridgeContracts;
  }
}<|MERGE_RESOLUTION|>--- conflicted
+++ resolved
@@ -2,11 +2,7 @@
 import {
   ETH_MAINNET_TO_ZKEVM_MAINNET,
   ETH_SEPOLIA_TO_ZKEVM_DEVNET,
-<<<<<<< HEAD
-  ETH_SEPOLIA_TO_ZKEVM_LOCAL,
-=======
   ETH_SEPOLIA_TO_ZKEVM_TESTNET,
->>>>>>> 083f403a
 } from 'constants/bridges';
 import { ethers } from 'ethers';
 import {
@@ -18,11 +14,7 @@
 /**
  * @constant {BridgeInstance[]} SupportedSandboxBridges - An array of supported bridge instances for the sandbox environment.
  */
-<<<<<<< HEAD
-const SUPPORTED_SANDBOX_BRIDGES: BridgeInstance[] = [ETH_SEPOLIA_TO_ZKEVM_DEVNET, ETH_SEPOLIA_TO_ZKEVM_LOCAL];
-=======
 const SUPPORTED_SANDBOX_BRIDGES: BridgeInstance[] = [ETH_SEPOLIA_TO_ZKEVM_DEVNET, ETH_SEPOLIA_TO_ZKEVM_TESTNET];
->>>>>>> 083f403a
 
 /**
  * @constant {BridgeInstance[]} SUPPORTED_PRODUCTION_BRIDGES - An array of supported bridge instances for the production environment.
@@ -44,10 +36,6 @@
  */
 const CONTRACTS_FOR_BRIDGE = new Map<BridgeInstance, BridgeContracts>()
   .set(ETH_SEPOLIA_TO_ZKEVM_DEVNET, {
-<<<<<<< HEAD
-    rootChainERC20Predicate: '0x54A3B143E6F18f3B6f4416492570249a72cDAd9C',
-    rootChainStateSender: '0xa66C24ef810CBa2660B6bbF055588CE07574896F',
-=======
     rootChainERC20Predicate: '0x36FD5e8C971627f6557306Ec017bd03eC2D0B615',
     rootChainStateSender: '0x939a7E0D40B09CC2a1cD7711C3f9be742852D7fa',
     childChainERC20Predicate: '0x0000000000000000000000000000000000001004',
@@ -56,7 +44,6 @@
   .set(ETH_SEPOLIA_TO_ZKEVM_TESTNET, {
     rootChainERC20Predicate: '0x9A7E4C4337a70C6754a9672F5ba69084463794B8',
     rootChainStateSender: '0xfBfF6FD165adFA113bE39eE85ef030A996153253',
->>>>>>> 083f403a
     childChainERC20Predicate: '0x0000000000000000000000000000000000001004',
     childChainStateReceiver: '0x0000000000000000000000000000000000001001',
   })
@@ -65,7 +52,8 @@
     rootChainStateSender: '0x',
     childChainERC20Predicate: '0x',
     childChainStateReceiver: '0x',
-  }).set(ETH_SEPOLIA_TO_ZKEVM_LOCAL, {
+  })
+  .set(ETH_SEPOLIA_TO_ZKEVM_LOCAL, {
     rootChainERC20Predicate: '0x453f079Ae4dD021B54d396a54E4D29a6894104A5',
     rootChainStateSender: '0x6CBA18c18e1dc0867dA98201F6a0975873F4893C',
     childChainERC20Predicate: '0x0000000000000000000000000000000000001004',
