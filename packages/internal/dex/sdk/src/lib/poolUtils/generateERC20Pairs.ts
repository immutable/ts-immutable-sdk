import { Token } from '@uniswap/sdk-core';

export type Provider = {
  chainId: number;
};

export type ERC20Pairs = ERC20Pair[];
export type ERC20Pair = [Token, Token];

// GenerateERC20Pairs will generate all possible ERC20 pair combinations, excluding duplicates
export const generateERC20Pairs = (
  erc20Pair: ERC20Pair,
  commonRoutingERC20s: Token[]
): ERC20Pairs => {
  const uniqueERC20Addresses = new Set([...erc20Pair, ...commonRoutingERC20s]);
  const erc20Addresses = [...erc20Pair, ...commonRoutingERC20s]; // 3
  const erc20Pairs: ERC20Pairs = [];

  for (let i = 0; i < erc20Addresses.length; i++) {
    for (let j = i + 1; j < erc20Addresses.length; j++) {
<<<<<<< HEAD
      const isDuplicate =
        erc20Addresses[i].address === erc20Addresses[j].address;
      if (isDuplicate) {
        continue;
      }

      erc20Pairs.push([erc20Addresses[i], erc20Addresses[j]]);
=======
      if (erc20Addresses[i].address !== erc20Addresses[j].address) {
        erc20Pairs.push([erc20Addresses[i], erc20Addresses[j]]);
      }
>>>>>>> 6493ad0e
    }
  }

  return erc20Pairs;
};<|MERGE_RESOLUTION|>--- conflicted
+++ resolved
@@ -18,19 +18,9 @@
 
   for (let i = 0; i < erc20Addresses.length; i++) {
     for (let j = i + 1; j < erc20Addresses.length; j++) {
-<<<<<<< HEAD
-      const isDuplicate =
-        erc20Addresses[i].address === erc20Addresses[j].address;
-      if (isDuplicate) {
-        continue;
-      }
-
-      erc20Pairs.push([erc20Addresses[i], erc20Addresses[j]]);
-=======
       if (erc20Addresses[i].address !== erc20Addresses[j].address) {
         erc20Pairs.push([erc20Addresses[i], erc20Addresses[j]]);
       }
->>>>>>> 6493ad0e
     }
   }
 
