--- conflicted
+++ resolved
@@ -1,13 +1,8 @@
 import { Pool } from '@uniswap/v3-sdk';
 import { BigNumber } from 'ethers';
 import { ProviderCallError } from 'errors';
-<<<<<<< HEAD
-import { ERC20 } from 'types';
-import { erc20ToUniswapToken } from 'lib';
-=======
 import { erc20ToUniswapToken } from 'lib/utils';
 import { ERC20 } from 'types';
->>>>>>> 6eba5422
 import { MulticallResponse, multicallSingleCallDataMultipleContracts } from '../multicall';
 import { generatePossiblePoolsFromERC20Pair } from './generatePossiblePoolsFromERC20Pairs';
 import { ERC20Pair } from './generateERC20Pairs';
