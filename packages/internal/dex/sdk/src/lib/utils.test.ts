import { ethers } from 'ethers';
<<<<<<< HEAD
import { TEST_FROM_ADDRESS } from 'test';
=======
import { TEST_FROM_ADDRESS } from 'test/utils';
>>>>>>> 57161b66
import { isValidNonZeroAddress } from './utils';

describe('utils', () => {
  describe('isValidNonZeroAddress', () => {
    it('should return false for zero address', () => {
      expect(isValidNonZeroAddress(ethers.constants.AddressZero)).toBe(false);
    });

    it('should return false for invalid address', () => {
      expect(isValidNonZeroAddress('0xinvalid')).toBe(false);
    });

    it('should return true for valid address', () => {
      expect(isValidNonZeroAddress(TEST_FROM_ADDRESS)).toBe(true);
    });
  });
});<|MERGE_RESOLUTION|>--- conflicted
+++ resolved
@@ -1,9 +1,5 @@
 import { ethers } from 'ethers';
-<<<<<<< HEAD
-import { TEST_FROM_ADDRESS } from 'test';
-=======
-import { TEST_FROM_ADDRESS } from 'test/utils';
->>>>>>> 57161b66
+import { TEST_FROM_ADDRESS } from '../test/utils';
 import { isValidNonZeroAddress } from './utils';
 
 describe('utils', () => {
