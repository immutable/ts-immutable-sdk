--- conflicted
+++ resolved
@@ -2,29 +2,18 @@
 import { BASIS_POINT_PRECISION } from 'constants/router';
 import { BigNumber } from 'ethers';
 import {
-<<<<<<< HEAD
-  Amount, Fee, SecondaryFee, newAmount, Coin, addAmount, subtractAmount,
-=======
   Amount,
-  Fee, SecondaryFee, newAmount, ERC20, subtractERC20Amount, addERC20Amount,
->>>>>>> 6eba5422
+  Fee, SecondaryFee, newAmount, Coin, subtractAmount, addAmount,
 } from 'lib';
 
 export class Fees {
   private amount: Amount<Coin>;
 
-<<<<<<< HEAD
   constructor(private secondaryFees: SecondaryFee[], token: Coin) {
-=======
-  private amount: Amount<ERC20>;
-
-  constructor(secondaryFees: SecondaryFee[], token: ERC20) {
->>>>>>> 6eba5422
     this.secondaryFees = secondaryFees;
     this.amount = newAmount(BigNumber.from(0), token);
   }
 
-<<<<<<< HEAD
   get token(): Coin {
     return this.amount.token;
   }
@@ -39,18 +28,6 @@
 
   amountLessFees(): Amount<Coin> {
     return subtractAmount(this.amount, this.total());
-=======
-  addAmount(amount: Amount<ERC20>): void {
-    this.amount = addERC20Amount(this.amount, amount);
-  }
-
-  amountWithFeesApplied(): Amount<ERC20> {
-    return addERC20Amount(this.amount, this.total());
-  }
-
-  amountLessFees(): Amount<ERC20> {
-    return subtractERC20Amount(this.amount, this.total());
->>>>>>> 6eba5422
   }
 
   withAmounts(): Fee[] {
@@ -64,23 +41,12 @@
     });
   }
 
-<<<<<<< HEAD
   private total(): Amount<Coin> {
     let totalFees = newAmount(BigNumber.from(0), this.amount.token);
 
     for (const fee of this.secondaryFees) {
       const feeAmount = this.amount.value.mul(fee.basisPoints).div(BASIS_POINT_PRECISION);
       totalFees = addAmount(totalFees, newAmount(feeAmount, this.amount.token));
-=======
-  private total(): Amount<ERC20> {
-    let totalFees = newAmount(BigNumber.from(0), this.amount.token);
-
-    for (const fee of this.secondaryFees) {
-      const feeAmount = this.amount.value
-        .mul(fee.basisPoints)
-        .div(BASIS_POINT_PRECISION);
-      totalFees = addERC20Amount(totalFees, newAmount(feeAmount, this.amount.token));
->>>>>>> 6eba5422
     }
 
     return totalFees;
