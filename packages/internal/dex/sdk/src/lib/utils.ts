--- conflicted
+++ resolved
@@ -4,11 +4,7 @@
 import { ethers } from 'ethers';
 import { ProviderCallError } from 'errors';
 import {
-<<<<<<< HEAD
-  Coin, ERC20, Native, Amount,
-=======
   Amount, Coin, ERC20, Native,
->>>>>>> 6eba5422
 } from '../types';
 
 export const quoteReturnMapping: { [signature: string]: string[] } = {
@@ -74,13 +70,9 @@
   }
 }
 
-<<<<<<< HEAD
-export const erc20ToUniswapToken = (token: ERC20): Token => new Token(token.chainId, token.address, token.decimals, token.symbol, token.name);
-=======
 export const erc20ToUniswapToken = (token: ERC20): Token =>
   // eslint-disable-next-line implicit-arrow-linebreak
   new Token(token.chainId, token.address, token.decimals, token.symbol, token.name);
->>>>>>> 6eba5422
 
 export const uniswapTokenToERC20 = (token: Token): ERC20 => ({
   chainId: token.chainId,
@@ -108,19 +100,10 @@
   token,
 });
 
-<<<<<<< HEAD
-// export const isERC20 = (token: Coin): token is ERC20 => 'address' in token;
-
 export const isERC20Amount = (amount: Amount<Coin>): amount is Amount<ERC20> => amount.token.type === 'erc20';
 export const isNativeAmount = (amount: Amount<Coin>): amount is Amount<Native> => amount.token.type === 'native';
 
 const addERC20Amount = (a: Amount<ERC20>, b: Amount<ERC20>) => {
-=======
-export const isERC20Amount = (amount: Amount<Coin>): amount is Amount<ERC20> => amount.token.type === 'erc20';
-export const isNativeAmount = (amount: Amount<Coin>): amount is Amount<Native> => amount.token.type === 'native';
-
-export const addERC20Amount = (a: Amount<ERC20>, b: Amount<ERC20>) => {
->>>>>>> 6eba5422
   // Make sure the ERC20s have the same address
   if (a.token.address !== b.token.address) throw new Error('Token mismatch: token addresses must be the same');
   return { value: a.value.add(b.value), token: a.token };
@@ -143,11 +126,7 @@
   throw new Error('Token mismatch: token types must be the same');
 };
 
-<<<<<<< HEAD
 const subtractERC20Amount = (a: Amount<ERC20>, b: Amount<ERC20>) => {
-=======
-export const subtractERC20Amount = (a: Amount<ERC20>, b: Amount<ERC20>) => {
->>>>>>> 6eba5422
   // Make sure the ERC20s have the same address
   if (a.token.address !== b.token.address) throw new Error('Token mismatch: token addresses must be the same');
   return { value: a.value.sub(b.value), token: a.token };
