/* eslint-disable max-len */
import {
  Trade, encodeRouteToPath, Route, toHex,
} from '@uniswap/v3-sdk';
import { SwapRouter } from '@uniswap/router-sdk';
import { Token, Percent, TradeType } from '@uniswap/sdk-core';
import { SecondaryFee__factory } from 'contracts/types';
import { ISecondaryFee, SecondaryFeeInterface } from 'contracts/types/SecondaryFee';
import { Fees } from 'lib/fees';
import { toCurrencyAmount } from 'lib/utils';
import { QuoteResult } from 'lib/getQuotesForRoutes';
<<<<<<< HEAD
import { TokenWrapper } from 'lib/tokenWrapper';
import {
  Native, SecondaryFee, Amount, TransactionDetails,
=======
import {
  Amount, ERC20, SecondaryFee, TransactionDetails,
>>>>>>> 6eba5422
} from '../../types';
import { calculateGasFee } from './gas';
import { slippageToFraction } from './slippage';

type SwapOptions = {
  slippageTolerance: Percent;
  deadlineOrPreviousBlockhash: number;
  recipient: string;
};

const zeroNativeCurrencyValue = '0x00';
const multicallWithDeadlineFunctionSignature = 'multicall(uint256,bytes[])';

function buildSwapParametersForSinglePoolSwap(
  fromAddress: string,
  trade: Trade<Token, Token, TradeType>,
  route: Route<Token, Token>,
  amountIn: string,
  amountOut: string,
  secondaryFees: SecondaryFee[],
  secondaryFeeContract: SecondaryFeeInterface,
) {
  const secondaryFeeValues: ISecondaryFee.SecondaryFeeParamsStruct[] = secondaryFees.map((fee) => ({
    feeBasisPoints: fee.basisPoints,
    recipient: fee.recipient,
  }));

  if (trade.tradeType === TradeType.EXACT_INPUT) {
    return secondaryFeeContract.encodeFunctionData('exactInputSingleWithSecondaryFee', [
      secondaryFeeValues,
      {
        tokenIn: route.tokenPath[0].address,
        tokenOut: route.tokenPath[1].address,
        fee: route.pools[0].fee,
        recipient: fromAddress,
        amountIn,
        amountOutMinimum: amountOut,
        sqrtPriceLimitX96: 0,
      },
    ]);
  }

  return secondaryFeeContract.encodeFunctionData('exactOutputSingleWithSecondaryFee', [
    secondaryFeeValues,
    {
      tokenIn: route.tokenPath[0].address,
      tokenOut: route.tokenPath[1].address,
      fee: route.pools[0].fee,
      recipient: fromAddress,
      amountInMaximum: amountIn,
      amountOut,
      sqrtPriceLimitX96: 0,
    },
  ]);
}

function buildSwapParametersForMultiPoolSwap(
  fromAddress: string,
  trade: Trade<Token, Token, TradeType>,
  route: Route<Token, Token>,
  amountIn: string,
  amountOut: string,
  secondaryFees: SecondaryFee[],
  secondaryFeeContract: SecondaryFeeInterface,
) {
  const path: string = encodeRouteToPath(route, trade.tradeType === TradeType.EXACT_OUTPUT);

  const secondaryFeeValues: ISecondaryFee.SecondaryFeeParamsStruct[] = secondaryFees.map((fee) => ({
    feeBasisPoints: fee.basisPoints,
    recipient: fee.recipient,
  }));

  if (trade.tradeType === TradeType.EXACT_INPUT) {
    return secondaryFeeContract.encodeFunctionData('exactInputWithSecondaryFee', [
      secondaryFeeValues,
      {
        path,
        recipient: fromAddress,
        amountIn,
        amountOutMinimum: amountOut,
      },
    ]);
  }

  return secondaryFeeContract.encodeFunctionData('exactOutputWithSecondaryFee', [
    secondaryFeeValues,
    {
      path,
      recipient: fromAddress,
      amountInMaximum: amountIn,
      amountOut,
    },
  ]);
}

/**
 * Builds swap parameters
 * @param fromAddress the msg.sender of the transaction
 * @param secondaryFeeAddress the secondary fee contract address
 * @param trade details of the swap, including the route, input/output tokens and amounts
 * @param options additional swap options
 * @returns calldata for the swap
 */
function buildSwapParameters(
  fromAddress: string,
  trade: Trade<Token, Token, TradeType>,
  options: SwapOptions,
  secondaryFees: SecondaryFee[],
  secondaryFeeContract: SecondaryFeeInterface,
) {
  // @dev we don't support multiple swaps in a single transaction
  // there will always be only one swap in the trade regardless of the trade type
  const { route, inputAmount, outputAmount } = trade.swaps[0];
  const amountIn: string = toHex(trade.maximumAmountIn(options.slippageTolerance, inputAmount).quotient);
  const amountOut: string = toHex(trade.minimumAmountOut(options.slippageTolerance, outputAmount).quotient);

  const isSinglePoolSwap = route.pools.length === 1;

  if (isSinglePoolSwap) {
    return buildSwapParametersForSinglePoolSwap(
      fromAddress,
      trade,
      route,
      amountIn,
      amountOut,
      secondaryFees,
      secondaryFeeContract,
    );
  }

  return buildSwapParametersForMultiPoolSwap(
    fromAddress,
    trade,
    route,
    amountIn,
    amountOut,
    secondaryFees,
    secondaryFeeContract,
  );
}

function createSwapCallParametersWithFees(
  trade: Trade<Token, Token, TradeType>,
  fromAddress: string,
  swapOptions: SwapOptions,
  secondaryFees: SecondaryFee[],
): string {
  const secondaryFeeContract = SecondaryFee__factory.createInterface();

  const swapWithFeesCalldata = buildSwapParameters(
    fromAddress,
    trade,
    swapOptions,
    secondaryFees,
    secondaryFeeContract,
  );

  return secondaryFeeContract.encodeFunctionData(multicallWithDeadlineFunctionSignature, [
    swapOptions.deadlineOrPreviousBlockhash,
    [swapWithFeesCalldata],
  ]);
}

function createSwapParameters(
  adjustedQuote: QuoteResult,
  fromAddress: string,
  slippage: number,
  deadline: number,
  secondaryFees: SecondaryFee[],
): string {
  // Create an unchecked trade to be used in generating swap parameters.
  const uncheckedTrade = Trade.createUncheckedTrade({
    route: adjustedQuote.route,
    inputAmount: toCurrencyAmount(adjustedQuote.amountIn),
    outputAmount: toCurrencyAmount(adjustedQuote.amountOut),
    tradeType: adjustedQuote.tradeType,
  });

  const slippageTolerance = slippageToFraction(slippage);

  const options: SwapOptions = {
    slippageTolerance,
    recipient: fromAddress,
    deadlineOrPreviousBlockhash: deadline,
  };

  // TODO: Calculate amountIn and amountOut based on slippage tolerance and return it.

  if (secondaryFees.length === 0) {
    // Generate swap parameters without secondary fee contract details
    return SwapRouter.swapCallParameters([uncheckedTrade], options).calldata;
  }

  return createSwapCallParametersWithFees(uncheckedTrade, fromAddress, options, secondaryFees);
}

export function getSwap(
  adjustedQuote: QuoteResult,
  fromAddress: string,
  slippage: number,
  deadline: number,
  peripheryRouterAddress: string,
  secondaryFeesAddress: string,
<<<<<<< HEAD
  gasPrice: Amount<Native> | null,
=======
  gasPrice: Amount<ERC20> | null,
>>>>>>> 6eba5422
  secondaryFees: SecondaryFee[],
): TransactionDetails {
  const calldata = createSwapParameters(adjustedQuote, fromAddress, slippage, deadline, secondaryFees);

  // TODO: Add additional gas fee estimates for secondary fees
  const gasFeeEstimate = gasPrice ? calculateGasFee(gasPrice, adjustedQuote.gasEstimate) : null;

  // TODO: Mirror the amountIn as the value for native swaps... taking into account slippage...

  return {
    transaction: {
      data: calldata,
      to: secondaryFees.length > 0 ? secondaryFeesAddress : peripheryRouterAddress,
      value: zeroNativeCurrencyValue, // we should never send the native currency to the router for a swap
      from: fromAddress,
    },
    gasFeeEstimate,
  };
}

export function adjustQuoteWithFees(
  ourQuote: QuoteResult,
<<<<<<< HEAD
=======
  amountSpecified: Amount<ERC20>,
>>>>>>> 6eba5422
  fees: Fees,
  tokenWrapper: TokenWrapper,
): QuoteResult {
  if (ourQuote.tradeType === TradeType.EXACT_OUTPUT) {
    // when doing exact output, calculate the fees based on the amountIn
    const amountToAdd = tokenWrapper.isNativeToken(fees.token) ? tokenWrapper.unwrapAmount(ourQuote.amountIn) : ourQuote.amountIn;
    fees.addAmount(amountToAdd);

    return {
      gasEstimate: ourQuote.gasEstimate,
      route: ourQuote.route,
      amountIn: tokenWrapper.maybeWrapAmount(fees.amountWithFeesApplied()),
      amountOut: ourQuote.amountOut,
      tradeType: ourQuote.tradeType,
    };
  }

  return ourQuote;
}<|MERGE_RESOLUTION|>--- conflicted
+++ resolved
@@ -1,7 +1,5 @@
 /* eslint-disable max-len */
-import {
-  Trade, encodeRouteToPath, Route, toHex,
-} from '@uniswap/v3-sdk';
+import { Trade, encodeRouteToPath, Route, toHex } from '@uniswap/v3-sdk';
 import { SwapRouter } from '@uniswap/router-sdk';
 import { Token, Percent, TradeType } from '@uniswap/sdk-core';
 import { SecondaryFee__factory } from 'contracts/types';
@@ -9,15 +7,8 @@
 import { Fees } from 'lib/fees';
 import { toCurrencyAmount } from 'lib/utils';
 import { QuoteResult } from 'lib/getQuotesForRoutes';
-<<<<<<< HEAD
 import { TokenWrapper } from 'lib/tokenWrapper';
-import {
-  Native, SecondaryFee, Amount, TransactionDetails,
-=======
-import {
-  Amount, ERC20, SecondaryFee, TransactionDetails,
->>>>>>> 6eba5422
-} from '../../types';
+import { Native, SecondaryFee, Amount, TransactionDetails, Coin } from '../../types';
 import { calculateGasFee } from './gas';
 import { slippageToFraction } from './slippage';
 
@@ -220,11 +211,7 @@
   deadline: number,
   peripheryRouterAddress: string,
   secondaryFeesAddress: string,
-<<<<<<< HEAD
   gasPrice: Amount<Native> | null,
-=======
-  gasPrice: Amount<ERC20> | null,
->>>>>>> 6eba5422
   secondaryFees: SecondaryFee[],
 ): TransactionDetails {
   const calldata = createSwapParameters(adjustedQuote, fromAddress, slippage, deadline, secondaryFees);
@@ -245,28 +232,48 @@
   };
 }
 
+const adjustAmountIn = (
+  ourQuote: QuoteResult,
+  amountSpecified: Amount<Coin>,
+  fees: Fees,
+  tokenWrapper: TokenWrapper,
+) => {
+  if (ourQuote.tradeType === TradeType.EXACT_OUTPUT) {
+    // when doing exact output, calculate the fees based on the amountIn
+    const amountToAdd = tokenWrapper.isNativeToken(fees.token)
+      ? tokenWrapper.unwrapAmount(ourQuote.amountIn)
+      : ourQuote.amountIn;
+    fees.addAmount(amountToAdd);
+
+    return tokenWrapper.maybeWrapAmount(fees.amountWithFeesApplied());
+  }
+
+  return tokenWrapper.maybeWrapAmount(amountSpecified);
+};
+
+/**
+ * adjustQuoteWithFees adjusts the amountIn of the quote to account for fees
+ * EXACT_OUTPUT swaps will have the fees added to the amountIn if there are fees specified
+ * EXACT_INPUT swaps will have amountIn set to the user-specified amount
+ * @param ourQuote The quote from calling the Quoter contract
+ * @param amountSpecified The user-specified amount for the swap (EXACT...)
+ * @param fees The fees applied to the swap
+ * @param tokenWrapper Helper class for the native token and associated ERC20
+ * @returns {QuoteResult} The adjusted quote
+ */
 export function adjustQuoteWithFees(
   ourQuote: QuoteResult,
-<<<<<<< HEAD
-=======
-  amountSpecified: Amount<ERC20>,
->>>>>>> 6eba5422
+  amountSpecified: Amount<Coin>,
   fees: Fees,
   tokenWrapper: TokenWrapper,
 ): QuoteResult {
-  if (ourQuote.tradeType === TradeType.EXACT_OUTPUT) {
-    // when doing exact output, calculate the fees based on the amountIn
-    const amountToAdd = tokenWrapper.isNativeToken(fees.token) ? tokenWrapper.unwrapAmount(ourQuote.amountIn) : ourQuote.amountIn;
-    fees.addAmount(amountToAdd);
-
-    return {
-      gasEstimate: ourQuote.gasEstimate,
-      route: ourQuote.route,
-      amountIn: tokenWrapper.maybeWrapAmount(fees.amountWithFeesApplied()),
-      amountOut: ourQuote.amountOut,
-      tradeType: ourQuote.tradeType,
-    };
-  }
-
-  return ourQuote;
+  const adjustedAmountIn = adjustAmountIn(ourQuote, amountSpecified, fees, tokenWrapper);
+
+  return {
+    gasEstimate: ourQuote.gasEstimate,
+    route: ourQuote.route,
+    amountIn: adjustedAmountIn,
+    amountOut: ourQuote.amountOut,
+    tradeType: ourQuote.tradeType,
+  };
 }