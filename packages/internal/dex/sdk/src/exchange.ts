--- conflicted
+++ resolved
@@ -149,7 +149,7 @@
   /**
    * Get the unsigned swap transaction given the amount to sell.
    * Includes quote details for the swap.
-   * 
+   *
    * @param {string} fromAddress The EOA that will sign and submit the transaction.
    * @param {string} tokenInAddress Token address to sell.
    * @param {string} tokenOutAddress Token address to buy.
@@ -212,97 +212,4 @@
       TradeType.EXACT_OUTPUT,
     );
   }
-<<<<<<< HEAD
-=======
-
-  /**
-   * Get a quote for a swap given the amount to sell.
-   *
-   * @param {string} tokenInAddress Token address to sell.
-   * @param {string} tokenOutAddress Token address to buy.
-   * @param {ethers.BigNumberish} amountIn Amount to sell.
-   * @param {number} maxHops (optional) Maximum hops in optimal route.
-   * @return {QuoteResponse} The resultant route information.
-   */
-  public async getQuoteFromAmountIn(
-    tokenInAddress: string,
-    tokenOutAddress: string,
-    amountIn: ethers.BigNumberish,
-    maxHops = DEFAULT_MAX_HOPS,
-  ): Promise<QuoteResponse> {
-    Exchange.validate(tokenInAddress, tokenOutAddress, maxHops);
-    // get decimals of token
-    const [tokenInDecimals, tokenOutDecimals] = await Promise.all([
-      getERC20Decimals(tokenInAddress, this.provider),
-      getERC20Decimals(tokenOutAddress, this.provider),
-    ]);
-    const tokenIn: Token = new Token(
-      this.chainId,
-      tokenInAddress,
-      tokenInDecimals,
-    );
-    const tokenOut: Token = new Token(
-      this.chainId,
-      tokenOutAddress,
-      tokenOutDecimals,
-    );
-    const amountInJsbi = JSBI.BigInt(amountIn.toString());
-    const amountSpecified: CurrencyAmount<Token> = CurrencyAmount.fromRawAmount(
-      tokenIn,
-      amountInJsbi,
-    );
-
-    return this.router.findOptimalRoute(
-      amountSpecified,
-      tokenOut,
-      TradeType.EXACT_INPUT,
-      maxHops,
-    );
-  }
-
-  /**
-   * Get a quote for a swap given the amount to buy.
-   *
-   * @param {string} tokenInAddress Token address to sell.
-   * @param {string} tokenOutAddress Token address to buy.
-   * @param {ethers.BigNumberish} amountOut Amount to buy.
-   * @param {number} maxHops (optional) Maximum hops in optimal route.
-   * @return {QuoteResponse} The resultant route information.
-   */
-  public async getQuoteFromAmountOut(
-    tokenInAddress: string,
-    tokenOutAddress: string,
-    amountOut: ethers.BigNumberish,
-    maxHops = DEFAULT_MAX_HOPS,
-  ): Promise<QuoteResponse> {
-    Exchange.validate(tokenInAddress, tokenOutAddress, maxHops);
-    // get decimals of token
-    const [tokenInDecimals, tokenOutDecimals] = await Promise.all([
-      getERC20Decimals(tokenInAddress, this.provider),
-      getERC20Decimals(tokenOutAddress, this.provider),
-    ]);
-    const tokenIn: Token = new Token(
-      this.chainId,
-      tokenInAddress,
-      tokenInDecimals,
-    );
-    const tokenOut: Token = new Token(
-      this.chainId,
-      tokenOutAddress,
-      tokenOutDecimals,
-    );
-    const amountOutJsbi = JSBI.BigInt(amountOut.toString());
-    const amountSpecified: CurrencyAmount<Token> = CurrencyAmount.fromRawAmount(
-      tokenOut,
-      amountOutJsbi,
-    );
-
-    return this.router.findOptimalRoute(
-      amountSpecified,
-      tokenIn,
-      TradeType.EXACT_OUTPUT,
-      maxHops,
-    );
-  }
->>>>>>> 15b8da8f
 }