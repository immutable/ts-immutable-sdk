import { ethers } from 'ethers';
import { TradeType } from '@uniswap/sdk-core';
import assert from 'assert';
import { DuplicateAddressesError, InvalidAddressError, InvalidMaxHopsError, InvalidSlippageError } from 'errors';
import { fetchGasPrice } from 'lib/transactionUtils/gas';
import { getApproval, prepareApproval } from 'lib/transactionUtils/approval';
import { getOurQuoteReqAmount, prepareUserQuote } from 'lib/transactionUtils/getQuote';
import { Fees } from 'lib/fees';
import { Multicall__factory, ImmutableSwapProxy__factory } from 'contracts/types';
import { NativeTokenService } from 'lib/nativeTokenService';
import { DEFAULT_MAX_HOPS, DEFAULT_SLIPPAGE, MAX_MAX_HOPS, MIN_MAX_HOPS } from './constants';
import { Router } from './lib/router';
import {
  getDefaultDeadlineSeconds,
  getTokenDecimals,
  isValidNonZeroAddress,
  isValidTokenLiteral,
  newAmount,
  toPublicAmount,
} from './lib/utils';
import {
  Coin,
  CoinAmount,
  ERC20,
  ExchangeModuleConfiguration,
  Native,
  Quote,
  SecondaryFee,
  TransactionResponse,
} from './types';
import { getSwap, adjustQuoteWithFees } from './lib/transactionUtils/swap';
import { ExchangeConfiguration } from './config';

const toPublicQuote = (
  amount: CoinAmount<Coin>,
  amountWithMaxSlippage: CoinAmount<Coin>,
  slippage: number,
  fees: Fees,
): Quote => ({
  amount: toPublicAmount(amount),
  amountWithMaxSlippage: toPublicAmount(amountWithMaxSlippage),
  slippage,
  fees: fees.withAmounts().map((fee) => ({
    ...fee,
    amount: toPublicAmount(fee.amount),
  })),
});

export class Exchange {
  private provider: ethers.providers.StaticJsonRpcProvider;

  private batchProvider: ethers.providers.JsonRpcBatchProvider;

  private router: Router;

  private chainId: number;

  private nativeToken: Native;

  private wrappedNativeToken: ERC20;

  private secondaryFees: SecondaryFee[];

  private nativeTokenService: NativeTokenService;

  private swapProxyContractAddress: string;

  private routerContractAddress: string;

  constructor(configuration: ExchangeModuleConfiguration) {
    const config = new ExchangeConfiguration(configuration);

    this.chainId = config.chain.chainId;
    this.nativeToken = config.chain.nativeToken;
    this.wrappedNativeToken = config.chain.wrappedNativeToken;
    this.nativeTokenService = new NativeTokenService(this.nativeToken, this.wrappedNativeToken);
    this.secondaryFees = config.secondaryFees;
<<<<<<< HEAD
    this.swapProxyContractAddress = config.chain.contracts.secondaryFee;
    this.routerContractAddress = config.chain.contracts.swapRouter;
=======
    this.routerContractAddress = config.chain.contracts.peripheryRouter;
    this.swapProxyContractAddress = config.chain.contracts.immutableSwapProxy;
>>>>>>> 5f3b05b0

    this.provider = new ethers.providers.StaticJsonRpcProvider({
      url: config.chain.rpcUrl,
      skipFetchSetup: true,
    }, config.chain.chainId);

    this.batchProvider = new ethers.providers.JsonRpcBatchProvider({
      url: config.chain.rpcUrl,
      skipFetchSetup: true,
    }, config.chain.chainId);

    const multicallContract = Multicall__factory.connect(config.chain.contracts.multicall, this.provider);

    this.router = new Router(
      this.batchProvider,
      multicallContract,
      config.chain.commonRoutingTokens,
      config.chain.contracts,
    );
  }

  private static validate(
    tokenInAddress: string,
    tokenOutAddress: string,
    maxHops: number,
    slippagePercent: number,
    fromAddress: string,
  ) {
    assert(isValidNonZeroAddress(fromAddress), new InvalidAddressError('invalid from address'));
    assert(isValidTokenLiteral(tokenInAddress), new InvalidAddressError('invalid token in address'));
    assert(isValidTokenLiteral(tokenOutAddress), new InvalidAddressError('invalid token out address'));
    assert(tokenInAddress.toLocaleLowerCase() !== tokenOutAddress.toLocaleLowerCase(), new DuplicateAddressesError());
    assert(maxHops <= MAX_MAX_HOPS, new InvalidMaxHopsError('max hops must be less than or equal to 10'));
    assert(maxHops >= MIN_MAX_HOPS, new InvalidMaxHopsError('max hops must be greater than or equal to 1'));
    assert(slippagePercent <= 50, new InvalidSlippageError('slippage percent must be less than or equal to 50'));
    assert(slippagePercent >= 0, new InvalidSlippageError('slippage percent must be greater than or equal to 0'));
  }

  private async getSecondaryFees(provider: ethers.providers.JsonRpcBatchProvider) {
    if (this.secondaryFees.length === 0) {
      return [];
    }

    const swapProxyContract = ImmutableSwapProxy__factory.connect(this.swapProxyContractAddress, provider);

    if (await swapProxyContract.paused()) {
      // Do not use secondary fees if the contract is paused
      return [];
    }

    return this.secondaryFees;
  }

  private parseTokenLiteral(tokenLiteral: string, decimals: number): Coin {
    if (tokenLiteral === 'native') {
      return this.nativeToken;
    }

    return {
      type: 'erc20',
      address: tokenLiteral,
      chainId: this.chainId,
      decimals,
    };
  }

  private async getUnsignedSwapTx(
    fromAddress: string,
    tokenInLiteral: string,
    tokenOutLiteral: string,
    amount: ethers.BigNumber,
    slippagePercent: number,
    maxHops: number,
    deadline: number,
    tradeType: TradeType,
  ): Promise<TransactionResponse> {
    Exchange.validate(tokenInLiteral, tokenOutLiteral, maxHops, slippagePercent, fromAddress);

    // get the decimals of the tokens that will be swapped
    const promises = [
      getTokenDecimals(tokenInLiteral, this.batchProvider, this.nativeToken),
      getTokenDecimals(tokenOutLiteral, this.batchProvider, this.nativeToken),
      this.getSecondaryFees(this.batchProvider),
      fetchGasPrice(this.batchProvider, this.nativeToken),
    ] as const;

    const [tokenInDecimals, tokenOutDecimals, secondaryFees, gasPrice] = await Promise.all(promises);

    const tokenIn = this.parseTokenLiteral(tokenInLiteral, tokenInDecimals);
    const tokenOut = this.parseTokenLiteral(tokenOutLiteral, tokenOutDecimals);

    // determine which amount was specified for the swap from the TradeType
    const [tokenSpecified, otherToken] =
      tradeType === TradeType.EXACT_INPUT ? [tokenIn, tokenOut] : [tokenOut, tokenIn];

    const amountSpecified = newAmount(amount, tokenSpecified);

    const fees = new Fees(secondaryFees, tokenIn);

    const ourQuoteReqAmount = getOurQuoteReqAmount(amountSpecified, fees, tradeType, this.nativeTokenService);

    // Quotes will always use ERC20s. If the user-specified token is Native, we use the Wrapped Native Token pool
    const ourQuote = await this.router.findOptimalRoute(
      ourQuoteReqAmount,
      this.nativeTokenService.maybeWrapToken(otherToken),
      tradeType,
      maxHops,
    );

    const adjustedQuote = adjustQuoteWithFees(ourQuote, amountSpecified, fees, this.nativeTokenService);

    const swap = getSwap(
      tokenIn,
      tokenOut,
      adjustedQuote,
      fromAddress,
      slippagePercent,
      deadline,
      this.routerContractAddress,
      this.swapProxyContractAddress,
      gasPrice,
      secondaryFees,
    );

    const { quotedAmount, quotedAmountWithMaxSlippage } = prepareUserQuote(
      this.nativeTokenService,
      adjustedQuote,
      slippagePercent,
      otherToken,
    );

    const preparedApproval = prepareApproval(
      tradeType,
      amountSpecified,
      quotedAmountWithMaxSlippage,
      {
        routerAddress: this.routerContractAddress,
        secondaryFeeAddress: this.swapProxyContractAddress,
      },
      secondaryFees,
    );

    // preparedApproval always uses the tokenIn address because we are always selling the tokenIn
    const approval = preparedApproval
      ? await getApproval(this.provider, fromAddress, preparedApproval, gasPrice)
      : null;

    const quote = toPublicQuote(quotedAmount, quotedAmountWithMaxSlippage, slippagePercent, fees);

    return { quote, approval, swap };
  }

  /**
   * Get the unsigned swap transaction given the amount to sell.
   * Includes quote details for the swap.
   *
   * @param {string} fromAddress The public address that will sign and submit the transaction
   * @param {string} tokenInAddress Token address or 'native' to sell
   * @param {string} tokenOutAddress Token address or 'native' to buy
   * @param {ethers.BigNumberish} amountIn Amount to sell in the smallest unit of the token-in
   * @param {number} slippagePercent (optional) The percentage of slippage tolerance. Default = 0.1. Max = 50. Min = 0
   * @param {number} maxHops (optional) Maximum hops allowed in optimal route. Default is 2
   * @param {number} deadline (optional) Latest time swap can execute. Default is 15 minutes
   * @return {TransactionResponse} The result containing the unsigned transaction and details of the swap
   */
  public async getUnsignedSwapTxFromAmountIn(
    fromAddress: string,
    tokenInAddress: string,
    tokenOutAddress: string,
    amountIn: ethers.BigNumberish,
    slippagePercent: number = DEFAULT_SLIPPAGE,
    maxHops: number = DEFAULT_MAX_HOPS,
    deadline: number = getDefaultDeadlineSeconds(),
  ): Promise<TransactionResponse> {
    return await this.getUnsignedSwapTx(
      fromAddress,
      tokenInAddress,
      tokenOutAddress,
      ethers.BigNumber.from(amountIn),
      slippagePercent,
      maxHops,
      deadline,
      TradeType.EXACT_INPUT,
    );
  }

  /**
   * Get the unsigned swap transaction given the amount to buy.
   * Includes quote details for the swap.
   *
   * @param {string} fromAddress The public address that will sign and submit the transaction
   * @param {string} tokenInAddress ERC20 contract address or 'native' to sell
   * @param {string} tokenOutAddress ERC20 contract address or 'native' to buy
   * @param {ethers.BigNumberish} amountOut Amount to buy in the smallest unit of the token-out
   * @param {number} slippagePercent (optional) The percentage of slippage tolerance. Default = 0.1. Max = 50. Min = 0
   * @param {number} maxHops (optional) Maximum hops allowed in optimal route. Default is 2
   * @param {number} deadline (optional) Latest time swap can execute. Default is 15 minutes
   * @return {TransactionResponse} The result containing the unsigned transaction and details of the swap
   */
  public async getUnsignedSwapTxFromAmountOut(
    fromAddress: string,
    tokenInAddress: string,
    tokenOutAddress: string,
    amountOut: ethers.BigNumberish,
    slippagePercent: number = DEFAULT_SLIPPAGE,
    maxHops: number = DEFAULT_MAX_HOPS,
    deadline: number = getDefaultDeadlineSeconds(),
  ): Promise<TransactionResponse> {
    return await this.getUnsignedSwapTx(
      fromAddress,
      tokenInAddress,
      tokenOutAddress,
      ethers.BigNumber.from(amountOut),
      slippagePercent,
      maxHops,
      deadline,
      TradeType.EXACT_OUTPUT,
    );
  }
}<|MERGE_RESOLUTION|>--- conflicted
+++ resolved
@@ -75,13 +75,8 @@
     this.wrappedNativeToken = config.chain.wrappedNativeToken;
     this.nativeTokenService = new NativeTokenService(this.nativeToken, this.wrappedNativeToken);
     this.secondaryFees = config.secondaryFees;
-<<<<<<< HEAD
-    this.swapProxyContractAddress = config.chain.contracts.secondaryFee;
     this.routerContractAddress = config.chain.contracts.swapRouter;
-=======
-    this.routerContractAddress = config.chain.contracts.peripheryRouter;
     this.swapProxyContractAddress = config.chain.contracts.immutableSwapProxy;
->>>>>>> 5f3b05b0
 
     this.provider = new ethers.providers.StaticJsonRpcProvider({
       url: config.chain.rpcUrl,
