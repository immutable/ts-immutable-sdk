import { ethers } from 'ethers';
import { TradeType } from '@uniswap/sdk-core';
import assert from 'assert';
import {
  DuplicateAddressesError,
  InvalidAddressError,
  InvalidMaxHopsError,
  InvalidSlippageError,
} from 'errors';
import { fetchGasPrice } from 'lib/transactionUtils/gas';
import { getApproval, prepareApproval } from 'lib/transactionUtils/approval';
import { getOurQuoteReqAmount, prepareUserQuote } from 'lib/transactionUtils/getQuote';
import { Fees } from 'lib/fees';
import { SecondaryFee__factory } from 'contracts/types';
import {
  DEFAULT_DEADLINE,
  DEFAULT_MAX_HOPS,
  DEFAULT_SLIPPAGE,
  MAX_MAX_HOPS,
  MIN_MAX_HOPS,
} from './constants';
import { Router } from './lib/router';
import {
<<<<<<< HEAD
  getERC20Decimals, isValidNonZeroAddress, newAmount,
} from './lib/utils';
import {
  ExchangeModuleConfiguration, SecondaryFee, TokenInfo, TransactionResponse,
=======
  getERC20Decimals,
  isValidNonZeroAddress,
  newAmount,
  uniswapTokenToTokenInfo,
} from './lib/utils';
import {
  Amount,
  ExchangeModuleConfiguration,
  SecondaryFee,
  TokenInfo,
  TransactionResponse,
>>>>>>> 1f4900ff
} from './types';
import { getSwap, prepareSwap } from './lib/transactionUtils/swap';
import { ExchangeConfiguration } from './config';

export class Exchange {
  private provider: ethers.providers.JsonRpcProvider;

  private router: Router;

  private chainId: number;

  private nativeToken: TokenInfo;

  private secondaryFees: SecondaryFee[];

  constructor(configuration: ExchangeModuleConfiguration) {
    const config = new ExchangeConfiguration(configuration);

    this.chainId = config.chain.chainId;
    this.nativeToken = config.chain.nativeToken;
    this.secondaryFees = config.secondaryFees;

    this.provider = new ethers.providers.JsonRpcProvider(
      config.chain.rpcUrl,
    );

    this.router = new Router(
      this.provider,
      config.chain.commonRoutingTokens,
      {
        multicallAddress: config.chain.contracts.multicall,
        factoryAddress: config.chain.contracts.coreFactory,
        quoterAddress: config.chain.contracts.quoterV2,
        peripheryRouterAddress: config.chain.contracts.peripheryRouter,
        secondaryFeeAddress: config.chain.contracts.secondaryFee,
      },
    );
  }

  private static validate(
    tokenInAddress: string,
    tokenOutAddress: string,
    maxHops: number,
    slippagePercent: number,
    fromAddress: string,
  ) {
    assert(isValidNonZeroAddress(fromAddress), new InvalidAddressError('invalid from address'));
    assert(isValidNonZeroAddress(tokenInAddress), new InvalidAddressError('invalid token in address'));
    assert(isValidNonZeroAddress(tokenOutAddress), new InvalidAddressError('invalid token out address'));
    assert(tokenInAddress.toLocaleLowerCase() !== tokenOutAddress.toLocaleLowerCase(), new DuplicateAddressesError());
    assert(maxHops <= MAX_MAX_HOPS, new InvalidMaxHopsError('max hops must be less than or equal to 10'));
    assert(maxHops >= MIN_MAX_HOPS, new InvalidMaxHopsError('max hops must be greater than or equal to 1'));
    assert(slippagePercent <= 50, new InvalidSlippageError('slippage percent must be less than or equal to 50'));
    assert(slippagePercent >= 0, new InvalidSlippageError('slippage percent must be greater than or equal to 0'));
  }

  private async getSecondaryFees() {
    if (this.secondaryFees.length === 0) {
      return [];
    }

    const secondaryFeeContract = SecondaryFee__factory.connect(
      this.router.routingContracts.secondaryFeeAddress,
      this.provider,
    );

    if (await secondaryFeeContract.paused()) {
      // Do not use secondary fees if the contract is paused
      return [];
    }

    return this.secondaryFees;
  }

  private async getUnsignedSwapTx(
    fromAddress: string,
    tokenInAddress: string,
    tokenOutAddress: string,
    amount: ethers.BigNumber,
    slippagePercent: number,
    maxHops: number,
    deadline: number,
    tradeType: TradeType,
  ): Promise<TransactionResponse> {
    Exchange.validate(tokenInAddress, tokenOutAddress, maxHops, slippagePercent, fromAddress);

    // get the decimals of the tokens that will be swapped
    const [tokenInDecimals, tokenOutDecimals, secondaryFees] = await Promise.all([
      getERC20Decimals(tokenInAddress, this.provider),
      getERC20Decimals(tokenOutAddress, this.provider),
      this.getSecondaryFees(),
    ]);

    const tokenIn: TokenInfo = {
      address: tokenInAddress,
      chainId: this.chainId,
      decimals: tokenInDecimals,
    };
    const tokenOut: TokenInfo = {
      address: tokenOutAddress,
      chainId: this.chainId,
      decimals: tokenOutDecimals,
    };

    // determine which amount was specified for the swap from the TradeType
<<<<<<< HEAD
    const [tokenSpecified, otherToken] = tradeType === TradeType.EXACT_INPUT
      ? [tokenIn, tokenOut] : [tokenOut, tokenIn];

    const amountSpecified = newAmount(amount, tokenSpecified);

    const fees = new Fees(this.secondaryFees, tokenIn);

=======
    let amountSpecified: Amount;
    let otherToken: Token;
    if (tradeType === TradeType.EXACT_INPUT) {
      amountSpecified = newAmount(amount, tokenIn);
      otherToken = tokenOut;
    } else {
      amountSpecified = newAmount(amount, tokenOut);
      otherToken = tokenIn;
    }

    const fees = new Fees(secondaryFees, uniswapTokenToTokenInfo(tokenIn));
>>>>>>> 1f4900ff
    const ourQuoteReqAmount = getOurQuoteReqAmount(amountSpecified, fees, tradeType);

    // get quote and gas details
    const [ourQuote, gasPrice] = await Promise.all([
      this.router.findOptimalRoute(
        ourQuoteReqAmount,
        otherToken,
        tradeType,
        maxHops,
      ),
      fetchGasPrice(this.provider),
    ]);

    const adjustedQuote = prepareSwap(ourQuote, amountSpecified, fees);

    const swap = getSwap(
      this.nativeToken,
      adjustedQuote,
      fromAddress,
      slippagePercent,
      deadline,
      this.router.routingContracts.peripheryRouterAddress,
      this.router.routingContracts.secondaryFeeAddress,
      gasPrice,
      secondaryFees,
    );

    const userQuote = prepareUserQuote(otherToken, adjustedQuote, slippagePercent, fees);

    const preparedApproval = prepareApproval(
      tradeType,
      amount,
      userQuote.amountWithMaxSlippage.value,
      this.router.routingContracts,
      secondaryFees,
    );

    // we always use the tokenIn address because we are always selling the tokenIn
    const approval = await getApproval(
      this.nativeToken,
      this.provider,
      fromAddress,
      tokenInAddress,
      preparedApproval,
      gasPrice,
    );

    return {
      approval,
      swap,
      quote: userQuote,
    };
  }

  /**
   * Get the unsigned swap transaction given the amount to sell.
   * Includes quote details for the swap.
   *
   * @param {string} fromAddress The public address that will sign and submit the transaction.
   * @param {string} tokenInAddress Token address to sell.
   * @param {string} tokenOutAddress Token address to buy.
   * @param {ethers.BigNumberish} amountIn Amount to sell.
   * @param {number} slippagePercent (optional) The percentage of slippage tolerance. Default = 0.1. Max = 50. Min = 0.
   * @param {number} maxHops (optional) Maximum hops allowed in optimal route. Default is 2.
   * @param {number} deadline (optional) Latest time swap can execute. Default is 15 minutes.
   * @return {TransactionResponse} The result containing the unsigned transaction and details of the swap.
   */
  public async getUnsignedSwapTxFromAmountIn(
    fromAddress: string,
    tokenInAddress: string,
    tokenOutAddress: string,
    amountIn: ethers.BigNumberish,
    slippagePercent: number = DEFAULT_SLIPPAGE,
    maxHops: number = DEFAULT_MAX_HOPS,
    deadline: number = DEFAULT_DEADLINE,
  ): Promise<TransactionResponse> {
    return await this.getUnsignedSwapTx(
      fromAddress,
      tokenInAddress,
      tokenOutAddress,
      ethers.BigNumber.from(amountIn),
      slippagePercent,
      maxHops,
      deadline,
      TradeType.EXACT_INPUT,
    );
  }

  /**
   * Get the unsigned swap transaction given the amount to buy.
   * Includes quote details for the swap.
   *
   * @param {string} fromAddress The public address that will sign and submit the transaction.
   * @param {string} tokenInAddress Token address to sell.
   * @param {string} tokenOutAddress Token address to buy.
   * @param {ethers.BigNumberish} amountOut Amount to buy.
   * @param {number} slippagePercent (optional) The percentage of slippage tolerance. Default = 0.1. Max = 50. Min = 0.
   * @param {number} maxHops (optional) Maximum hops allowed in optimal route. Default is 2.
   * @param {number} deadline (optional) Latest time swap can execute. Default is 15 minutes.
   * @return {TransactionResponse} The result containing the unsigned transaction and details of the swap.
   */
  public async getUnsignedSwapTxFromAmountOut(
    fromAddress: string,
    tokenInAddress: string,
    tokenOutAddress: string,
    amountOut: ethers.BigNumberish,
    slippagePercent: number = DEFAULT_SLIPPAGE,
    maxHops: number = DEFAULT_MAX_HOPS,
    deadline: number = DEFAULT_DEADLINE,
  ): Promise<TransactionResponse> {
    return await this.getUnsignedSwapTx(
      fromAddress,
      tokenInAddress,
      tokenOutAddress,
      ethers.BigNumber.from(amountOut),
      slippagePercent,
      maxHops,
      deadline,
      TradeType.EXACT_OUTPUT,
    );
  }
}<|MERGE_RESOLUTION|>--- conflicted
+++ resolved
@@ -21,24 +21,10 @@
 } from './constants';
 import { Router } from './lib/router';
 import {
-<<<<<<< HEAD
   getERC20Decimals, isValidNonZeroAddress, newAmount,
 } from './lib/utils';
 import {
   ExchangeModuleConfiguration, SecondaryFee, TokenInfo, TransactionResponse,
-=======
-  getERC20Decimals,
-  isValidNonZeroAddress,
-  newAmount,
-  uniswapTokenToTokenInfo,
-} from './lib/utils';
-import {
-  Amount,
-  ExchangeModuleConfiguration,
-  SecondaryFee,
-  TokenInfo,
-  TransactionResponse,
->>>>>>> 1f4900ff
 } from './types';
 import { getSwap, prepareSwap } from './lib/transactionUtils/swap';
 import { ExchangeConfiguration } from './config';
@@ -144,7 +130,6 @@
     };
 
     // determine which amount was specified for the swap from the TradeType
-<<<<<<< HEAD
     const [tokenSpecified, otherToken] = tradeType === TradeType.EXACT_INPUT
       ? [tokenIn, tokenOut] : [tokenOut, tokenIn];
 
@@ -152,19 +137,6 @@
 
     const fees = new Fees(this.secondaryFees, tokenIn);
 
-=======
-    let amountSpecified: Amount;
-    let otherToken: Token;
-    if (tradeType === TradeType.EXACT_INPUT) {
-      amountSpecified = newAmount(amount, tokenIn);
-      otherToken = tokenOut;
-    } else {
-      amountSpecified = newAmount(amount, tokenOut);
-      otherToken = tokenIn;
-    }
-
-    const fees = new Fees(secondaryFees, uniswapTokenToTokenInfo(tokenIn));
->>>>>>> 1f4900ff
     const ourQuoteReqAmount = getOurQuoteReqAmount(amountSpecified, fees, tradeType);
 
     // get quote and gas details
