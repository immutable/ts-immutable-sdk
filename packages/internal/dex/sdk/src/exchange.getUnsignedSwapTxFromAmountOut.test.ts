--- conflicted
+++ resolved
@@ -44,11 +44,7 @@
   });
 
   describe('When no route found', () => {
-<<<<<<< HEAD
-    it('should return with success = false', async () => {
-=======
     it('throws NoRoutesAvailableError', async () => {
->>>>>>> 788e84d0
       const params = setupSwapTxTest(DEFAULT_SLIPPAGE);
 
       (Router as unknown as jest.Mock).mockImplementationOnce(() => ({
@@ -273,9 +269,6 @@
           HIGHER_SLIPPAGE,
           11,
         ),
-<<<<<<< HEAD
-      ).rejects.toThrow(ExchangeErrorTypes.INVALID_MAX_HOPS);
-=======
       ).rejects.toThrow(new InvalidMaxHopsError('Error: max hops must be less than or equal to 10'));
     });
   });
@@ -298,7 +291,6 @@
           0,
         ),
       ).rejects.toThrow(new InvalidMaxHopsError('Error: max hops must be greater than or equal to 1'));
->>>>>>> 788e84d0
     });
   });
 
