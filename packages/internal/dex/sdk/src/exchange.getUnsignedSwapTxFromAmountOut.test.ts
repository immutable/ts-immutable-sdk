--- conflicted
+++ resolved
@@ -1,10 +1,4 @@
-<<<<<<< HEAD
-import { Exchange } from './exchange';
-=======
-// TODO: Fix dependency error
-// eslint-disable-next-line import/no-extraneous-dependencies
 import { describe, it } from '@jest/globals';
->>>>>>> 15b8da8f
 import { ethers } from 'ethers';
 import { Percent, TradeType } from '@uniswap/sdk-core';
 import { ExchangeConfiguration } from 'config';
@@ -17,11 +11,7 @@
   TEST_DEX_CONFIGURATION,
 } from './utils/testUtils';
 import * as utils from './lib/utils';
-<<<<<<< HEAD
-import { Router } from './lib/router';
-import { ExchangeConfiguration } from 'config';
-=======
->>>>>>> 15b8da8f
+import { Router } from './lib';
 
 jest.mock('./lib/router');
 jest.mock('./lib/utils', () => ({
@@ -40,24 +30,20 @@
     it('Returns NO_ROUTE_FOUND', async () => {
       const params = setupSwapTxTest(DEFAULT_SLIPPAGE);
 
-      (Router as unknown as jest.Mock).mockImplementationOnce(() => {
-        return {
-          findOptimalRoute: () => {
-            return {
-              success: false,
-              trade: undefined,
-            };
-          },
-        };
-      });
-
-      const configuration = new ExchangeConfiguration(TestDexConfiguration);
+      (Router as unknown as jest.Mock).mockImplementationOnce(() => ({
+        findOptimalRoute: () => ({
+          success: false,
+          trade: undefined,
+        }),
+      }));
+
+      const configuration = new ExchangeConfiguration(TEST_DEX_CONFIGURATION);
       const exchange = new Exchange(configuration);
       const tx = await exchange.getUnsignedSwapTxFromAmountOut(
         params.fromAddress,
         params.inputToken,
         params.outputToken,
-        params.amountOut
+        params.amountOut,
       );
 
       expect(tx.info).toBe(undefined);
@@ -65,7 +51,7 @@
       expect(tx.success).toBe(false);
     });
   });
-  
+
   describe('Swap with single pool and default slippage tolerance', () => {
     it('Generates valid calldata', async () => {
       const params = setupSwapTxTest(DEFAULT_SLIPPAGE);
