import { JsonRpcProvider } from '@ethersproject/providers';
import { Contract } from '@ethersproject/contracts';
import { BigNumber } from '@ethersproject/bignumber';
import { TradeType } from '@uniswap/sdk-core';
import { SecondaryFee } from 'lib';
import { ethers } from 'ethers';
import { ERC20__factory } from 'contracts/types';
import { Exchange } from './exchange';
import {
  mockRouterImplementation,
  setupSwapTxTest,
  TEST_PERIPHERY_ROUTER_ADDRESS,
  TEST_DEX_CONFIGURATION,
  TEST_GAS_PRICE,
  decodeMulticallExactInputOutputSingleWithoutFees,
  TEST_FEE_RECIPIENT,
  decodeMulticallExactInputOutputSingleWithFees,
  TEST_SECONDARY_FEE_ADDRESS,
<<<<<<< HEAD
=======
  expectToBeDefined,
>>>>>>> cfce17a1
} from './test/utils';

jest.mock('@ethersproject/providers');
jest.mock('@ethersproject/contracts');
jest.mock('./lib/router');
jest.mock('./lib/utils', () => ({
  // eslint-disable-next-line @typescript-eslint/naming-convention
  __esmodule: true,
  ...jest.requireActual('./lib/utils'),
  getERC20Decimals: async () => 18,
}));

const exactOutputSingleSignature = '0x5023b4df';
const exactOutputSingleWithFeesSignature = '0xed921d3c';

const APPROVED_AMOUNT = BigNumber.from('0'); // No existing approval
const APPROVE_GAS_ESTIMATE = BigNumber.from('100000');

/**
 * Tests for getUnsignedSwapTxFromAmountOut are limited in scope compared to getUnsignedSwapTxFromAmountIn.
 * This is because the underlying logic is the same, and the tests for getUnsignedSwapTxFromAmountIn are more
 * comprehensive.
 * We therefore only test the happy path here to make sure the tokenIn and tokenOut are correctly set.
 */
describe('getUnsignedSwapTxFromAmountOut', () => {
  beforeAll(() => {
    (Contract as unknown as jest.Mock).mockImplementation(
      () => ({
        allowance: jest.fn().mockResolvedValue(APPROVED_AMOUNT),
        estimateGas: { approve: jest.fn().mockResolvedValue(APPROVE_GAS_ESTIMATE) },
      }),
    );

    (JsonRpcProvider as unknown as jest.Mock).mockImplementation(
      () => ({
        getFeeData: async () => ({
          maxFeePerGas: null,
          gasPrice: TEST_GAS_PRICE,
        }),
      }),
    ) as unknown as JsonRpcProvider;
  });

  describe('Swap with single pool with fees', () => {
    it('generates valid swap calldata', async () => {
      const secondaryFees: SecondaryFee[] = [
        { feeRecipient: TEST_FEE_RECIPIENT, feeBasisPoints: 100 }, // 1% Fee
      ];

      const params = setupSwapTxTest();

      const findOptimalRouteMock = mockRouterImplementation(params, TradeType.EXACT_OUTPUT);

      const exchange = new Exchange({ ...TEST_DEX_CONFIGURATION, secondaryFees });

      const { swap, quote } = await exchange.getUnsignedSwapTxFromAmountOut(
        params.fromAddress,
        params.inputToken,
        params.outputToken,
        ethers.utils.parseEther('1000'),
        3, // 3% Slippage
      );

<<<<<<< HEAD
=======
      expectToBeDefined(swap.transaction.data);

>>>>>>> cfce17a1
      expect(quote.amountWithMaxSlippage.value.toString()).toEqual('104030000000000000000'); // userQuoteRes.amountInMaximum = swap.amountInMaximum

      // The maxAmountIn is the amount out + fees + slippage
      const ourQuoteReqAmountOut = findOptimalRouteMock.mock.calls[0][0];
      expect(ourQuoteReqAmountOut.toExact()).toEqual('1000'); // ourQuoteReq.amountOut = userQuoteReq.amountOut

<<<<<<< HEAD
      const data = swap.transaction.data?.toString() || '';
=======
      const data = swap.transaction.data.toString();
>>>>>>> cfce17a1

      const { topLevelParams, swapParams } = decodeMulticallExactInputOutputSingleWithFees(data);

      expect(topLevelParams[1][0].slice(0, 10)).toBe(exactOutputSingleWithFeesSignature);

      expect(swapParams.tokenIn).toBe(params.inputToken); // input token
      expect(swapParams.tokenOut).toBe(params.outputToken); // output token
      expect(swapParams.fee).toBe(10000); // fee
      expect(swapParams.recipient).toBe(params.fromAddress); // recipient
      expect(swap.transaction.to).toBe(TEST_SECONDARY_FEE_ADDRESS); // to address
      expect(swap.transaction.from).toBe(params.fromAddress); // from address
      expect(swap.transaction.value).toBe('0x00'); // refers to 0ETH
      expect(swapParams.firstAmount.toString()).toBe('1000000000000000000000'); // amount out (1000)
      expect(swapParams.secondAmount.toString()).toBe('104030000000000000000'); // max amount in (about 104)
      expect(swapParams.sqrtPriceLimitX96.toString()).toBe('0'); // sqrtPriceX96Limit
    });

    it('uses the amount with slippage and fees for the approval amount', async () => {
      const secondaryFees: SecondaryFee[] = [
        { feeRecipient: TEST_FEE_RECIPIENT, feeBasisPoints: 100 }, // 1% Fee
      ];

      const params = setupSwapTxTest();
      const erc20ContractInterface = ERC20__factory.createInterface();

      mockRouterImplementation(params, TradeType.EXACT_OUTPUT);

      const exchange = new Exchange({ ...TEST_DEX_CONFIGURATION, secondaryFees });

      const { approval, quote } = await exchange.getUnsignedSwapTxFromAmountOut(
        params.fromAddress,
        params.inputToken,
        params.outputToken,
        ethers.utils.parseEther('1000'),
        3, // 3% Slippage
      );

<<<<<<< HEAD
      expect(approval).not.toBe(null);

      const decodedResults = erc20ContractInterface.decodeFunctionData('approve', approval?.transaction?.data || '');
      const approvalAmount: string = decodedResults[1].toString();

      expect(approvalAmount).toEqual('104030000000000000000'); // want 104.3
      expect(approval?.transaction.to).toEqual(params.inputToken);
      expect(approval?.transaction.from).toEqual(params.fromAddress);
      expect(approval?.transaction.value).toEqual(0); // we do not want to send any ETH
=======
      expectToBeDefined(approval?.transaction.data);

      const decodedResults = erc20ContractInterface.decodeFunctionData('approve', approval.transaction.data);
      const approvalAmount: string = decodedResults[1].toString();

      expect(approvalAmount).toEqual('104030000000000000000'); // want 104.3
      expect(approval.transaction.to).toEqual(params.inputToken);
      expect(approval.transaction.from).toEqual(params.fromAddress);
      expect(approval.transaction.value).toEqual(0); // we do not want to send any ETH
>>>>>>> cfce17a1
      expect(quote.amountWithMaxSlippage.value.toString()).toEqual('104030000000000000000');
    });

    it('uses the secondary fee address as the spender for approving', async () => {
      const secondaryFees: SecondaryFee[] = [
        { feeRecipient: TEST_FEE_RECIPIENT, feeBasisPoints: 100 }, // 1% Fee
      ];

      const params = setupSwapTxTest();
      const erc20ContractInterface = ERC20__factory.createInterface();

      mockRouterImplementation(params, TradeType.EXACT_OUTPUT);

      const exchange = new Exchange({ ...TEST_DEX_CONFIGURATION, secondaryFees });

      const { approval } = await exchange.getUnsignedSwapTxFromAmountOut(
        params.fromAddress,
        params.inputToken,
        params.outputToken,
        ethers.utils.parseEther('1000'),
      );

<<<<<<< HEAD
      expect(approval).not.toBe(null);

      const decodedResults = erc20ContractInterface.decodeFunctionData('approve', approval?.transaction?.data || '');
=======
      expectToBeDefined(approval?.transaction.data);

      const decodedResults = erc20ContractInterface.decodeFunctionData('approve', approval.transaction.data);
>>>>>>> cfce17a1
      const spenderAddress: string = decodedResults[0].toString();

      expect(spenderAddress).toEqual(TEST_SECONDARY_FEE_ADDRESS);
    });
  });

  describe('Swap with single pool without fees and default slippage tolerance', () => {
    it('generates valid swap calldata', async () => {
      const params = setupSwapTxTest();

      mockRouterImplementation(params, TradeType.EXACT_OUTPUT);

      const exchange = new Exchange(TEST_DEX_CONFIGURATION);

      const { swap } = await exchange.getUnsignedSwapTxFromAmountOut(
        params.fromAddress,
        params.inputToken,
        params.outputToken,
        ethers.utils.parseEther('10000'),
      );

      expectToBeDefined(swap.transaction.data);

      const data = swap.transaction.data.toString();

      const { topLevelParams, swapParams } = decodeMulticallExactInputOutputSingleWithoutFees(data);

      expect(topLevelParams[1][0].slice(0, 10)).toBe(exactOutputSingleSignature);

      expect(swapParams.tokenIn).toBe(params.inputToken); // input token
      expect(swapParams.tokenOut).toBe(params.outputToken); // output token
      expect(swapParams.fee).toBe(10000); // fee
      expect(swapParams.recipient).toBe(params.fromAddress); // recipient
      expect(swap.transaction.to).toBe(TEST_PERIPHERY_ROUTER_ADDRESS); // to address
      expect(swap.transaction.from).toBe(params.fromAddress); // from address
      expect(swap.transaction.value).toBe('0x00'); // refers to 0ETH
      expect(swapParams.firstAmount.toString()).toBe('10000000000000000000000'); // 10,000 amount out
      expect(swapParams.secondAmount.toString()).toBe('1001000000000000000000'); // 1,001 max amount in includes slippage
      expect(swapParams.sqrtPriceLimitX96.toString()).toBe('0'); // sqrtPriceX96Limit
    });

    it('returns valid swap quote', async () => {
      const params = setupSwapTxTest();
      mockRouterImplementation(params, TradeType.EXACT_OUTPUT);

      const exchange = new Exchange(TEST_DEX_CONFIGURATION);

      const { quote } = await exchange.getUnsignedSwapTxFromAmountOut(
        params.fromAddress,
        params.inputToken,
        params.outputToken,
        ethers.utils.parseEther('10000'),
      );

      expect(quote.amount.token.address).toEqual(params.inputToken);
      expect(quote.slippage).toBe(0.1);
      expect(quote.amount.value.toString()).toEqual('1000000000000000000000'); // 1,000
      expect(quote.amountWithMaxSlippage.token.address).toEqual(
        params.inputToken,
      );
      expect(quote.amountWithMaxSlippage.value.toString()).toEqual(
        '1001000000000000000000', // 1,001 (includes slippage)
      );
    });

    it('uses the swap router address as the spender for approving', async () => {
      const params = setupSwapTxTest();
      const erc20ContractInterface = ERC20__factory.createInterface();

      mockRouterImplementation(params, TradeType.EXACT_OUTPUT);

      const exchange = new Exchange(TEST_DEX_CONFIGURATION);

      const { approval } = await exchange.getUnsignedSwapTxFromAmountOut(
        params.fromAddress,
        params.inputToken,
        params.outputToken,
        ethers.utils.parseEther('1000'),
      );

<<<<<<< HEAD
      expect(approval).not.toBe(null);

      const decodedResults = erc20ContractInterface.decodeFunctionData('approve', approval?.transaction?.data || '');
=======
      expectToBeDefined(approval?.transaction.data);

      const decodedResults = erc20ContractInterface.decodeFunctionData('approve', approval.transaction.data);
>>>>>>> cfce17a1
      const spenderAddress: string = decodedResults[0].toString();

      expect(spenderAddress).toEqual(TEST_PERIPHERY_ROUTER_ADDRESS);
    });
  });
});<|MERGE_RESOLUTION|>--- conflicted
+++ resolved
@@ -16,10 +16,7 @@
   TEST_FEE_RECIPIENT,
   decodeMulticallExactInputOutputSingleWithFees,
   TEST_SECONDARY_FEE_ADDRESS,
-<<<<<<< HEAD
-=======
   expectToBeDefined,
->>>>>>> cfce17a1
 } from './test/utils';
 
 jest.mock('@ethersproject/providers');
@@ -83,22 +80,15 @@
         3, // 3% Slippage
       );
 
-<<<<<<< HEAD
-=======
       expectToBeDefined(swap.transaction.data);
 
->>>>>>> cfce17a1
       expect(quote.amountWithMaxSlippage.value.toString()).toEqual('104030000000000000000'); // userQuoteRes.amountInMaximum = swap.amountInMaximum
 
       // The maxAmountIn is the amount out + fees + slippage
       const ourQuoteReqAmountOut = findOptimalRouteMock.mock.calls[0][0];
       expect(ourQuoteReqAmountOut.toExact()).toEqual('1000'); // ourQuoteReq.amountOut = userQuoteReq.amountOut
 
-<<<<<<< HEAD
-      const data = swap.transaction.data?.toString() || '';
-=======
       const data = swap.transaction.data.toString();
->>>>>>> cfce17a1
 
       const { topLevelParams, swapParams } = decodeMulticallExactInputOutputSingleWithFees(data);
 
@@ -136,17 +126,6 @@
         3, // 3% Slippage
       );
 
-<<<<<<< HEAD
-      expect(approval).not.toBe(null);
-
-      const decodedResults = erc20ContractInterface.decodeFunctionData('approve', approval?.transaction?.data || '');
-      const approvalAmount: string = decodedResults[1].toString();
-
-      expect(approvalAmount).toEqual('104030000000000000000'); // want 104.3
-      expect(approval?.transaction.to).toEqual(params.inputToken);
-      expect(approval?.transaction.from).toEqual(params.fromAddress);
-      expect(approval?.transaction.value).toEqual(0); // we do not want to send any ETH
-=======
       expectToBeDefined(approval?.transaction.data);
 
       const decodedResults = erc20ContractInterface.decodeFunctionData('approve', approval.transaction.data);
@@ -156,7 +135,6 @@
       expect(approval.transaction.to).toEqual(params.inputToken);
       expect(approval.transaction.from).toEqual(params.fromAddress);
       expect(approval.transaction.value).toEqual(0); // we do not want to send any ETH
->>>>>>> cfce17a1
       expect(quote.amountWithMaxSlippage.value.toString()).toEqual('104030000000000000000');
     });
 
@@ -179,15 +157,9 @@
         ethers.utils.parseEther('1000'),
       );
 
-<<<<<<< HEAD
-      expect(approval).not.toBe(null);
-
-      const decodedResults = erc20ContractInterface.decodeFunctionData('approve', approval?.transaction?.data || '');
-=======
       expectToBeDefined(approval?.transaction.data);
 
       const decodedResults = erc20ContractInterface.decodeFunctionData('approve', approval.transaction.data);
->>>>>>> cfce17a1
       const spenderAddress: string = decodedResults[0].toString();
 
       expect(spenderAddress).toEqual(TEST_SECONDARY_FEE_ADDRESS);
@@ -268,15 +240,9 @@
         ethers.utils.parseEther('1000'),
       );
 
-<<<<<<< HEAD
-      expect(approval).not.toBe(null);
-
-      const decodedResults = erc20ContractInterface.decodeFunctionData('approve', approval?.transaction?.data || '');
-=======
       expectToBeDefined(approval?.transaction.data);
 
       const decodedResults = erc20ContractInterface.decodeFunctionData('approve', approval.transaction.data);
->>>>>>> cfce17a1
       const spenderAddress: string = decodedResults[0].toString();
 
       expect(spenderAddress).toEqual(TEST_PERIPHERY_ROUTER_ADDRESS);
