--- conflicted
+++ resolved
@@ -388,8 +388,6 @@
   }));
 
   return findOptimalRoute;
-<<<<<<< HEAD
-=======
 }
 
 // expectToBeDefined ensures that a variable is not null or undefined, while
@@ -397,5 +395,4 @@
 export function expectToBeDefined <T>(x: T): asserts x is NonNullable<T> {
   expect(x).toBeDefined();
   expect(x).not.toBeNull();
->>>>>>> cfce17a1
 }