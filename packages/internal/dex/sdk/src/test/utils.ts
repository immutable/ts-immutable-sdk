import {
  Currency,
  CurrencyAmount,
  Token,
  TradeType,
} from '@uniswap/sdk-core';
import { ethers } from 'ethers';
import JSBI from 'jsbi';
import { Pool, Route, TickMath } from '@uniswap/v3-sdk';
import { SwapRouter } from '@uniswap/router-sdk';
import { Environment, ImmutableConfiguration } from '@imtbl/config';
<<<<<<< HEAD
import { slippageToFraction } from 'lib/transactionUtils/slippage';
import { SecondaryFee__factory } from 'contracts/types';
=======
>>>>>>> 6bc7bd9a
import {
  QuoteTradeInfo,
  Router,
  RoutingContracts,
  SecondaryFee,
  toBigNumber,
} from '../lib';

export const TEST_GAS_PRICE = ethers.BigNumber.from('1500000000'); // 1.5 gwei or 1500000000 wei
export const TEST_TRANSACTION_GAS_USAGE = ethers.BigNumber.from('200000'); // 200,000 gas units

export const TEST_CHAIN_ID = 999;
export const TEST_RPC_URL = 'https://0.net';

export const TEST_FROM_ADDRESS = '0x94fC2BcA2E71e26D874d7E937d89ce2c9113af6e';
export const TEST_FEE_RECIPIENT = '0xe3ece548F1DD4B1536Eb6eE188fE35350bc1dd16';

export const TEST_MAX_FEE_BASIS_POINTS = 1000; // 10%

export const TEST_MULTICALL_ADDRESS = '0x66d0aB680ACEe44308edA2062b910405CC51A190';
export const TEST_V3_CORE_FACTORY_ADDRESS = '0x23490b262829ACDAD3EF40e555F23d77D1B69e4e';
export const TEST_QUOTER_ADDRESS = '0x9B323E56215aAdcD4f45a6Be660f287DE154AFC5';
export const TEST_PERIPHERY_ROUTER_ADDRESS = '0x615FFbea2af24C55d737dD4264895A56624Da072';
export const TEST_V3_MIGRATOR_ADDRESSES = '0x0Df0d2d5Cf4739C0b579C33Fdb3d8B04Bee85729';
export const TEST_NONFUNGIBLE_POSITION_MANAGER_ADDRESSES = '0x446c78D97b1E78bC35864FC49AcE1f7404F163F6';
export const TEST_TICK_LENS_ADDRESSES = '0x3aC4F8094b21A6c5945453007d9c52B7e15340c0';
export const TEST_SECONDARY_FEE_ADDRESS = '0x8dBE1f0900C5e92ad87A54521902a33ba1598C51';

export const TEST_ROUTING_CONTRACTS: RoutingContracts = {
  factoryAddress: TEST_V3_CORE_FACTORY_ADDRESS,
  quoterAddress: TEST_QUOTER_ADDRESS,
  peripheryRouterAddress: TEST_PERIPHERY_ROUTER_ADDRESS,
  secondaryFeeAddress: TEST_SECONDARY_FEE_ADDRESS,
  multicallAddress: TEST_MULTICALL_ADDRESS,
};

export const IMX_TEST_TOKEN = new Token(
  TEST_CHAIN_ID,
  '0x72958b06abdF2701AcE6ceb3cE0B8B1CE11E0851',
  18,
  'IMX',
  'Immutable X',
);

export const WETH_TEST_TOKEN = new Token(
  TEST_CHAIN_ID,
  '0x4F062A3EAeC3730560aB89b5CE5aC0ab2C5517aE',
  18,
  'WETH',
  'Wrapped Ether',
);

export const USDC_TEST_TOKEN = new Token(
  TEST_CHAIN_ID,
  '0x93733225CCc07Ba02b1449aA3379418Ddc37F6EC',
  6,
  'USDC',
  'USD Coin',
);

export const FUN_TEST_TOKEN = new Token(
  TEST_CHAIN_ID,
  '0xCc7bb2D219A0FC08033E130629C2B854b7bA9195',
  18,
  'FUN',
  'The Fungibles Token',
);

export const TEST_IMMUTABLE_CONFIGURATION: ImmutableConfiguration = new ImmutableConfiguration({
  environment: Environment.SANDBOX,
});

export const TEST_DEX_CONFIGURATION = {
  baseConfig: TEST_IMMUTABLE_CONFIGURATION,
  chainId: TEST_CHAIN_ID,
  overrides: {
    rpcURL: TEST_RPC_URL,
    exchangeContracts: {
      multicall: TEST_MULTICALL_ADDRESS,
      coreFactory: TEST_V3_CORE_FACTORY_ADDRESS,
      quoterV2: TEST_QUOTER_ADDRESS,
      peripheryRouter: TEST_PERIPHERY_ROUTER_ADDRESS,
      secondaryFee: TEST_SECONDARY_FEE_ADDRESS,
    },
    commonRoutingTokens: [],
    nativeToken: {
      chainId: IMX_TEST_TOKEN.chainId,
      address: IMX_TEST_TOKEN.address,
      decimals: IMX_TEST_TOKEN.decimals,
      symbol: IMX_TEST_TOKEN.symbol,
      name: IMX_TEST_TOKEN.name,
    },
  },
};

export type SwapTest = {
  fromAddress: string;

  chainId: number;

  pools: Pool[],

  arbitraryTick: number;
  arbitraryLiquidity: number;
  sqrtPriceAtTick: JSBI;

  inputToken: string;
  outputToken: string;
  intermediaryToken: string | undefined;
};

type ExactInputOutputSingleParams = {
  tokenIn: string;
  tokenOut: string;
  fee: number;
  recipient: string;
  firstAmount: ethers.BigNumber;
  secondAmount: ethers.BigNumber;
  sqrtPriceLimitX96: ethers.BigNumber;
};

type ExactInputOutputParams = {
  path: string;
  recipient: string;
  amountIn: ethers.BigNumber;
  amountOut: ethers.BigNumber;
};

// uniqBy returns the unique items in an array using the given comparator
export function uniqBy<K, T extends string | number>(
  array: K[],
  comparator: (arg: K) => T,
): K[] {
  const uniqArr: Partial<Record<T, K>> = {};

  for (let i = 0; i < array.length; i++) {
    const firstCompare = comparator(array[i]);

    uniqArr[firstCompare] = array[i];
  }

  return Object.values(uniqArr);
}

export function decodePath(path: string) {
  return {
    inputToken: path.substring(0, 42),
    firstPoolFee: ethers.BigNumber.from(parseInt(`0x${path.substring(42, 48)}`, 16)),
    intermediaryToken: `0x${path.substring(48, 88)}`,
    secondPoolFee: ethers.BigNumber.from(parseInt(`0x${path.substring(88, 94)}`, 16)),
    outputToken: `0x${path.substring(94, 134)}`,
  };
}

type SecondaryFeeFunctionName = 'exactInputSingleWithServiceFee' |
'exactOutputSingleWithServiceFee' |
'exactInputWithServiceFee' |
'exactOutputWithServiceFee';

type SwapRouterFunctionName = 'exactInputSingle';

function decodeSecondaryFeeCall(calldata: ethers.utils.BytesLike, functionName: SecondaryFeeFunctionName) {
  const iface = SecondaryFee__factory.createInterface();
  const topLevelParams = iface.decodeFunctionData('multicall(uint256,bytes[])', calldata);

  const decodedParams = iface.decodeFunctionData(
    functionName,
    topLevelParams.data[0],
  );

  return { topLevelParams, decodedParams };
}

function decodeSwapRouterCall(calldata: ethers.utils.BytesLike, functionName: SwapRouterFunctionName) {
  const iface = SwapRouter.INTERFACE;
  const topLevelParams = iface.decodeFunctionData('multicall(uint256,bytes[])', calldata);

  const decodedParams = iface.decodeFunctionData(
    functionName,
    topLevelParams.data[0],
  );

  return { topLevelParams, decodedParams };
}

export function decodeMulticallExactInputOutputWithFees(data: ethers.utils.BytesLike) {
  const { topLevelParams, decodedParams } = decodeSecondaryFeeCall(data, 'exactInputWithServiceFee');

  const secondaryFeeParams: SecondaryFee[] = [];

  for (let i = 0; i < decodedParams[0].length; i++) {
    secondaryFeeParams.push({
      feeRecipient: decodedParams[0][i][0],
      feeBasisPoints: decodedParams[0][i][1],
    });
  }

  const multiPoolSwapParams: ExactInputOutputParams = {
    path: decodedParams[1][0],
    recipient: decodedParams[1][1],
    amountIn: decodedParams[1][2],
    amountOut: decodedParams[1][3],
  };

  return { topLevelParams, secondaryFeeParams, swapParams: multiPoolSwapParams };
}

export function decodeMulticallExactInputOutputSingleWithFees(data: ethers.utils.BytesLike) {
  const { topLevelParams, decodedParams } = decodeSecondaryFeeCall(data, 'exactInputSingleWithServiceFee');

  const secondaryFeeParams: SecondaryFee[] = [];

  for (let i = 0; i < decodedParams[0].length; i++) {
    secondaryFeeParams.push({
      feeRecipient: decodedParams[0][i][0],
      feeBasisPoints: decodedParams[0][i][1],
    });
  }

  const singlePoolSwapParams: ExactInputOutputSingleParams = {
    tokenIn: decodedParams[1][0],
    tokenOut: decodedParams[1][1],
    fee: decodedParams[1][2],
    recipient: decodedParams[1][3],
    firstAmount: decodedParams[1][4], // can we call this amountIn??
    secondAmount: decodedParams[1][5], // can we call this amountOut??
    sqrtPriceLimitX96: decodedParams[1][6],
  };

  return { topLevelParams, secondaryFeeParams, swapParams: singlePoolSwapParams };
}

export function decodeMulticallExactInputOutputSingleWithoutFees(data: ethers.utils.BytesLike) {
  const { topLevelParams, decodedParams } = decodeSwapRouterCall(data, 'exactInputSingle');

  const swapParams: ExactInputOutputSingleParams = {
    tokenIn: decodedParams[0][0],
    tokenOut: decodedParams[0][1],
    fee: decodedParams[0][2],
    recipient: decodedParams[0][3],
    firstAmount: decodedParams[0][4],
    secondAmount: decodedParams[0][5],
    sqrtPriceLimitX96: decodedParams[0][6],
  };

  return { topLevelParams, swapParams };
}

export function setupSwapTxTest(multiPoolSwap: boolean = false): SwapTest {
  const fromAddress = TEST_FROM_ADDRESS;

  const arbitraryTick = 100;
  const arbitraryLiquidity = 10;
  const sqrtPriceAtTick = TickMath.getSqrtRatioAtTick(arbitraryTick);

  const tokenIn: Token = new Token(TEST_CHAIN_ID, IMX_TEST_TOKEN.address, 18);
  const intermediaryToken: Token = new Token(TEST_CHAIN_ID, FUN_TEST_TOKEN.address, 18);
  const tokenOut: Token = new Token(TEST_CHAIN_ID, WETH_TEST_TOKEN.address, 18);

  const fee = 10000;

  let pools: Pool[] = [];
  if (multiPoolSwap) {
    pools = [
      new Pool(
        tokenIn,
        intermediaryToken,
        fee,
        sqrtPriceAtTick,
        arbitraryLiquidity,
        arbitraryTick,
      ),
      new Pool(
        intermediaryToken,
        tokenOut,
        fee,
        sqrtPriceAtTick,
        arbitraryLiquidity,
        arbitraryTick,
      ),
    ];
  } else {
    pools = [
      new Pool(
        tokenIn,
        tokenOut,
        fee,
        sqrtPriceAtTick,
        arbitraryLiquidity,
        arbitraryTick,
      ),
    ];
  }

  return {
    fromAddress,
    chainId: TEST_CHAIN_ID,

    pools,

    arbitraryTick,
    arbitraryLiquidity,
    sqrtPriceAtTick,

    inputToken: tokenIn.address,
    intermediaryToken: multiPoolSwap ? intermediaryToken.address : undefined,
    outputToken: tokenOut.address,
  };
}

type MockParams = {
  chainId: number;
  inputToken: string;
  outputToken: string;
  pools: Pool[];
  exchangeRate?: number;
};

export function mockRouterImplementation(
  params: MockParams,
  tradeType: TradeType,
) {
  const exchangeRate = params.exchangeRate ?? 10;
  const findOptimalRoute = jest.fn((
    amountSpecified: CurrencyAmount<Currency>,
    // eslint-disable-next-line @typescript-eslint/no-unused-vars
    otherCurrency: Currency,
    type: TradeType,
    // eslint-disable-next-line @typescript-eslint/no-unused-vars
    secondaryFees: SecondaryFee[],
    // eslint-disable-next-line @typescript-eslint/no-unused-vars
    maxHops: number,
  ) => {
    const tokenIn: Token = new Token(params.chainId, params.inputToken, 18);
    const tokenOut: Token = new Token(
      params.chainId,
      params.outputToken,
      18,
    );

    const route = new Route(
      params.pools,
      tokenIn,
      tokenOut,
    );

    const amountIn = type === TradeType.EXACT_INPUT
      ? toBigNumber(amountSpecified) : toBigNumber(amountSpecified).div(exchangeRate);

    const amountOut = type === TradeType.EXACT_INPUT
      ? toBigNumber(amountSpecified).mul(exchangeRate) : toBigNumber(amountSpecified);

    const trade: QuoteTradeInfo = {
      route,
      amountIn,
      tokenIn,
      amountOut,
      tokenOut,
      tradeType,
      gasEstimate: TEST_TRANSACTION_GAS_USAGE,
    };

    return trade;
  });

  (Router as unknown as jest.Mock).mockImplementationOnce(() => ({
    routingContracts: {
      peripheryRouterAddress: TEST_PERIPHERY_ROUTER_ADDRESS,
      secondaryFeeAddress: TEST_SECONDARY_FEE_ADDRESS,
    },
    findOptimalRoute,
  }));

  return findOptimalRoute;
}<|MERGE_RESOLUTION|>--- conflicted
+++ resolved
@@ -9,11 +9,7 @@
 import { Pool, Route, TickMath } from '@uniswap/v3-sdk';
 import { SwapRouter } from '@uniswap/router-sdk';
 import { Environment, ImmutableConfiguration } from '@imtbl/config';
-<<<<<<< HEAD
-import { slippageToFraction } from 'lib/transactionUtils/slippage';
 import { SecondaryFee__factory } from 'contracts/types';
-=======
->>>>>>> 6bc7bd9a
 import {
   QuoteTradeInfo,
   Router,
