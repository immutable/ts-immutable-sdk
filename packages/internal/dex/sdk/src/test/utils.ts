import { TradeType } from '@uniswap/sdk-core';
import { BigNumber, BigNumberish, utils, providers } from 'ethers';
import { Pool, Route, TickMath } from '@uniswap/v3-sdk';
import { SwapRouter } from '@uniswap/router-sdk';
import { Environment, ImmutableConfiguration } from '@imtbl/config';
import { PromiseOrValue } from 'contracts/types/common';
import { QuoteResult } from 'lib/getQuotesForRoutes';
import { NativeTokenService } from 'lib/nativeTokenService';
import { ExchangeModuleConfiguration, SecondaryFee, CoinAmount, Coin, ERC20, Native, Amount } from 'types';
import { ImmutableSwapProxy__factory } from 'contracts/types';
import { IV3SwapRouter } from 'contracts/types/ImmutableSwapProxy';
import { erc20ToUniswapToken, newAmount, Router, RoutingContracts } from '../lib';

export const TEST_BASE_FEE = BigNumber.from('49'); // 49 wei
export const TEST_MAX_PRIORITY_FEE_PER_GAS = BigNumber.from('10000000000'); // 10 gwei
export const TEST_GAS_PRICE = BigNumber.from('10000000098'); // TEST_MAX_PRIORITY_FEE_PER_GAS + 2 * TEST_BASE_FEE
export const TEST_TRANSACTION_GAS_USAGE = BigNumber.from('200000'); // 200,000 gas units

export const TEST_CHAIN_ID = 999;
export const TEST_RPC_URL = 'https://0.net';

export const TEST_FROM_ADDRESS = '0x94fC2BcA2E71e26D874d7E937d89ce2c9113af6e';
export const TEST_FEE_RECIPIENT = '0xe3ece548F1DD4B1536Eb6eE188fE35350bc1dd16';

export const TEST_MAX_FEE_BASIS_POINTS = 1000; // 10%

// Contracts
export const TEST_MULTICALL_ADDRESS = '0x66d0aB680ACEe44308edA2062b910405CC51A190';
export const TEST_V3_CORE_FACTORY_ADDRESS = '0x23490b262829ACDAD3EF40e555F23d77D1B69e4e';
export const TEST_QUOTER_ADDRESS = '0x9B323E56215aAdcD4f45a6Be660f287DE154AFC5';
export const TEST_ROUTER_ADDRESS = '0x615FFbea2af24C55d737dD4264895A56624Da072';
export const TEST_V3_MIGRATOR_ADDRESSES = '0x0Df0d2d5Cf4739C0b579C33Fdb3d8B04Bee85729';
export const TEST_NONFUNGIBLE_POSITION_MANAGER_ADDRESSES = '0x446c78D97b1E78bC35864FC49AcE1f7404F163F6';
export const TEST_TICK_LENS_ADDRESSES = '0x3aC4F8094b21A6c5945453007d9c52B7e15340c0';
export const TEST_SWAP_PROXY_ADDRESS = '0x8dBE1f0900C5e92ad87A54521902a33ba1598C51';

export const TEST_ROUTING_CONTRACTS: RoutingContracts = {
  coreFactory: TEST_V3_CORE_FACTORY_ADDRESS,
  quoter: TEST_QUOTER_ADDRESS,
  multicall: TEST_MULTICALL_ADDRESS,
};

export const IMX_TEST_TOKEN: ERC20 = {
  chainId: TEST_CHAIN_ID,
  address: '0x72958b06abdF2701AcE6ceb3cE0B8B1CE11E0851',
  decimals: 18,
  symbol: 'IMX',
  name: 'Immutable X',
  type: 'erc20',
};

export const WIMX_TEST_TOKEN: ERC20 = {
  chainId: TEST_CHAIN_ID,
  address: '0xAf7cf5D4Af0BFAa85d384d42b8D410762Ccbce69',
  decimals: 18,
  symbol: 'WIMX',
  name: 'Wrapped Immutable X',
  type: 'erc20',
};

export const WETH_TEST_TOKEN: ERC20 = {
  chainId: TEST_CHAIN_ID,
  address: '0x4F062A3EAeC3730560aB89b5CE5aC0ab2C5517aE',
  decimals: 18,
  symbol: 'WETH',
  name: 'Wrapped Ether',
  type: 'erc20',
};

export const USDC_TEST_TOKEN: ERC20 = {
  chainId: TEST_CHAIN_ID,
  address: '0x93733225CCc07Ba02b1449aA3379418Ddc37F6EC',
  decimals: 6,
  symbol: 'USDC',
  name: 'USD Coin',
  type: 'erc20',
};

export const FUN_TEST_TOKEN: ERC20 = {
  chainId: TEST_CHAIN_ID,
  address: '0xCc7bb2D219A0FC08033E130629C2B854b7bA9195',
  decimals: 18,
  symbol: 'FUN',
  name: 'The Fungibles Token',
  type: 'erc20',
};

export const NATIVE_TEST_TOKEN: Native = {
  chainId: TEST_CHAIN_ID,
  decimals: 18,
  symbol: 'IMX',
  name: 'Native Immutable X',
  type: 'native',
};

export const nativeTokenService = new NativeTokenService(NATIVE_TEST_TOKEN, WIMX_TEST_TOKEN);

export const TEST_IMMUTABLE_CONFIGURATION: ImmutableConfiguration = new ImmutableConfiguration({
  environment: Environment.SANDBOX,
});

export const TEST_DEX_CONFIGURATION: ExchangeModuleConfiguration = {
  baseConfig: TEST_IMMUTABLE_CONFIGURATION,
  chainId: TEST_CHAIN_ID,
  overrides: {
    rpcURL: TEST_RPC_URL,
    exchangeContracts: {
      multicall: TEST_MULTICALL_ADDRESS,
      coreFactory: TEST_V3_CORE_FACTORY_ADDRESS,
<<<<<<< HEAD
      quoter: TEST_QUOTER_ADDRESS,
      swapRouter: TEST_ROUTER_ADDRESS,
      secondaryFee: TEST_SECONDARY_FEE_ADDRESS,
=======
      quoterV2: TEST_QUOTER_ADDRESS,
      peripheryRouter: TEST_ROUTER_ADDRESS,
      immutableSwapProxy: TEST_SWAP_PROXY_ADDRESS,
>>>>>>> 5f3b05b0
    },
    commonRoutingTokens: [],
    nativeToken: NATIVE_TEST_TOKEN,
    wrappedNativeToken: WIMX_TEST_TOKEN,
  },
};

export const refundETHFunctionSignature = '0x12210e8a';

export type SwapTest = {
  fromAddress: string;
  pools: Pool[];
  inputToken: string;
  outputToken: string;
  intermediaryToken: string | undefined;
};

// uniqBy returns the unique items in an array using the given comparator
export function uniqBy<K, T extends string | number>(array: K[], comparator: (arg: K) => T): K[] {
  const uniqArr: Partial<Record<T, K>> = {};

  for (let i = 0; i < array.length; i++) {
    const firstCompare = comparator(array[i]);

    uniqArr[firstCompare] = array[i];
  }

  return Object.values(uniqArr);
}

export function decodePathForExactInput(path: string) {
  return {
    inputToken: path.substring(0, 42),
    firstPoolFee: BigNumber.from(parseInt(`0x${path.substring(42, 48)}`, 16)),
    intermediaryToken: `0x${path.substring(48, 88)}`,
    secondPoolFee: BigNumber.from(parseInt(`0x${path.substring(88, 94)}`, 16)),
    outputToken: `0x${path.substring(94, 134)}`,
  };
}

export function decodePathForExactOutput(path: string) {
  return {
    outputToken: path.substring(0, 42),
    firstPoolFee: BigNumber.from(parseInt(`0x${path.substring(42, 48)}`, 16)),
    intermediaryToken: `0x${path.substring(48, 88)}`,
    secondPoolFee: BigNumber.from(parseInt(`0x${path.substring(88, 94)}`, 16)),
    inputToken: `0x${path.substring(94, 134)}`,
  };
}

type SecondaryFeeFunctionName =
  | 'exactInputSingleWithSecondaryFee'
  | 'exactOutputSingleWithSecondaryFee'
  | 'exactInputWithSecondaryFee'
  | 'exactOutputWithSecondaryFee'
  | 'unwrapNativeToken';

type SwapRouterFunctionName = 'exactInputSingle' | 'exactOutputSingle' | 'exactInput' | 'exactOutput';

function decodeSecondaryFeeCall(
  calldata: utils.BytesLike,
  ...functionNames: SecondaryFeeFunctionName[]
): { deadline: BigNumber; functionData: Record<string, utils.Result> } {
  const iface = ImmutableSwapProxy__factory.createInterface();
  const topLevelParams = iface.decodeFunctionData('multicall(uint256,bytes[])', calldata);

  const functionData: Record<string, utils.Result> = {};

  functionNames.forEach((functionName, i) => {
    const data = topLevelParams.data[i];
    if (typeof data === 'string') {
      functionData[functionName] = iface.decodeFunctionData(functionName, data);
    } else {
      functionData[functionName] = [];
    }
  });

  return { deadline: topLevelParams.deadline, functionData };
}

function decodeSwapRouterCall(calldata: utils.BytesLike, functionName: SwapRouterFunctionName) {
  const iface = SwapRouter.INTERFACE;
  const topLevelParams = iface.decodeFunctionData('multicall(uint256,bytes[])', calldata);
  const data = topLevelParams.data[0];
  if (typeof data !== 'string') throw new Error();

  return iface.decodeFunctionData(functionName, data);
}

export function decodeMulticallExactInputWithFees(data: utils.BytesLike) {
  const {
    functionData: { exactInputWithSecondaryFee, unwrapNativeToken },
    deadline,
  } = decodeSecondaryFeeCall(data, 'exactInputWithSecondaryFee', 'unwrapNativeToken');

  const secondaryFeeParams: SecondaryFee[] = exactInputWithSecondaryFee[0].map((x: [string, number]) => ({
    recipient: x[0],
    basisPoints: x[1],
  }));

  const swapParams: IV3SwapRouter.ExactInputParamsStruct = {
    path: exactInputWithSecondaryFee[1][0],
    recipient: exactInputWithSecondaryFee[1][1],
    amountIn: exactInputWithSecondaryFee[1][2],
    amountOutMinimum: exactInputWithSecondaryFee[1][3],
  };

  return { secondaryFeeParams, swapParams, unwrapTokenParams: unwrapNativeToken, deadline };
}

export function decodeMulticallExactInputWithoutFees(data: utils.BytesLike) {
  const decodedParams = decodeSwapRouterCall(data, 'exactInput');

  const swapParams: IV3SwapRouter.ExactInputParamsStruct = {
    path: decodedParams[0][0],
    recipient: decodedParams[0][1],
    amountIn: decodedParams[0][2],
    amountOutMinimum: decodedParams[0][3],
  };

  return { swapParams };
}

export function decodeMulticallExactOutputWithFees(data: utils.BytesLike) {
  const {
    functionData: { exactOutputWithSecondaryFee, unwrapNativeToken },
    deadline,
  } = decodeSecondaryFeeCall(
    data,
    'exactOutputWithSecondaryFee',
    'unwrapNativeToken',
  );

  const secondaryFeeParams: SecondaryFee[] = exactOutputWithSecondaryFee[0].map((x: [string, number]) => ({
    recipient: x[0],
    basisPoints: x[1],
  }));

  const swapParams: IV3SwapRouter.ExactOutputParamsStruct = {
    path: exactOutputWithSecondaryFee[1][0],
    recipient: exactOutputWithSecondaryFee[1][1],
    amountOut: exactOutputWithSecondaryFee[1][2],
    amountInMaximum: exactOutputWithSecondaryFee[1][3],
  };

  return { secondaryFeeParams, swapParams, unwrapTokenParams: unwrapNativeToken, deadline };
}

export function decodeMulticallExactInputSingleWithFees(data: utils.BytesLike) {
  const {
    functionData: { exactInputSingleWithSecondaryFee, unwrapNativeToken },
    deadline,
  } = decodeSecondaryFeeCall(
    data,
    'exactInputSingleWithSecondaryFee',
    'unwrapNativeToken',
  );

  const secondaryFeeParams: SecondaryFee[] = exactInputSingleWithSecondaryFee[0].map((x: [string, number]) => ({
    recipient: x[0],
    basisPoints: x[1],
  }));

  const swapParams: IV3SwapRouter.ExactInputSingleParamsStruct = {
    tokenIn: exactInputSingleWithSecondaryFee[1][0],
    tokenOut: exactInputSingleWithSecondaryFee[1][1],
    fee: exactInputSingleWithSecondaryFee[1][2],
    recipient: exactInputSingleWithSecondaryFee[1][3],
    amountIn: exactInputSingleWithSecondaryFee[1][4],
    amountOutMinimum: exactInputSingleWithSecondaryFee[1][5],
    sqrtPriceLimitX96: exactInputSingleWithSecondaryFee[1][6],
  };

  return { secondaryFeeParams, swapParams, unwrapTokenParams: unwrapNativeToken, deadline };
}

export function decodeMulticallExactOutputSingleWithFees(data: utils.BytesLike) {
  const {
    functionData: { exactOutputSingleWithSecondaryFee, unwrapNativeToken },
    deadline,
  } = decodeSecondaryFeeCall(
    data,
    'exactOutputSingleWithSecondaryFee',
    'unwrapNativeToken',
  );

  const secondaryFeeParams: SecondaryFee[] = exactOutputSingleWithSecondaryFee[0].map((x: [string, number]) => ({
    recipient: x[0],
    basisPoints: x[1],
  }));

  const swapParams: IV3SwapRouter.ExactOutputSingleParamsStruct = {
    tokenIn: exactOutputSingleWithSecondaryFee[1][0],
    tokenOut: exactOutputSingleWithSecondaryFee[1][1],
    fee: exactOutputSingleWithSecondaryFee[1][2],
    recipient: exactOutputSingleWithSecondaryFee[1][3],
    amountOut: exactOutputSingleWithSecondaryFee[1][4],
    amountInMaximum: exactOutputSingleWithSecondaryFee[1][5],
    sqrtPriceLimitX96: exactOutputSingleWithSecondaryFee[1][6],
  };

  return { secondaryFeeParams, swapParams, unwrapTokenParams: unwrapNativeToken, deadline };
}

export function decodeMulticallExactInputSingleWithoutFees(data: utils.BytesLike) {
  const decodedParams = decodeSwapRouterCall(data, 'exactInputSingle');

  const swapParams: IV3SwapRouter.ExactInputSingleParamsStruct = {
    tokenIn: decodedParams[0][0],
    tokenOut: decodedParams[0][1],
    fee: decodedParams[0][2],
    recipient: decodedParams[0][3],
    amountIn: decodedParams[0][4],
    amountOutMinimum: decodedParams[0][5],
    sqrtPriceLimitX96: decodedParams[0][6],
  };

  return { swapParams };
}

export function decodeMulticallExactOutputSingleWithoutFees(data: utils.BytesLike) {
  const decodedParams = decodeSwapRouterCall(data, 'exactOutputSingle');

  const swapParams: IV3SwapRouter.ExactOutputSingleParamsStruct = {
    tokenIn: decodedParams[0][0],
    tokenOut: decodedParams[0][1],
    fee: decodedParams[0][2],
    recipient: decodedParams[0][3],
    amountOut: decodedParams[0][4],
    amountInMaximum: decodedParams[0][5],
    sqrtPriceLimitX96: decodedParams[0][6],
  };

  return { swapParams };
}

export function createPool(tokenIn: ERC20, tokenOut: ERC20) {
  const arbitraryTick = 100;
  const arbitraryLiquidity = 10;
  const sqrtPriceAtTick = TickMath.getSqrtRatioAtTick(arbitraryTick);
  const fee = 10000;

  return new Pool(
    erc20ToUniswapToken(tokenIn),
    erc20ToUniswapToken(tokenOut),
    fee,
    sqrtPriceAtTick,
    arbitraryLiquidity,
    arbitraryTick,
  );
}

export function setupSwapTxTest(params?: { multiPoolSwap?: boolean }): SwapTest {
  const multiPoolSwap = params?.multiPoolSwap ?? false;
  const fromAddress = TEST_FROM_ADDRESS;

  const tokenIn = USDC_TEST_TOKEN;
  const intermediaryToken = FUN_TEST_TOKEN;
  const tokenOut = WETH_TEST_TOKEN;

  let pools: Pool[] = [];
  if (multiPoolSwap) {
    pools = [createPool(tokenIn, intermediaryToken), createPool(intermediaryToken, tokenOut)];
  } else {
    pools = [createPool(tokenIn, tokenOut)];
  }

  return {
    fromAddress,
    pools,
    inputToken: tokenIn.address,
    intermediaryToken: multiPoolSwap ? intermediaryToken.address : undefined,
    outputToken: tokenOut.address,
  };
}

type MockParams = {
  pools: Pool[];
  exchangeRate?: number;
};

export const amountOutFromAmountIn = (amountIn: CoinAmount<ERC20>, tokenOut: ERC20, exchangeRate: number) => {
  let amountOut = amountIn.value.mul(exchangeRate); // 10 * 10^18

  if (amountIn.token.decimals > tokenOut.decimals) {
    amountOut = amountOut.div(BigNumber.from(10).pow(amountIn.token.decimals - tokenOut.decimals)); // 10^(18-6) = 10^12
  }

  if (amountIn.token.decimals < tokenOut.decimals) {
    amountOut = amountOut.mul(BigNumber.from(10).pow(tokenOut.decimals - amountIn.token.decimals)); // 10^(18-6) = 10^12
  }

  return newAmount(amountOut, tokenOut);
};

export const amountInFromAmountOut = (amountOut: CoinAmount<ERC20>, tokenIn: ERC20, exchangeRate: number) => {
  let amountIn = amountOut.value.div(exchangeRate); // 1 * 10^6

  if (tokenIn.decimals > amountOut.token.decimals) {
    amountIn = amountIn.mul(BigNumber.from(10).pow(tokenIn.decimals - amountOut.token.decimals)); // 10^(18-6) = 10^12
  }

  if (tokenIn.decimals < amountOut.token.decimals) {
    amountIn = amountIn.div(BigNumber.from(10).pow(amountOut.token.decimals - tokenIn.decimals)); // 10^(18-6) = 10^12
  }

  return newAmount(amountIn, tokenIn);
};

export function mockRouterImplementation(params: MockParams) {
  const exchangeRate = params.exchangeRate ?? 10; // 1 TokenIn = 10 TokenOut
  const findOptimalRoute = jest.fn(
    (
      amountSpecified: CoinAmount<ERC20>,
      otherToken: ERC20,
      tradeType: TradeType,
      // eslint-disable-next-line @typescript-eslint/no-unused-vars
      secondaryFees: SecondaryFee[],
      // eslint-disable-next-line @typescript-eslint/no-unused-vars
      maxHops: number,
    ) => {
      const tokenIn = tradeType === TradeType.EXACT_INPUT ? amountSpecified.token : otherToken;
      const tokenOut = tradeType === TradeType.EXACT_OUTPUT ? amountSpecified.token : otherToken;

      const route = new Route(params.pools, erc20ToUniswapToken(tokenIn), erc20ToUniswapToken(tokenOut));

      const amountIn =
        tradeType === TradeType.EXACT_INPUT
          ? amountSpecified
          : amountInFromAmountOut(amountSpecified, tokenIn, exchangeRate);

      const amountOut =
        tradeType === TradeType.EXACT_INPUT
          ? amountOutFromAmountIn(amountSpecified, tokenOut, exchangeRate)
          : amountSpecified;

      const trade: QuoteResult = {
        route,
        amountIn,
        amountOut,
        tradeType,
        gasEstimate: TEST_TRANSACTION_GAS_USAGE,
      };

      return trade;
    },
  );

  (Router as unknown as jest.Mock).mockImplementationOnce(() => ({
    routingContracts: TEST_ROUTING_CONTRACTS,
    findOptimalRoute,
  }));

  return findOptimalRoute;
}

// expectToBeDefined ensures that a variable is not null or undefined, while
// also narrowing its type.
export function expectToBeDefined<T>(x: T): asserts x is NonNullable<T> {
  expect(x).toBeDefined();
  expect(x).not.toBeNull();
}

// expectToBeDefined ensures that x is a string, while
// also narrowing its type.
export function expectToBeString(x: unknown): asserts x is string {
  expect(typeof x).toBe('string');
}

// expectInstanceOf ensurance that a variable is an instance of a class, while
// also narrowing its type.
export function expectInstanceOf<T>(className: { new (...args: any[]): T }, x: unknown): asserts x is T {
  expect(x).toBeInstanceOf(className);
}

export function expectERC20(token: Coin, expectedAddress?: string): asserts token is ERC20 {
  expect(token.type).toBe('erc20');
  if (expectedAddress) expect((token as ERC20).address).toBe(expectedAddress);
}

export function expectNative(token: Coin): asserts token is Native {
  expect(token.type).toBe('native');
}

/**
 * Takes an arbitrary string and turns it into a valid ethereum address
 * @param str Arbitrary string to create the address from
 */
export function makeAddr(str: string): string {
  return utils.keccak256(utils.toUtf8Bytes(str)).slice(0, 42);
}

export function formatAmount(amount: CoinAmount<Coin> | Amount): string {
  return utils.formatUnits(amount.value, amount.token.decimals);
}

export function formatTokenAmount(amount: BigNumberish, token: ERC20): string {
  return utils.formatUnits(amount, token.decimals);
}

export function formatEther(bn: PromiseOrValue<BigNumberish>): string {
  if (BigNumber.isBigNumber(bn) || typeof bn === 'string') {
    return utils.formatEther(bn);
  }
  throw new Error('formatEther: bn is not a BigNumber');
}

export function newAmountFromString<T extends Coin>(amount: string, token: T): CoinAmount<T> {
  const bn = utils.parseUnits(amount, token.decimals);
  return newAmount(bn, token);
}

export const buildBlock = ({ baseFeePerGas }: { baseFeePerGas: BigNumber | null }): providers.Block => ({
  baseFeePerGas,
  // eslint-disable-next-line @typescript-eslint/naming-convention
  _difficulty: BigNumber.from('0'),
  difficulty: 0,
  extraData: '',
  gasLimit: BigNumber.from('0'),
  gasUsed: BigNumber.from('0'),
  hash: '',
  miner: '',
  nonce: '',
  number: 0,
  parentHash: '',
  timestamp: 0,
  transactions: [],
});<|MERGE_RESOLUTION|>--- conflicted
+++ resolved
@@ -107,15 +107,9 @@
     exchangeContracts: {
       multicall: TEST_MULTICALL_ADDRESS,
       coreFactory: TEST_V3_CORE_FACTORY_ADDRESS,
-<<<<<<< HEAD
       quoter: TEST_QUOTER_ADDRESS,
       swapRouter: TEST_ROUTER_ADDRESS,
-      secondaryFee: TEST_SECONDARY_FEE_ADDRESS,
-=======
-      quoterV2: TEST_QUOTER_ADDRESS,
-      peripheryRouter: TEST_ROUTER_ADDRESS,
       immutableSwapProxy: TEST_SWAP_PROXY_ADDRESS,
->>>>>>> 5f3b05b0
     },
     commonRoutingTokens: [],
     nativeToken: NATIVE_TEST_TOKEN,
