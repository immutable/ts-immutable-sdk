--- conflicted
+++ resolved
@@ -175,21 +175,14 @@
         3, // 3% Slippage
       );
 
-<<<<<<< HEAD
-=======
       expectToBeDefined(swap.transaction.data);
 
->>>>>>> cfce17a1
       expect(quote.amountWithMaxSlippage.value.toString()).toEqual('961165048543689320388'); // userQuoteRes.amountOutMinimum = swapReq.amountOutMinimum
 
       const ourQuoteReqAmountIn = findOptimalRouteMock.mock.calls[0][0];
       expect(ourQuoteReqAmountIn.toExact()).toEqual('99'); // ourQuoteReq.amountIn = the amount specified less the fee
 
-<<<<<<< HEAD
-      const data = swap.transaction?.data?.toString() || '';
-=======
       const data = swap.transaction.data.toString();
->>>>>>> cfce17a1
 
       const { swapParams, secondaryFeeParams, topLevelParams } = decodeMulticallExactInputOutputSingleWithFees(data);
 
@@ -206,15 +199,9 @@
       expect(swapParams.secondAmount.toString()).toBe('961165048543689320388'); // 961.2: swap.amountOutMinimum = ourQuoteRes.amountOut - slippage
       expect(swapParams.sqrtPriceLimitX96.toString()).toBe('0');
 
-<<<<<<< HEAD
-      expect(swap.transaction?.to).toBe(TEST_SECONDARY_FEE_ADDRESS);
-      expect(swap.transaction?.from).toBe(params.fromAddress);
-      expect(swap.transaction?.value).toBe('0x00');
-=======
       expect(swap.transaction.to).toBe(TEST_SECONDARY_FEE_ADDRESS);
       expect(swap.transaction.from).toBe(params.fromAddress);
       expect(swap.transaction.value).toBe('0x00');
->>>>>>> cfce17a1
     });
   });
 
@@ -292,15 +279,9 @@
       expect(swapParams.tokenOut).toBe(params.outputToken); // output token
       expect(swapParams.fee).toBe(10000); // fee
       expect(swapParams.recipient).toBe(params.fromAddress); // recipient
-<<<<<<< HEAD
-      expect(swap.transaction?.to).toBe(TEST_PERIPHERY_ROUTER_ADDRESS); // to address
-      expect(swap.transaction?.from).toBe(params.fromAddress); // from address
-      expect(swap.transaction?.value).toBe('0x00'); // refers to 0ETH
-=======
       expect(swap.transaction.to).toBe(TEST_PERIPHERY_ROUTER_ADDRESS); // to address
       expect(swap.transaction.from).toBe(params.fromAddress); // from address
       expect(swap.transaction.value).toBe('0x00'); // refers to 0ETH
->>>>>>> cfce17a1
       expect(swapParams.firstAmount.toString()).toBe('100000000000000000000'); // amount in (100)
       expect(swapParams.secondAmount.toString()).toBe('999000999000999000999'); // min amount out (999 includes slippage)
       expect(swapParams.sqrtPriceLimitX96.toString()).toBe('0'); // sqrtPriceX96Limit
@@ -345,15 +326,6 @@
       );
 
       expect(quote).not.toBe(undefined);
-<<<<<<< HEAD
-      expect(quote?.amount.token.address).toEqual(params.outputToken);
-      expect(quote?.slippage).toBe(0.1);
-      expect(quote?.amount.value.toString()).toEqual('1000000000000000000000'); // 1,000
-      expect(quote?.amountWithMaxSlippage?.token.address).toEqual(
-        params.outputToken,
-      );
-      expect(quote?.amountWithMaxSlippage?.value.toString()).toEqual(
-=======
       expect(quote.amount.token.address).toEqual(params.outputToken);
       expect(quote.slippage).toBe(0.1);
       expect(quote.amount.value.toString()).toEqual('1000000000000000000000'); // 1,000
@@ -361,7 +333,6 @@
         params.outputToken,
       );
       expect(quote.amountWithMaxSlippage.value.toString()).toEqual(
->>>>>>> cfce17a1
         '999000999000999000999', // 999 includes slippage
       );
     });
@@ -394,15 +365,9 @@
       expect(swapParams.tokenOut).toBe(params.outputToken); // output token
       expect(swapParams.fee).toBe(10000); // fee
       expect(swapParams.recipient).toBe(params.fromAddress); // recipient
-<<<<<<< HEAD
-      expect(swap.transaction?.to).toBe(TEST_PERIPHERY_ROUTER_ADDRESS); // to address
-      expect(swap.transaction?.from).toBe(params.fromAddress); // from address
-      expect(swap.transaction?.value).toBe('0x00'); // refers to 0ETH
-=======
       expect(swap.transaction.to).toBe(TEST_PERIPHERY_ROUTER_ADDRESS); // to address
       expect(swap.transaction.from).toBe(params.fromAddress); // from address
       expect(swap.transaction.value).toBe('0x00'); // refers to 0ETH
->>>>>>> cfce17a1
       expect(swapParams.firstAmount.toString()).toBe('100000000000000000000'); // amount in (100)
       expect(swapParams.secondAmount.toString()).toBe('998003992015968063872'); // min amount out (998 includes 0.2% slippage)
       expect(swapParams.sqrtPriceLimitX96.toString()).toBe('0'); // sqrtPriceX96Limit
@@ -423,15 +388,6 @@
       );
 
       expect(quote).not.toBe(undefined);
-<<<<<<< HEAD
-      expect(quote?.amount.token.address).toEqual(params.outputToken);
-      expect(quote?.slippage).toBe(0.2);
-      expect(quote?.amount.value.toString()).toEqual('1000000000000000000000'); // 1000
-      expect(quote?.amountWithMaxSlippage?.token.address).toEqual(
-        params.outputToken,
-      );
-      expect(quote?.amountWithMaxSlippage?.value.toString()).toEqual(
-=======
       expect(quote.amount.token.address).toEqual(params.outputToken);
       expect(quote.slippage).toBe(0.2);
       expect(quote.amount.value.toString()).toEqual('1000000000000000000000'); // 1000
@@ -439,7 +395,6 @@
         params.outputToken,
       );
       expect(quote.amountWithMaxSlippage.value.toString()).toEqual(
->>>>>>> cfce17a1
         '998003992015968063872', // 998 includes 0.2% slippage
       );
     });
