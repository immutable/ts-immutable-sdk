--- conflicted
+++ resolved
@@ -231,18 +231,7 @@
       expectToBeDefined(swap.transaction.value);
       const calldata = swap.transaction.data.toString();
 
-<<<<<<< HEAD
-      const decodedResults = erc20ContractInterface.decodeFunctionData('approve', tx.approval.transaction.data);
-      expect(decodedResults[0]).toEqual(TEST_ROUTER_ADDRESS);
-      // we have already approved 1000000000000000000 but this is not enough, so we expect to approve the full amount
-      expect(decodedResults[1].toString()).toEqual(amountIn.value.toString());
-      expect(tx.approval.transaction.to).toEqual(params.inputToken);
-      expect(tx.approval.transaction.from).toEqual(params.fromAddress);
-      expect(tx.approval.transaction.value).toEqual(0); // we do not want to send any ETH
-    });
-=======
       const topLevelParams = swapRouterInterface.decodeFunctionData('multicall(uint256,bytes[])', calldata);
->>>>>>> acf83656
 
       expect(topLevelParams.data.length).toBe(2); // expect that there are two calls in the multicall
       const swapFunctionCalldata = topLevelParams.data[0];
@@ -374,8 +363,8 @@
 
         const decodedResults = erc20ContractInterface.decodeFunctionData('approve', tx.approval.transaction.data);
         expect(decodedResults[0]).toEqual(TEST_ROUTER_ADDRESS);
-        // we have already approved 1000000000000000000, so we expect to approve 1000000000000000000 more
-        expect(decodedResults[1].toString()).toEqual(APPROVED_AMOUNT.value.toString());
+        // we have already approved 1000000000000000000 but this is not enough, so we expect to approve the full amount
+        expect(decodedResults[1].toString()).toEqual(amountIn.value.toString());
         expect(tx.approval.transaction.to).toEqual(params.inputToken);
         expect(tx.approval.transaction.from).toEqual(params.fromAddress);
         expect(tx.approval.transaction.value).toEqual(0); // we do not want to send any ETH
