import { Environment, ImmutableConfiguration } from '@imtbl/config';
import { ChainNotSupportedError, InvalidConfigurationError } from 'errors';
import * as test from 'test/utils';
import { ERC20 } from 'types';
import { ExchangeContracts, ExchangeModuleConfiguration, ExchangeOverrides } from '../types';
import { ExchangeConfiguration } from './index';
import { IMMUTABLE_TESTNET_CHAIN_ID } from '../constants/chains';

describe('ExchangeConfiguration', () => {
  const chainId = 999999999;
  // This list can be updated with any Tokens that are deployed to the chain being configured
  // These tokens will be used to find available pools for a swap
  const commonRoutingTokensSingle: ERC20[] = [
    {
      type: 'erc20',
      chainId,
      address: '0x12958b06abdf2701ace6ceb3ce0b8b1ce11e0851',
      decimals: 18,
      symbol: 'FUN',
      name: 'The Fungibles Token',
    },
  ];

  const contractOverrides: ExchangeContracts = {
    multicall: test.TEST_MULTICALL_ADDRESS,
    coreFactory: test.TEST_V3_CORE_FACTORY_ADDRESS,
<<<<<<< HEAD
    quoter: test.TEST_QUOTER_ADDRESS,
    swapRouter: test.TEST_ROUTER_ADDRESS,
    secondaryFee: test.TEST_SECONDARY_FEE_ADDRESS,
=======
    quoterV2: test.TEST_QUOTER_ADDRESS,
    peripheryRouter: test.TEST_ROUTER_ADDRESS,
    immutableSwapProxy: test.TEST_SWAP_PROXY_ADDRESS,
>>>>>>> 5f3b05b0
  };

  describe('when given sandbox environment with supported chain id', () => {
    it('should create successfully', () => {
      const baseConfig = new ImmutableConfiguration({
        // eslint-disable-next-line @typescript-eslint/naming-convention
        environment: Environment.SANDBOX,
      });
      const exchangeConfiguration: ExchangeModuleConfiguration = {
        baseConfig,
        chainId: IMMUTABLE_TESTNET_CHAIN_ID,
      };

      const config = new ExchangeConfiguration(exchangeConfiguration);
      expect(config.chain.chainId).toBe(IMMUTABLE_TESTNET_CHAIN_ID);
      expect(config.baseConfig.environment).toBe(Environment.SANDBOX);
    });
  });

  describe('when given sandbox environment with unsupported chain id', () => {
    it('should throw ChainNotSupportedError', () => {
      const baseConfig = new ImmutableConfiguration({
        // eslint-disable-next-line @typescript-eslint/naming-convention
        environment: Environment.SANDBOX,
      });
      const exchangeConfiguration: ExchangeModuleConfiguration = {
        baseConfig,
        chainId: 1,
      };

      expect(() => new ExchangeConfiguration(exchangeConfiguration)).toThrow(
        new ChainNotSupportedError(1, Environment.SANDBOX),
      );
    });
  });

  describe('when given overrides', () => {
    it('should override any configuration with given values', () => {
      const dummyFeeRecipient = '0xb18c44b211065E69844FbA9AE146DA362104AfBf';

      const immutableConfig = new ImmutableConfiguration({
        environment: Environment.SANDBOX,
      }); // environment isn't used because we override all of the config values

      // This list can be updated with any Tokens that are deployed to the chain being configured
      // These tokens will be used to find available pools for a swap
      const commonRoutingTokens: ERC20[] = [
        {
          type: 'erc20',
          chainId,
          address: '0x12958b06abdf2701ace6ceb3ce0b8b1ce11e0851',
          decimals: 18,
          symbol: 'FUN',
          name: 'The Fungibles Token',
        },
        {
          type: 'erc20',
          chainId,
          address: '0x22958b06abdf2701ace6ceb3ce0b8b1ce11e0851',
          decimals: 18,
          symbol: 'USDC',
          name: 'US Dollar Coin',
        },
        {
          type: 'erc20',
          chainId,
          address: '0x32958b06abdf2701ace6ceb3ce0b8b1ce11e0851',
          decimals: 18,
          symbol: 'WETH',
          name: 'Wrapped Ether',
        },
      ];

      const secondaryFees = [
        {
          recipient: dummyFeeRecipient,
          basisPoints: 100,
        },
      ];

      const rpcURL = 'https://anrpcurl.net';
      const overrides: ExchangeOverrides = {
        rpcURL,
        exchangeContracts: contractOverrides,
        commonRoutingTokens,
        nativeToken: test.NATIVE_TEST_TOKEN,
        wrappedNativeToken: test.WIMX_TEST_TOKEN,
      };

      const config = new ExchangeConfiguration({
        baseConfig: immutableConfig,
        chainId,
        secondaryFees,
        overrides,
      });

      expect(config.baseConfig.environment).toBe(Environment.SANDBOX);
      expect(config.chain.chainId).toBe(chainId);
      expect(config.chain.rpcUrl).toBe(rpcURL);
      // contracts
      expect(config.chain.contracts.coreFactory).toBe(contractOverrides.coreFactory);
      expect(config.chain.contracts.multicall).toBe(contractOverrides.multicall);
      expect(config.chain.contracts.swapRouter).toBe(contractOverrides.swapRouter);
      expect(config.chain.contracts.quoter).toBe(contractOverrides.quoter);
      // tokens
      expect(config.chain.commonRoutingTokens[0].address.toLocaleLowerCase()).toEqual(
        commonRoutingTokens[0].address.toLocaleLowerCase(),
      );

      expect(config.chain.commonRoutingTokens[1].address.toLowerCase()).toEqual(
        commonRoutingTokens[1].address.toLowerCase(),
      );

      expect(config.chain.commonRoutingTokens[2].address.toLowerCase()).toEqual(
        commonRoutingTokens[2].address.toLowerCase(),
      );

      expect(config.secondaryFees).toBeDefined();
      if (!config.secondaryFees) {
        // This should never happen
        throw new Error('Secondary fees should be defined');
      }
      expect(config.secondaryFees[0].recipient.toLowerCase()).toEqual(dummyFeeRecipient.toLowerCase());
      expect(config.secondaryFees[0].basisPoints.toString()).toEqual(secondaryFees[0].basisPoints.toString());
    });

    it('should throw when missing configuration', () => {
      const immutableConfig = new ImmutableConfiguration({
        environment: Environment.SANDBOX,
      }); // environment isn't used because we override all of the config values

      const invalidContractOverrides: ExchangeContracts = {
        multicall: '',
        coreFactory: test.TEST_V3_CORE_FACTORY_ADDRESS,
<<<<<<< HEAD
        quoter: test.TEST_QUOTER_ADDRESS,
        swapRouter: test.TEST_ROUTER_ADDRESS,
        secondaryFee: test.TEST_SECONDARY_FEE_ADDRESS,
=======
        quoterV2: test.TEST_QUOTER_ADDRESS,
        peripheryRouter: test.TEST_ROUTER_ADDRESS,
        immutableSwapProxy: test.TEST_SWAP_PROXY_ADDRESS,
>>>>>>> 5f3b05b0
      };

      const rpcURL = 'https://anrpcurl.net';
      const overrides: ExchangeOverrides = {
        rpcURL,
        exchangeContracts: invalidContractOverrides,
        commonRoutingTokens: commonRoutingTokensSingle,
        nativeToken: test.NATIVE_TEST_TOKEN,
        wrappedNativeToken: test.WIMX_TEST_TOKEN,
      };

      expect(
        () =>
          new ExchangeConfiguration({
            chainId,
            baseConfig: immutableConfig,
            overrides,
          }),
      ).toThrow(new InvalidConfigurationError('Invalid exchange contract address for multicall'));
    });

    it('show throw when given an invalid RPC URL', () => {
      const immutableConfig = new ImmutableConfiguration({
        environment: Environment.SANDBOX,
      }); // environment isn't used because we override all of the config values

      const rpcURL = '';
      const overrides: ExchangeOverrides = {
        rpcURL,
        exchangeContracts: contractOverrides,
        commonRoutingTokens: commonRoutingTokensSingle,
        nativeToken: test.NATIVE_TEST_TOKEN,
        wrappedNativeToken: test.WIMX_TEST_TOKEN,
      };

      expect(
        () =>
          new ExchangeConfiguration({
            chainId,
            baseConfig: immutableConfig,
            overrides,
          }),
      ).toThrow(new InvalidConfigurationError('Missing override: rpcURL'));
    });

    it('should throw when given an invalid secondary fee recipient address', () => {
      const invalidFeeRecipient = '0x18c44b211065E69844FbA9AE146DA362104AfBf'; // too short

      const immutableConfig = new ImmutableConfiguration({
        environment: Environment.SANDBOX,
      }); // environment isn't used because we override all of the config values

      const secondaryFees = [
        {
          recipient: invalidFeeRecipient,
          basisPoints: 100,
        },
      ];

      const rpcURL = 'https://anrpcurl.net';
      const overrides: ExchangeOverrides = {
        rpcURL,
        exchangeContracts: contractOverrides,
        commonRoutingTokens: commonRoutingTokensSingle,
        nativeToken: test.NATIVE_TEST_TOKEN,
        wrappedNativeToken: test.WIMX_TEST_TOKEN,
      };

      expect(
        () =>
          new ExchangeConfiguration({
            baseConfig: immutableConfig,
            chainId,
            secondaryFees,
            overrides,
          }),
      ).toThrow(
        new InvalidConfigurationError(`Invalid secondary fee recipient address: ${secondaryFees[0].recipient}`),
      );
    });

    it('should throw when given invalid secondary fee basis points', () => {
      const dummyFeeRecipient = '0xb18c44b211065E69844FbA9AE146DA362104AfBf';

      const immutableConfig = new ImmutableConfiguration({
        environment: Environment.SANDBOX,
      }); // environment isn't used because we override all of the config values

      const secondaryFeesOneRecipient = [
        {
          recipient: dummyFeeRecipient,
          basisPoints: 1001,
        },
      ];

      const secondaryFeesMultipleRecipients = [
        {
          recipient: dummyFeeRecipient,
          basisPoints: 500,
        },
        {
          recipient: dummyFeeRecipient,
          basisPoints: 500,
        },
        {
          recipient: dummyFeeRecipient,
          basisPoints: 100,
        },
      ];

      const secondaryFeesWithZeroBasisPoints = [
        {
          recipient: dummyFeeRecipient,
          basisPoints: 0,
        },
      ];

      const rpcURL = 'https://anrpcurl.net';
      const overrides: ExchangeOverrides = {
        rpcURL,
        exchangeContracts: contractOverrides,
        commonRoutingTokens: commonRoutingTokensSingle,
        nativeToken: test.NATIVE_TEST_TOKEN,
        wrappedNativeToken: test.WIMX_TEST_TOKEN,
      };

      expect(
        () =>
          new ExchangeConfiguration({
            baseConfig: immutableConfig,
            chainId,
            secondaryFees: secondaryFeesOneRecipient,
            overrides,
          }),
      ).toThrow(
        new InvalidConfigurationError(
          `Invalid secondary fee basis points: ${secondaryFeesOneRecipient[0].basisPoints}`,
        ),
      );

      expect(
        () =>
          new ExchangeConfiguration({
            baseConfig: immutableConfig,
            chainId,
            secondaryFees: secondaryFeesMultipleRecipients,
            overrides,
          }),
      ).toThrow(new InvalidConfigurationError('Invalid total secondary fee basis points: 1100'));

      expect(
        () =>
          new ExchangeConfiguration({
            baseConfig: immutableConfig,
            chainId,
            secondaryFees: secondaryFeesWithZeroBasisPoints,
            overrides,
          }),
      ).toThrow(new InvalidConfigurationError('Invalid secondary fee basis points: 0'));
    });

    it('should not set secondary fees when not given', () => {
      const immutableConfig = new ImmutableConfiguration({
        environment: Environment.SANDBOX,
      }); // environment isn't used because we override all of the config values

      const rpcURL = 'https://anrpcurl.net';
      const overrides: ExchangeOverrides = {
        rpcURL,
        exchangeContracts: contractOverrides,
        commonRoutingTokens: commonRoutingTokensSingle,
        nativeToken: test.NATIVE_TEST_TOKEN,
        wrappedNativeToken: test.WIMX_TEST_TOKEN,
      };

      const config = new ExchangeConfiguration({
        chainId,
        baseConfig: immutableConfig,
        overrides,
      });

      expect(config.secondaryFees).toEqual([]);
    });
  });
});<|MERGE_RESOLUTION|>--- conflicted
+++ resolved
@@ -24,15 +24,10 @@
   const contractOverrides: ExchangeContracts = {
     multicall: test.TEST_MULTICALL_ADDRESS,
     coreFactory: test.TEST_V3_CORE_FACTORY_ADDRESS,
-<<<<<<< HEAD
     quoter: test.TEST_QUOTER_ADDRESS,
     swapRouter: test.TEST_ROUTER_ADDRESS,
-    secondaryFee: test.TEST_SECONDARY_FEE_ADDRESS,
-=======
     quoterV2: test.TEST_QUOTER_ADDRESS,
-    peripheryRouter: test.TEST_ROUTER_ADDRESS,
     immutableSwapProxy: test.TEST_SWAP_PROXY_ADDRESS,
->>>>>>> 5f3b05b0
   };
 
   describe('when given sandbox environment with supported chain id', () => {
@@ -167,15 +162,10 @@
       const invalidContractOverrides: ExchangeContracts = {
         multicall: '',
         coreFactory: test.TEST_V3_CORE_FACTORY_ADDRESS,
-<<<<<<< HEAD
         quoter: test.TEST_QUOTER_ADDRESS,
         swapRouter: test.TEST_ROUTER_ADDRESS,
-        secondaryFee: test.TEST_SECONDARY_FEE_ADDRESS,
-=======
         quoterV2: test.TEST_QUOTER_ADDRESS,
-        peripheryRouter: test.TEST_ROUTER_ADDRESS,
         immutableSwapProxy: test.TEST_SWAP_PROXY_ADDRESS,
->>>>>>> 5f3b05b0
       };
 
       const rpcURL = 'https://anrpcurl.net';
