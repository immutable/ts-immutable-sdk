--- conflicted
+++ resolved
@@ -19,11 +19,7 @@
   },
   "private": true,
   "scripts": {
-<<<<<<< HEAD
-    "dev": "concurrently 'next dev' 'pnpm run -w dev",
-=======
     "dev": "concurrently 'next dev' 'pnpm run -w dev'",
->>>>>>> 8d5d626f
     "lint": "eslint ./src --ext .ts --max-warnings=0 --no-error-on-unmatched-pattern",
     "start": "next start"
   }
