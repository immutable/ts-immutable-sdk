--- conflicted
+++ resolved
@@ -172,26 +172,8 @@
               ]
             }`}
           </h3>
-<<<<<<< HEAD
           <h3>Slippage: {result.info.slippage}%</h3>
           <h3>Gas estimate: {result.info.gasFeeEstimate} IMX</h3>
-          <button
-            className="disabled:opacity-50 mt-2 py-2 px-4 bg-blue-500 text-white font-semibold rounded-lg shadow-md hover:bg-blue-700 focus:outline-none focus:ring-2 focus:ring-blue-400 focus:ring-opacity-75"
-            onClick={() => performSwap(result)}
-            disabled={isFetching}
-          >
-            {approved ? 'Swap' : 'Approve'}
-          </button>
-          {isFetching && <h3>loading...</h3>}
-          {swapStatus && (
-            <h3 style={{ marginTop: '12px' }}>
-              Swap successful! Check your metamask to see updated token
-              balances
-            </h3>
-          )}
-          {error && <Error message={error} />}
-=======
-          <h3>Slippage: {result.info.slippage}</h3>
             <>
               <button
                 className="disabled:opacity-50 mt-2 py-2 px-4 bg-blue-500 text-white font-semibold rounded-lg shadow-md hover:bg-blue-700 focus:outline-none focus:ring-2 focus:ring-blue-400 focus:ring-opacity-75"
@@ -209,7 +191,6 @@
               )}
               {error && <ErrorMessage message={error} />}
             </>
->>>>>>> 788e84d0
         </>
       )}
     </div>
