--- conflicted
+++ resolved
@@ -2,13 +2,9 @@
 import * as localStorage from './utils/localStorage';
 
 export { track } from './track';
-<<<<<<< HEAD
-export { trackDuration, trackFlow, type Flow } from './performance';
-=======
 export { trackDuration } from './performance';
 export { Flow, trackFlow } from './flow';
 export { trackError } from './error';
->>>>>>> 88be74df
 export { identify } from './identify';
 export {
   setEnvironment,
