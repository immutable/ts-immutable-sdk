<<<<<<< HEAD
import { GetSignableTradeRequest, UnsignedTransferRequest } from '@imtbl/core-sdk';
=======
import {
  GetSignableCancelOrderRequest,
  GetSignableOrderRequest,
  GetSignableTransferRequest,
  GetSignableTransferRequestV1,
} from '@imtbl/core-sdk';
>>>>>>> f3adf7e2

export enum ReceiveMessage {
  CONFIRMATION_WINDOW_READY = 'confirmation_window_ready',
  TRANSACTION_CONFIRMED = 'transaction_confirmed',
  TRANSACTION_ERROR = 'transaction_error',
}

export enum SendMessage {
  TRANSACTION_START = 'transaction_start'
}

export enum TransactionTypes {
<<<<<<< HEAD
  CreateTrade = 'v1/trades',
  TRANSFER = 'v1/transfers'
=======
  CancelOrder = 'v1/cancel',
  Order = 'v1/orders',
  Transfer = 'v1/transfers',
  MultiTransfer = 'v1/multi-transfers',
}

export type CancelOrder = {
  transactionType: TransactionTypes.CancelOrder,
  transactionData: GetSignableCancelOrderRequest,
}

export type Order = {
  transactionType: TransactionTypes.Order,
  transactionData: GetSignableOrderRequest,
>>>>>>> f3adf7e2
}

export type CreateTrade = {
  transactionType: TransactionTypes.CreateTrade;
  transactionData: GetSignableTradeRequest,
}

export type Transfer = {
  transactionType: TransactionTypes.Transfer;
  transactionData: GetSignableTransferRequestV1;
}

export type MultiTransfer = {
  transactionType: TransactionTypes.MultiTransfer;
  transactionData: GetSignableTransferRequest,
}

<<<<<<< HEAD
export type Transaction = CreateTrade | Transfer;
=======
export type Transaction = CancelOrder | Order | Transfer | MultiTransfer;
>>>>>>> f3adf7e2

export type DisplayConfirmationParams = {
  messageType: SendMessage;
  messageData: Transaction;
}

export type ConfirmationResult = {
  confirmed: boolean;
}

export const PassportEventType = 'imx_passport_confirmation';<|MERGE_RESOLUTION|>--- conflicted
+++ resolved
@@ -1,13 +1,10 @@
-<<<<<<< HEAD
-import { GetSignableTradeRequest, UnsignedTransferRequest } from '@imtbl/core-sdk';
-=======
 import {
   GetSignableCancelOrderRequest,
   GetSignableOrderRequest,
+  GetSignableTradeRequest,
   GetSignableTransferRequest,
   GetSignableTransferRequestV1,
 } from '@imtbl/core-sdk';
->>>>>>> f3adf7e2
 
 export enum ReceiveMessage {
   CONFIRMATION_WINDOW_READY = 'confirmation_window_ready',
@@ -20,12 +17,9 @@
 }
 
 export enum TransactionTypes {
-<<<<<<< HEAD
-  CreateTrade = 'v1/trades',
-  TRANSFER = 'v1/transfers'
-=======
   CancelOrder = 'v1/cancel',
   Order = 'v1/orders',
+  CreateTrade = 'v1/trades',
   Transfer = 'v1/transfers',
   MultiTransfer = 'v1/multi-transfers',
 }
@@ -38,7 +32,6 @@
 export type Order = {
   transactionType: TransactionTypes.Order,
   transactionData: GetSignableOrderRequest,
->>>>>>> f3adf7e2
 }
 
 export type CreateTrade = {
@@ -56,11 +49,7 @@
   transactionData: GetSignableTransferRequest,
 }
 
-<<<<<<< HEAD
-export type Transaction = CreateTrade | Transfer;
-=======
-export type Transaction = CancelOrder | Order | Transfer | MultiTransfer;
->>>>>>> f3adf7e2
+export type Transaction = CancelOrder | CreateTrade | Order | Transfer | MultiTransfer;
 
 export type DisplayConfirmationParams = {
   messageType: SendMessage;
