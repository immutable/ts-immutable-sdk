import {
  GetSignableCancelOrderRequest,
  GetSignableOrderRequest,
  GetSignableTradeRequest,
  GetSignableTransferRequest,
  GetSignableTransferRequestV1,
} from '@imtbl/core-sdk';

export enum ReceiveMessage {
  CONFIRMATION_WINDOW_READY = 'confirmation_window_ready',
  TRANSACTION_CONFIRMED = 'transaction_confirmed',
  TRANSACTION_ERROR = 'transaction_error',
}

export enum SendMessage {
  TRANSACTION_START = 'transaction_start',
}

export enum TransactionTypes {
<<<<<<< HEAD
  TRANSFER = 'v1/transfers',
}

export type Transfer = {
  transactionType: TransactionTypes.TRANSFER;
  transactionData: UnsignedTransferRequest;
=======
  CancelOrder = 'delete:v1/orders',
  CreateOrder = 'post:v1/orders',
  CreateTrade = 'post:v1/trades',
  CreateTransfer = 'post:v1/transfers',
  CreateBatchTransfer = 'post:v2/transfers',
}

export type CancelOrder = {
  transactionType: TransactionTypes.CancelOrder;
  transactionData: GetSignableCancelOrderRequest;
};

export type CreateOrder = {
  transactionType: TransactionTypes.CreateOrder;
  transactionData: GetSignableOrderRequest;
};

export type CreateTrade = {
  transactionType: TransactionTypes.CreateTrade;
  transactionData: GetSignableTradeRequest;
};

export type CreateTransfer = {
  transactionType: TransactionTypes.CreateTransfer;
  transactionData: GetSignableTransferRequestV1;
>>>>>>> 0d95c93c
};

export type CreateBatchTransfer = {
  transactionType: TransactionTypes.CreateBatchTransfer;
  transactionData: GetSignableTransferRequest;
};

export type Transaction =
  | CancelOrder
  | CreateTrade
  | CreateOrder
  | CreateTransfer
  | CreateBatchTransfer;

export type DisplayConfirmationParams = {
  messageType: SendMessage;
  messageData: Transaction;
};

export type ConfirmationResult = {
  confirmed: boolean;
};

export const PassportEventType = 'imx_passport_confirmation';<|MERGE_RESOLUTION|>--- conflicted
+++ resolved
@@ -17,14 +17,6 @@
 }
 
 export enum TransactionTypes {
-<<<<<<< HEAD
-  TRANSFER = 'v1/transfers',
-}
-
-export type Transfer = {
-  transactionType: TransactionTypes.TRANSFER;
-  transactionData: UnsignedTransferRequest;
-=======
   CancelOrder = 'delete:v1/orders',
   CreateOrder = 'post:v1/orders',
   CreateTrade = 'post:v1/trades',
@@ -50,7 +42,6 @@
 export type CreateTransfer = {
   transactionType: TransactionTypes.CreateTransfer;
   transactionData: GetSignableTransferRequestV1;
->>>>>>> 0d95c93c
 };
 
 export type CreateBatchTransfer = {
