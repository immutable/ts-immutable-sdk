import {
  GetSignableCancelOrderRequest,
  GetSignableOrderRequest,
  GetSignableTradeRequest,
  GetSignableTransferRequest,
  GetSignableTransferRequestV1,
} from '@imtbl/core-sdk';

export enum ReceiveMessage {
  CONFIRMATION_WINDOW_READY = 'confirmation_window_ready',
  TRANSACTION_CONFIRMED = 'transaction_confirmed',
  TRANSACTION_ERROR = 'transaction_error',
}

export enum SendMessage {
  TRANSACTION_START = 'transaction_start',
}

export enum TransactionTypes {
  cancelOrder = 'delete:v1/orders',
  createOrder = 'post:v1/orders',
  createTrade = 'post:v1/trades',
  createTransfer = 'post:v1/transfers',
  createBatchTransfer = 'post:v2/transfers',
}

export type CancelOrder = {
  transactionType: TransactionTypes.cancelOrder;
  transactionData: GetSignableCancelOrderRequest;
};

export type CreateOrder = {
  transactionType: TransactionTypes.createOrder;
  transactionData: GetSignableOrderRequest;
};

export type CreateTrade = {
  transactionType: TransactionTypes.createTrade;
  transactionData: GetSignableTradeRequest;
};

export type CreateTransfer = {
<<<<<<< HEAD
  transactionType: TransactionTypes.CreateTransfer;
  transactionData: GetSignableTransferRequestV1 | string;
=======
  transactionType: TransactionTypes.createTransfer;
  transactionData: GetSignableTransferRequestV1;
>>>>>>> b85f7915
};

export type CreateBatchTransfer = {
  transactionType: TransactionTypes.createBatchTransfer;
  transactionData: GetSignableTransferRequest;
};

export type Transaction =
  | CancelOrder
  | CreateTrade
  | CreateOrder
  | CreateTransfer
  | CreateBatchTransfer;

export type DisplayConfirmationParams = {
  messageType: SendMessage;
  messageData: Transaction;
};

export type ConfirmationResult = {
  confirmed: boolean;
};

export const PASSPORT_EVENT_TYPE = 'imx_passport_confirmation';<|MERGE_RESOLUTION|>--- conflicted
+++ resolved
@@ -40,13 +40,8 @@
 };
 
 export type CreateTransfer = {
-<<<<<<< HEAD
-  transactionType: TransactionTypes.CreateTransfer;
-  transactionData: GetSignableTransferRequestV1 | string;
-=======
   transactionType: TransactionTypes.createTransfer;
   transactionData: GetSignableTransferRequestV1;
->>>>>>> b85f7915
 };
 
 export type CreateBatchTransfer = {
