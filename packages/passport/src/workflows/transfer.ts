--- conflicted
+++ resolved
@@ -9,11 +9,7 @@
   UnsignedTransferRequest,
 } from '@imtbl/core-sdk';
 import { PassportErrorType, withPassportError } from '../errors/passportError';
-<<<<<<< HEAD
-import { convertToSignableToken } from '@imtbl/toolkit/src';
-=======
 import { convertToSignableToken } from '@imtbl/toolkit';
->>>>>>> 0d95c93c
 import { TransactionTypes } from '../confirmation/types';
 import ConfirmationScreen from '../confirmation/confirmation';
 import { PassportConfiguration } from '../config';
@@ -46,15 +42,12 @@
 }: TransferRequest): Promise<CreateTransferResponseV1> => {
   return withPassportError<CreateTransferResponseV1>(async () => {
     const transferAmount = request.type === ERC721 ? '1' : request.amount;
-<<<<<<< HEAD
-=======
     const getSignableTransferRequest: GetSignableTransferRequestV1 = {
       sender: user.etherKey,
       token: convertToSignableToken(request),
       amount: transferAmount,
       receiver: request.receiver,
     };
->>>>>>> 0d95c93c
     const signableResult = await transfersApi.getSignableTransferV1({
       getSignableTransferRequest,
     });
@@ -121,19 +114,6 @@
   return withPassportError<CreateTransferResponse>(async () => {
     const ethAddress = user.etherKey;
 
-<<<<<<< HEAD
-    const signableRequests = request.map((nftTransfer) => {
-      return {
-        amount: '1',
-        token: convertToSignableToken({
-          type: ERC721,
-          tokenId: nftTransfer.tokenId,
-          tokenAddress: nftTransfer.tokenAddress,
-        }),
-        receiver: nftTransfer.receiver,
-      };
-    });
-=======
     const signableRequests = request.map(
       (nftTransfer): GetSignableTransferRequestV1 => {
         return {
@@ -153,7 +133,6 @@
       sender_ether_key: ethAddress,
       signable_requests: signableRequests,
     };
->>>>>>> 0d95c93c
 
     const signableResult = await transfersApi.getSignableTransfer({
       getSignableTransferRequestV2,
