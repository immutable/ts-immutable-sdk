--- conflicted
+++ resolved
@@ -8,18 +8,12 @@
   StarkSigner,
   UnsignedOrderRequest,
 } from '@imtbl/core-sdk';
-<<<<<<< HEAD
-import { convertToSignableToken } from '@imtbl/toolkit/src';
-import { PassportErrorType, withPassportError } from '../errors/passportError';
-import { UserWithEtherKey } from '../types';
-=======
 import { convertToSignableToken } from '@imtbl/toolkit';
 import { PassportErrorType, withPassportError } from '../errors/passportError';
 import { UserWithEtherKey } from '../types';
 import { PassportConfiguration } from '../config';
 import { TransactionTypes } from '../confirmation/types';
 import ConfirmationScreen from '../confirmation/confirmation';
->>>>>>> 0d95c93c
 
 type CancelOrderParams = {
   request: GetSignableCancelOrderRequest;
@@ -50,11 +44,7 @@
     const ethAddress = user.etherKey;
     const amountSell = request.sell.type === ERC721 ? '1' : request.sell.amount;
     const amountBuy = request.buy.type === ERC721 ? '1' : request.buy.amount;
-<<<<<<< HEAD
-    const getSignableOrderRequest: GetSignableOrderRequest = {
-=======
     const getSignableOrderRequestV3: GetSignableOrderRequest = {
->>>>>>> 0d95c93c
       user: ethAddress,
       amount_buy: amountBuy,
       token_buy: convertToSignableToken(request.buy),
