import { TradesApi } from '@imtbl/core-sdk';
import { createTrade } from './trades';
import { mockErrorMessage, mockStarkSignature, mockUser } from '../test/mocks';
import { PassportError, PassportErrorType } from '../errors/passportError';
import { PassportConfiguration } from '../config';
import ConfirmationScreen from '../confirmation/confirmation';

jest.mock('../confirmation/confirmation');

const mockPayloadHash = 'test_payload_hash';
const mockSignableTradeRequest = {
  getSignableTradeRequest: {
    expiration_timestamp: 1231234,
    fees: [],
    order_id: 1234,
    user: mockUser.etherKey,
  },
};
const mockSignableTradeResponseData = {
  amount_buy: '2',
  amount_sell: '1',
  asset_id_buy: '1234',
  asset_id_sell: '4321',
  expiration_timestamp: 0,
  fee_info: [],
  nonce: 0,
  stark_key: '0x1234',
  vault_id_buy: '0x02705737c',
  vault_id_sell: '0x04006590f',
};
const mockSignableTradeResponse = {
  data: {
    ...mockSignableTradeResponseData,
    payload_hash: mockPayloadHash,
    readable_transaction: 'test_readable_transaction',
    signable_message: 'test_signable_message',
    verification_signature: 'test_verification_signature',
  },
};
const mockCreateTradeRequest = {
  createTradeRequest: {
    ...mockSignableTradeResponseData,
    stark_signature: mockStarkSignature,
    fees: [],
    include_fees: true,
    order_id: 1234,
  },
};
const mockHeader = {
  headers: {
    Authorization: `Bearer ${mockUser.accessToken}`,
  },
};
const mockReturnValue = {
  status: 'success',
  trade_id: 123,
};
const mockStarkSigner = {
  signMessage: jest.fn(),
  getAddress: jest.fn(),
};
const passportConfig: Partial<PassportConfiguration> = {};

describe('trades', () => {
  describe('createTrade', () => {
    let getSignableTradeMock: jest.Mock;
    let createTradeMock: jest.Mock;
<<<<<<< HEAD
=======
    let mockStartTransaction: jest.Mock;
>>>>>>> 0d95c93c

    let tradesApiMock: TradesApi;

    beforeEach(() => {
      getSignableTradeMock = jest.fn();
      createTradeMock = jest.fn();
<<<<<<< HEAD
=======
      mockStartTransaction = jest.fn();
>>>>>>> 0d95c93c

      tradesApiMock = {
        getSignableTrade: getSignableTradeMock,
        createTrade: createTradeMock,
      } as unknown as TradesApi;
<<<<<<< HEAD
=======

      (ConfirmationScreen as jest.Mock).mockImplementation(() => ({
        startTransaction: mockStartTransaction,
      }));
>>>>>>> 0d95c93c
    });

    afterEach(jest.resetAllMocks);

    it('should successfully create a trade ', async () => {
      getSignableTradeMock.mockResolvedValue(mockSignableTradeResponse);
      mockStarkSigner.signMessage.mockResolvedValue(mockStarkSignature);
      createTradeMock.mockResolvedValue({
        data: mockReturnValue,
      });
<<<<<<< HEAD
=======
      mockStartTransaction.mockResolvedValue({
        confirmed: true,
      });
>>>>>>> 0d95c93c

      const result = await createTrade({
        tradesApi: tradesApiMock,
        starkSigner: mockStarkSigner,
        user: mockUser,
        request: mockSignableTradeRequest.getSignableTradeRequest,
<<<<<<< HEAD
=======
        passportConfig: passportConfig as PassportConfiguration,
>>>>>>> 0d95c93c
      });

      expect(getSignableTradeMock).toBeCalledWith(mockSignableTradeRequest);
      expect(mockStarkSigner.signMessage).toBeCalledWith(mockPayloadHash);
      expect(createTradeMock).toBeCalledWith(
        mockCreateTradeRequest,
        mockHeader
      );
      expect(result).toEqual(mockReturnValue);
    });

<<<<<<< HEAD
    it('should return error if failed to call public api', async () => {
      getSignableTradeMock.mockRejectedValue(new Error(mockErrorMessage));
=======
    it('should return error if transfer is rejected by user', async () => {
      getSignableTradeMock.mockResolvedValue(mockSignableTradeResponse);
      mockStartTransaction.mockResolvedValue({
        confirmed: true,
      });
>>>>>>> 0d95c93c

      await expect(() =>
        createTrade({
          tradesApi: tradesApiMock,
          starkSigner: mockStarkSigner,
          user: mockUser,
          request: mockSignableTradeRequest.getSignableTradeRequest,
<<<<<<< HEAD
=======
          passportConfig: passportConfig as PassportConfiguration,
        })
      ).rejects.toThrowError('TRADE_ERROR');
    });

    it('should return error if failed to call public api', async () => {
      getSignableTradeMock.mockRejectedValue(new Error(mockErrorMessage));

      await expect(() =>
        createTrade({
          tradesApi: tradesApiMock,
          starkSigner: mockStarkSigner,
          user: mockUser,
          request: mockSignableTradeRequest.getSignableTradeRequest,
          passportConfig: passportConfig as PassportConfiguration,
>>>>>>> 0d95c93c
        })
      ).rejects.toThrow(
        new PassportError(
          `${PassportErrorType.CREATE_TRADE_ERROR}: ${mockErrorMessage}`,
          PassportErrorType.CREATE_TRADE_ERROR
        )
      );
    });
  });
});<|MERGE_RESOLUTION|>--- conflicted
+++ resolved
@@ -65,32 +65,23 @@
   describe('createTrade', () => {
     let getSignableTradeMock: jest.Mock;
     let createTradeMock: jest.Mock;
-<<<<<<< HEAD
-=======
     let mockStartTransaction: jest.Mock;
->>>>>>> 0d95c93c
 
     let tradesApiMock: TradesApi;
 
     beforeEach(() => {
       getSignableTradeMock = jest.fn();
       createTradeMock = jest.fn();
-<<<<<<< HEAD
-=======
       mockStartTransaction = jest.fn();
->>>>>>> 0d95c93c
 
       tradesApiMock = {
         getSignableTrade: getSignableTradeMock,
         createTrade: createTradeMock,
       } as unknown as TradesApi;
-<<<<<<< HEAD
-=======
 
       (ConfirmationScreen as jest.Mock).mockImplementation(() => ({
         startTransaction: mockStartTransaction,
       }));
->>>>>>> 0d95c93c
     });
 
     afterEach(jest.resetAllMocks);
@@ -101,22 +92,16 @@
       createTradeMock.mockResolvedValue({
         data: mockReturnValue,
       });
-<<<<<<< HEAD
-=======
       mockStartTransaction.mockResolvedValue({
         confirmed: true,
       });
->>>>>>> 0d95c93c
 
       const result = await createTrade({
         tradesApi: tradesApiMock,
         starkSigner: mockStarkSigner,
         user: mockUser,
         request: mockSignableTradeRequest.getSignableTradeRequest,
-<<<<<<< HEAD
-=======
         passportConfig: passportConfig as PassportConfiguration,
->>>>>>> 0d95c93c
       });
 
       expect(getSignableTradeMock).toBeCalledWith(mockSignableTradeRequest);
@@ -128,16 +113,11 @@
       expect(result).toEqual(mockReturnValue);
     });
 
-<<<<<<< HEAD
-    it('should return error if failed to call public api', async () => {
-      getSignableTradeMock.mockRejectedValue(new Error(mockErrorMessage));
-=======
     it('should return error if transfer is rejected by user', async () => {
       getSignableTradeMock.mockResolvedValue(mockSignableTradeResponse);
       mockStartTransaction.mockResolvedValue({
         confirmed: true,
       });
->>>>>>> 0d95c93c
 
       await expect(() =>
         createTrade({
@@ -145,8 +125,6 @@
           starkSigner: mockStarkSigner,
           user: mockUser,
           request: mockSignableTradeRequest.getSignableTradeRequest,
-<<<<<<< HEAD
-=======
           passportConfig: passportConfig as PassportConfiguration,
         })
       ).rejects.toThrowError('TRADE_ERROR');
@@ -162,7 +140,6 @@
           user: mockUser,
           request: mockSignableTradeRequest.getSignableTradeRequest,
           passportConfig: passportConfig as PassportConfiguration,
->>>>>>> 0d95c93c
         })
       ).rejects.toThrow(
         new PassportError(
