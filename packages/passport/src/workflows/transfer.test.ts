import { TransfersApi, UnsignedTransferRequest } from '@imtbl/core-sdk';
import { PassportError, PassportErrorType } from '../errors/passportError';
import { mockErrorMessage, mockStarkSignature, mockUser } from '../test/mocks';
import { batchNftTransfer, transfer } from './transfer';
import { Config } from '../config';
import ConfirmationScreen from '../confirmation/confirmation';

jest.mock('../confirmation/confirmation');

describe('transfer', () => {
  let mockStartTransaction: jest.Mock;
  const mockStarkSigner = {
    signMessage: jest.fn(),
    getAddress: jest.fn(),
  };

  beforeEach(() => {
    mockStartTransaction = jest.fn();
    (ConfirmationScreen as jest.Mock).mockImplementation(() => ({
      startTransaction: mockStartTransaction,
    }));
  });

  const passportConfig = {
    network: Config.SANDBOX.network,
    oidcConfiguration: {
      authenticationDomain: Config.SANDBOX.authenticationDomain,
      clientId: '',
      logoutRedirectUri: '',
      redirectUri: '',
    },
    imxAPIConfiguration: {
      basePath: 'https://api.sandbox.x.immutable.com',
    },
    passportDomain: 'https://passport.sandbox.immutable.com',
    magicPublishableApiKey: Config.SANDBOX.magicPublishableApiKey,
    magicProviderId: Config.SANDBOX.magicProviderId,
  };

  describe('single transfer', () => {
    let getSignableTransferV1Mock: jest.Mock;
    let createTransferV1Mock: jest.Mock;
    let transferApiMock: TransfersApi;

    const mockReceiver = 'AAA';
    const type = 'ERC721';
    const tokenId = '111';
    const tokenAddress = '0x1234';
    const mockTransferRequest = {
      type,
      tokenId,
      tokenAddress,
      receiver: mockReceiver,
    };

    beforeEach(() => {
      getSignableTransferV1Mock = jest.fn();
      createTransferV1Mock = jest.fn();
      transferApiMock = {
        getSignableTransferV1: getSignableTransferV1Mock,
        createTransferV1: createTransferV1Mock,
      } as unknown as TransfersApi;
    });

    it('should returns success transfer result', async () => {
      const mockSignableTransferRequest = {
        getSignableTransferRequest: {
          amount: '1',
          receiver: mockReceiver,
          sender: mockUser.etherKey,
          token: {
            data: { token_address: tokenAddress, token_id: tokenId },
            type,
          },
        },
      };
      const mockSignableTransferV1Response = {
        data: {
          payload_hash: '123123',
          sender_stark_key: 'starkKey',
          sender_vault_id: '111',
          receiver_stark_key: 'starkKey2',
          receiver_vault_id: '222',
          asset_id: tokenId,
          amount: '1',
          nonce: '5321',
          expiration_timestamp: '1234',
        },
      };
      const {
        payload_hash: mockPayloadHash,
        ...restSignableTransferV1Response
      } = mockSignableTransferV1Response.data;
      const mockCreateTransferRequest = {
        createTransferRequest: {
          ...restSignableTransferV1Response,
          stark_signature: mockStarkSignature,
        },
      };
      const mockHeader = {
        headers: {
          Authorization: `Bearer ${mockUser.accessToken}`,
        },
      };
      const mockReturnValue = {
        sent_signature: '0x1c8aff950685c2ed4bc3174f3472287b56d95',
        status: 'success',
        time: 111,
        transfer_id: 123,
      };

      mockStartTransaction.mockResolvedValue({
        confirmed: true,
      });
      getSignableTransferV1Mock.mockResolvedValue(
        mockSignableTransferV1Response
      );
      mockStarkSigner.signMessage.mockResolvedValue(mockStarkSignature);
      createTransferV1Mock.mockResolvedValue({
        data: mockReturnValue,
      });

      const result = await transfer({
        transfersApi: transferApiMock,
        starkSigner: mockStarkSigner,
        user: mockUser,
        request: mockTransferRequest as UnsignedTransferRequest,
        passportConfig,
      });

      expect(getSignableTransferV1Mock).toBeCalledWith(
        mockSignableTransferRequest
      );
      expect(mockStarkSigner.signMessage).toBeCalledWith(mockPayloadHash);
      expect(createTransferV1Mock).toBeCalledWith(
        mockCreateTransferRequest,
        mockHeader
      );
      expect(result).toEqual(mockReturnValue);
    });

    it('should return error if failed to call public api', async () => {
      getSignableTransferV1Mock.mockRejectedValue(new Error(mockErrorMessage));

      await expect(() =>
        transfer({
          transfersApi: transferApiMock,
          starkSigner: mockStarkSigner,
          user: mockUser,
          request: mockTransferRequest as UnsignedTransferRequest,
          passportConfig,
        })
      ).rejects.toThrow(
        new PassportError(
          `${PassportErrorType.TRANSFER_ERROR}: ${mockErrorMessage}`,
          PassportErrorType.TRANSFER_ERROR
        )
      );
    });

    it('should return error if transfer is rejected by user', async () => {
      const mockSignableTransferV1Response = {
        data: {
          payload_hash: '123123',
          sender_stark_key: 'starkKey',
          sender_vault_id: '111',
          receiver_stark_key: 'starkKey2',
          receiver_vault_id: '222',
          asset_id: tokenId,
          amount: '1',
          nonce: '5321',
          expiration_timestamp: '1234',
        },
      };

      getSignableTransferV1Mock.mockResolvedValue(
        mockSignableTransferV1Response
      );
      mockStartTransaction.mockRejectedValue({
        confirmed: false,
      });

      await expect(() =>
        transfer({
          transfersApi: transferApiMock,
          starkSigner: mockStarkSigner,
          user: mockUser,
          request: mockTransferRequest as UnsignedTransferRequest,
          passportConfig,
        })
      ).rejects.toThrowError('TRANSFER_ERROR');
    });
  });

  describe('batchNftTransfer', () => {
    let getSignableTransferMock: jest.Mock;
    let createTransferMock: jest.Mock;
    let transferApiMock: TransfersApi;

    const transferRequest = [
      {
        tokenId: '1',
        tokenAddress: 'token_address',
        receiver: 'receiver_eth_address',
        sender: '123',
      },
    ];

    beforeEach(() => {
      getSignableTransferMock = jest.fn();
      createTransferMock = jest.fn();
      transferApiMock = {
        getSignableTransfer: getSignableTransferMock,
        createTransfer: createTransferMock,
      } as unknown as TransfersApi;
    });

    it('should make a successful batch transfer request', async () => {
      const mockTransferResponse = {
        data: {
          transfer_ids: ['transfer_id_1'],
        },
      };
      const sender_stark_key = 'sender_stark_key';
      const sender_vault_id = 'sender_vault_id';
      const receiver_stark_key = 'receiver_stark_key';
      const receiver_vault_id = 'receiver_vault_id';
      const asset_id = 'asset_id';
      const amount = 'amount';
      const nonce = 'nonce';
      const expiration_timestamp = 'expiration_timestamp';

      const mockSignableTransferResponse = {
        data: {
          sender_stark_key,
          signable_responses: [
            {
              sender_vault_id,
              receiver_stark_key,
              receiver_vault_id,
              asset_id,
              amount,
              nonce,
              expiration_timestamp,
            },
          ],
        },
      };
      getSignableTransferMock.mockResolvedValue(mockSignableTransferResponse);
      mockStarkSigner.signMessage.mockResolvedValue(mockStarkSignature);
      createTransferMock.mockResolvedValue(mockTransferResponse);
      mockStartTransaction.mockResolvedValue({
        confirmed: true,
      });

      const result = await batchNftTransfer({
        user: mockUser,
        starkSigner: mockStarkSigner,
        request: transferRequest,
        transfersApi: transferApiMock,
        passportConfig: passportConfig,
      });

      expect(result).toEqual({
        transfer_ids: mockTransferResponse.data.transfer_ids,
      });
      expect(getSignableTransferMock).toHaveBeenCalledWith({
        getSignableTransferRequestV2: {
          sender_ether_key: mockUser.etherKey,
          signable_requests: [
            {
              amount: '1',
              token: {
                type: 'ERC721',
                data: {
                  token_id: transferRequest[0].tokenId,
                  token_address: transferRequest[0].tokenAddress,
                },
              },
              sender: transferRequest[0].sender,
              receiver: transferRequest[0].receiver,
            },
          ],
        },
      });
      expect(mockStarkSigner.signMessage).toHaveBeenCalled();
      expect(createTransferMock).toHaveBeenCalledWith(
        {
          createTransferRequestV2: {
            sender_stark_key,
            requests: [
              {
                sender_vault_id,
                receiver_stark_key,
                receiver_vault_id,
                asset_id,
                amount,
                nonce,
                expiration_timestamp,
                stark_signature: mockStarkSignature,
              },
            ],
          },
        },
        {
          headers: {
            Authorization: `Bearer ${mockUser.accessToken}`,
          },
        }
      );
    });

    it('should return error if failed to call public api', async () => {
      getSignableTransferMock.mockRejectedValue(new Error(mockErrorMessage));

      await expect(() =>
        batchNftTransfer({
          user: mockUser,
          starkSigner: mockStarkSigner,
          request: transferRequest,
          transfersApi: transferApiMock,
          passportConfig: passportConfig,
        })
      ).rejects.toThrow(
        new PassportError(
          `${PassportErrorType.TRANSFER_ERROR}: ${mockErrorMessage}`,
          PassportErrorType.TRANSFER_ERROR
        )
      );
<<<<<<< HEAD
=======
    });

    it('should return error if transfer is rejected by user', async () => {
      const sender_stark_key = 'sender_stark_key';
      const sender_vault_id = 'sender_vault_id';
      const receiver_stark_key = 'receiver_stark_key';
      const receiver_vault_id = 'receiver_vault_id';
      const asset_id = 'asset_id';
      const amount = 'amount';
      const nonce = 'nonce';
      const expiration_timestamp = 'expiration_timestamp';

      const mockSignableTransferResponse = {
        data: {
          sender_stark_key,
          signable_responses: [
            {
              sender_vault_id,
              receiver_stark_key,
              receiver_vault_id,
              asset_id,
              amount,
              nonce,
              expiration_timestamp,
            },
          ],
        },
      };
      getSignableTransferMock.mockResolvedValue(mockSignableTransferResponse);
      mockStartTransaction.mockRejectedValue({
        confirmed: false,
      });

      await expect(() =>
        batchNftTransfer({
          user: mockUser,
          starkSigner: mockStarkSigner,
          request: transferRequest,
          transfersApi: transferApiMock,
          passportConfig: passportConfig,
        })
      ).rejects.toThrowError('TRANSFER_ERROR');
>>>>>>> 0d95c93c
    });
  });
});<|MERGE_RESOLUTION|>--- conflicted
+++ resolved
@@ -327,8 +327,6 @@
           PassportErrorType.TRANSFER_ERROR
         )
       );
-<<<<<<< HEAD
-=======
     });
 
     it('should return error if transfer is rejected by user', async () => {
@@ -371,7 +369,6 @@
           passportConfig: passportConfig,
         })
       ).rejects.toThrowError('TRANSFER_ERROR');
->>>>>>> 0d95c93c
     });
   });
 });