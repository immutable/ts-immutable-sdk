--- conflicted
+++ resolved
@@ -106,105 +106,7 @@
 
       expect(getSignableTransferV1Mock).toBeCalledWith(mockSignableTransferRequest, mockHeader);
       expect(mockStarkSigner.signMessage).toBeCalledWith(mockPayloadHash);
-<<<<<<< HEAD
       expect(mockGuardianClient.validate).toBeCalledWith({ payloadHash: mockPayloadHash });
-=======
-      expect(mockConfirmationScreen.loading).toBeCalledTimes(1);
-      expect(mockConfirmationScreen.startGuardianTransaction).toHaveBeenCalledWith(
-        mockSignableTransferV1Response.data.payload_hash,
-      );
-      expect(createTransferV1Mock).toBeCalledWith(
-        mockCreateTransferRequest,
-        mockHeader,
-      );
-      expect(result).toEqual(mockReturnValue);
-    });
-
-    it('should avoid confirmation popup if evaluateStarkexTransaction returns false', async () => {
-      const mockSignableTransferRequest = {
-        getSignableTransferRequest: {
-          amount: '1',
-          receiver: mockReceiver,
-          sender: mockUserImx.imx.ethAddress,
-          token: {
-            data: { token_address: tokenAddress, token_id: tokenId },
-            type,
-          },
-        },
-      };
-      const mockSignableTransferV1Response = {
-        data: {
-          payload_hash: '123123',
-          sender_stark_key: 'starkKey',
-          sender_vault_id: '111',
-          receiver_stark_key: 'starkKey2',
-          receiver_vault_id: '222',
-          asset_id: tokenId,
-          amount: '1',
-          nonce: '5321',
-          expiration_timestamp: '1234',
-        },
-      };
-      const {
-        payload_hash: mockPayloadHash,
-        ...restSignableTransferV1Response
-      } = mockSignableTransferV1Response.data;
-      const mockCreateTransferRequest = {
-        createTransferRequest: {
-          ...restSignableTransferV1Response,
-          stark_signature: mockStarkSignature,
-        },
-      };
-      const mockHeader = {
-        headers: {
-          // eslint-disable-next-line @typescript-eslint/naming-convention
-          Authorization: `Bearer ${mockUserImx.accessToken}`,
-        },
-      };
-      const mockReturnValue = {
-        sent_signature: '0x1c8aff950685c2ed4bc3174f3472287b56d95',
-        status: 'success',
-        time: 111,
-        transfer_id: 123,
-      };
-
-      mockGetTransactionByID.mockResolvedValue({
-        data: {
-          id: mockPayloadHash,
-        },
-      });
-      mockEvaluateStarkexTransaction.mockResolvedValue({
-        data: {
-          confirmationRequired: false,
-        },
-      });
-
-      (mockConfirmationScreen.startGuardianTransaction as jest.Mock).mockResolvedValue({
-
-        confirmed: true,
-      });
-      getSignableTransferV1Mock.mockResolvedValue(
-        mockSignableTransferV1Response,
-      );
-      mockStarkSigner.signMessage.mockResolvedValue(mockStarkSignature);
-      createTransferV1Mock.mockResolvedValue({
-        data: mockReturnValue,
-      });
-
-      const result = await transfer({
-        transfersApi: transferApiMock,
-        starkSigner: mockStarkSigner,
-        user: mockUserImx,
-        request: mockTransferRequest as UnsignedTransferRequest,
-        imxPublicApiDomain: mockGuardianDomain,
-        confirmationScreen: mockConfirmationScreen,
-      });
-
-      expect(getSignableTransferV1Mock).toBeCalledWith(mockSignableTransferRequest, mockHeader);
-      expect(mockStarkSigner.signMessage).toBeCalledWith(mockPayloadHash);
-      expect(mockConfirmationScreen.loading).toBeCalledTimes(1);
-      expect(mockConfirmationScreen.startGuardianTransaction).not.toBeCalled();
->>>>>>> 40bc1cd0
       expect(createTransferV1Mock).toBeCalledWith(
         mockCreateTransferRequest,
         mockHeader,
@@ -321,7 +223,7 @@
       const mockHeader = {
         headers: {
           // eslint-disable-next-line @typescript-eslint/naming-convention
-          Authorization: `Bearer ${mockUserWithEtherKey.accessToken}`,
+          Authorization: `Bearer ${mockUserImx.accessToken}`,
         },
       };
 
@@ -359,21 +261,10 @@
         },
       }, mockHeader);
       expect(mockStarkSigner.signMessage).toHaveBeenCalled();
-<<<<<<< HEAD
       expect(mockGuardianClient.validate).toBeCalledWith({
         popupWindowSize: popupOptions,
         payloadHash: payload_hash,
       });
-=======
-      expect(mockConfirmationScreen.startTransaction).toHaveBeenCalledWith(
-        mockUserImx.accessToken,
-        {
-          transactionType: TransactionTypes.createBatchTransfer,
-          transactionData: expect.any(Object),
-        },
-        popupOptions,
-      );
->>>>>>> 40bc1cd0
       expect(createTransferMock).toHaveBeenCalledWith(
         {
           createTransferRequestV2: {
@@ -392,16 +283,7 @@
             ],
           },
         },
-<<<<<<< HEAD
         mockHeader,
-=======
-        {
-          headers: {
-            // eslint-disable-next-line @typescript-eslint/naming-convention
-            Authorization: `Bearer ${mockUserImx.accessToken}`,
-          },
-        },
->>>>>>> 40bc1cd0
       );
     });
 
@@ -457,25 +339,12 @@
         starkSigner: mockStarkSigner,
         request: transferRequest,
         transfersApi: transferApiMock,
-<<<<<<< HEAD
         guardianClient: mockGuardianClient,
       })).rejects.toThrow(
         new PassportError(
           `${PassportErrorType.TRANSFER_ERROR}: Transaction rejected by user`,
           PassportErrorType.TRANSFER_ERROR,
         ),
-=======
-        confirmationScreen: mockConfirmationScreen,
-      })).rejects.toThrowError('TRANSFER_ERROR');
-
-      expect(mockConfirmationScreen.startTransaction).toHaveBeenCalledWith(
-        mockUserImx.accessToken,
-        {
-          transactionType: TransactionTypes.createBatchTransfer,
-          transactionData: expect.any(Object),
-        },
-        popupOptions,
->>>>>>> 40bc1cd0
       );
     });
   });
