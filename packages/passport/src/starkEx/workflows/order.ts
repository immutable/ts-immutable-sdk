--- conflicted
+++ resolved
@@ -10,13 +10,8 @@
 } from '@imtbl/core-sdk';
 import { convertToSignableToken } from '@imtbl/toolkit';
 import { PassportErrorType, withPassportError } from '../../errors/passportError';
-<<<<<<< HEAD
-import { UserWithEtherKey } from '../../types';
+import { UserImx } from '../../types';
 import GuardianClient from '../guardian';
-=======
-import { UserImx } from '../../types';
-import { ConfirmationScreen, TransactionTypes } from '../../confirmation';
->>>>>>> 40bc1cd0
 
 type CancelOrderParams = {
   request: GetSignableCancelOrderRequest;
