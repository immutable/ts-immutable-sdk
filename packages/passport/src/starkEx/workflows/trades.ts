import {
  CreateTradeResponse,
  GetSignableTradeRequest,
  StarkSigner,
  TradesApi,
  TradesApiCreateTradeRequest,
} from '@imtbl/core-sdk';
import { PassportErrorType, withPassportError } from '../../errors/passportError';
<<<<<<< HEAD
import { UserWithEtherKey } from '../../types';
import GuardianClient from '../guardian';
=======
import { UserImx } from '../../types';
import { ConfirmationScreen, TransactionTypes } from '../../confirmation';
>>>>>>> 40bc1cd0

type CreateTradeParams = {
  request: GetSignableTradeRequest;
  tradesApi: TradesApi;
  user: UserImx;
  starkSigner: StarkSigner;
  guardianClient: GuardianClient,
};

export async function createTrade({
  request,
  tradesApi,
  user,
  starkSigner,
  guardianClient,
}: CreateTradeParams): Promise<CreateTradeResponse> {
  return withPassportError<CreateTradeResponse>(async () => {
    const { ethAddress } = user.imx;
    const getSignableTradeRequest: GetSignableTradeRequest = {
      expiration_timestamp: request.expiration_timestamp,
      fees: request.fees,
      order_id: request.order_id,
      user: ethAddress,
    };
    // eslint-disable-next-line @typescript-eslint/naming-convention
    const headers = { Authorization: `Bearer ${user.accessToken}` };

    const getSignableTradeResponse = await tradesApi.getSignableTrade({
      getSignableTradeRequest,

    }, { headers });

    await guardianClient.validate({
      payloadHash: getSignableTradeResponse.data.payload_hash,
    });

    const { payload_hash: payloadHash } = getSignableTradeResponse.data;
    const starkSignature = await starkSigner.signMessage(payloadHash);
    const { data: signableResultData } = getSignableTradeResponse;

    const tradeParams: TradesApiCreateTradeRequest = {
      createTradeRequest: {
        include_fees: true,
        fees: request?.fees,
        stark_signature: starkSignature,
        order_id: request?.order_id,

        fee_info: signableResultData.fee_info,
        amount_buy: signableResultData.amount_buy,
        amount_sell: signableResultData.amount_sell,
        asset_id_buy: signableResultData.asset_id_buy,
        asset_id_sell: signableResultData.asset_id_sell,
        expiration_timestamp: signableResultData.expiration_timestamp,
        nonce: signableResultData.nonce,
        stark_key: signableResultData.stark_key,
        vault_id_buy: signableResultData.vault_id_buy,
        vault_id_sell: signableResultData.vault_id_sell,
      },
    };

    const { data: createTradeResponse } = await tradesApi.createTradeV3(
      tradeParams,
      {
        headers,
      },
    );
    return createTradeResponse;
  }, PassportErrorType.CREATE_TRADE_ERROR);
}<|MERGE_RESOLUTION|>--- conflicted
+++ resolved
@@ -6,13 +6,8 @@
   TradesApiCreateTradeRequest,
 } from '@imtbl/core-sdk';
 import { PassportErrorType, withPassportError } from '../../errors/passportError';
-<<<<<<< HEAD
-import { UserWithEtherKey } from '../../types';
+import { UserImx } from '../../types';
 import GuardianClient from '../guardian';
-=======
-import { UserImx } from '../../types';
-import { ConfirmationScreen, TransactionTypes } from '../../confirmation';
->>>>>>> 40bc1cd0
 
 type CreateTradeParams = {
   request: GetSignableTradeRequest;
