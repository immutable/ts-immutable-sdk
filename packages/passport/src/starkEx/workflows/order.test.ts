--- conflicted
+++ resolved
@@ -122,16 +122,6 @@
       );
       expect(mockGuardianClient.validate).toBeCalledWith({ payloadHash: mockSignableOrderResponse.data.payload_hash });
       expect(mockStarkSigner.signMessage).toBeCalledWith(mockPayloadHash);
-<<<<<<< HEAD
-=======
-      expect(mockConfirmationScreen.startTransaction).toHaveBeenCalledWith(
-        mockUserWithEtherKey.accessToken,
-        {
-          transactionType: TransactionTypes.createOrder,
-          transactionData: expect.any(Object),
-        },
-      );
->>>>>>> e7d8e0d4
       expect(createOrderMock).toBeCalledWith(
         mockCreateOrderRequest,
         mockHeader,
@@ -183,25 +173,12 @@
         starkSigner: mockStarkSigner,
         user: mockUserWithEtherKey,
         request: orderRequest as UnsignedOrderRequest,
-<<<<<<< HEAD
         guardianClient: mockGuardianClient,
       })).rejects.toThrowError(new PassportError(
         `${PassportErrorType.CREATE_ORDER_ERROR}: Transaction rejected by user`,
         PassportErrorType.CREATE_ORDER_ERROR,
       ));
       expect(mockGuardianClient.validate).toBeCalledWith({ payloadHash: mockSignableOrderResponse.data.payload_hash });
-=======
-        confirmationScreen: mockConfirmationScreen,
-      })).rejects.toThrowError('CREATE_ORDER_ERROR');
-
-      expect(mockConfirmationScreen.startTransaction).toHaveBeenCalledWith(
-        mockUserWithEtherKey.accessToken,
-        {
-          transactionType: TransactionTypes.createOrder,
-          transactionData: expect.any(Object),
-        },
-      );
->>>>>>> e7d8e0d4
     });
   });
 
@@ -279,17 +256,7 @@
         mockHeader,
       );
       expect(mockStarkSigner.signMessage).toBeCalledWith(mockPayloadHash);
-<<<<<<< HEAD
       expect(mockGuardianClient.validate).toBeCalledWith({ payloadHash: mockPayloadHash });
-=======
-      expect(mockConfirmationScreen.startTransaction).toHaveBeenCalledWith(
-        mockUserWithEtherKey.accessToken,
-        {
-          transactionType: TransactionTypes.cancelOrder,
-          transactionData: expect.any(Object),
-        },
-      );
->>>>>>> e7d8e0d4
       expect(cancelOrderMock).toBeCalledWith(
         mockCancelOrderRequest,
         mockHeader,
@@ -315,24 +282,11 @@
         starkSigner: mockStarkSigner,
         user: mockUserWithEtherKey,
         request: cancelOrderRequest,
-<<<<<<< HEAD
         guardianClient: mockGuardianClient,
       })).rejects.toThrowError(new PassportError(
         `${PassportErrorType.CANCEL_ORDER_ERROR}: Transaction rejected by user`,
         PassportErrorType.CANCEL_ORDER_ERROR,
       ));
-=======
-        confirmationScreen: mockConfirmationScreen,
-      })).rejects.toThrowError('CANCEL_ORDER_ERROR');
-
-      expect(mockConfirmationScreen.startTransaction).toHaveBeenCalledWith(
-        mockUserWithEtherKey.accessToken,
-        {
-          transactionType: TransactionTypes.cancelOrder,
-          transactionData: expect.any(Object),
-        },
-      );
->>>>>>> e7d8e0d4
     });
 
     it('should return error if failed to call public api', async () => {
