import { TransactionResponse } from '@ethersproject/abstract-provider';
import {
  AnyToken,
  CancelOrderResponse,
  CreateOrderResponse,
  CreateTradeResponse,
  CreateTransferResponse,
  CreateTransferResponseV1,
  CreateWithdrawalResponse,
  GetSignableCancelOrderRequest,
  GetSignableTradeRequest,
  NftTransferDetails,
  RegisterUserResponse,
  StarkSigner,
  TokenAmount,
  UnsignedExchangeTransferRequest,
  UnsignedOrderRequest,
  UnsignedTransferRequest,
} from '@imtbl/core-sdk';
import { ImmutableXClient } from '@imtbl/immutablex-client';
import { IMXProvider } from '@imtbl/provider';
<<<<<<< HEAD
import GuardianClient from './guardian';
import { UserWithEtherKey } from '../types';
=======
import { UserImx } from '../types';
>>>>>>> 40bc1cd0
import { PassportError, PassportErrorType } from '../errors/passportError';
import {
  batchNftTransfer,
  transfer,
  cancelOrder,
  createOrder,
  exchangeTransfer,
  createTrade,
} from './workflows';
import { ConfirmationScreen } from '../confirmation';

export type PassportImxProviderInput = {
  user: UserImx;
  starkSigner: StarkSigner;
  immutableXClient: ImmutableXClient;
  confirmationScreen: ConfirmationScreen;
  imxPublicApiDomain: string;
};

export class PassportImxProvider implements IMXProvider {
  private readonly user: UserImx;

  private readonly starkSigner: StarkSigner;

  private readonly immutableXClient: ImmutableXClient;

  private readonly confirmationScreen: ConfirmationScreen;

  private readonly guardianClient: GuardianClient;

  constructor({
    user,
    starkSigner,
    immutableXClient,
    imxPublicApiDomain,
    confirmationScreen,
  }: PassportImxProviderInput) {
    this.user = user;
    this.starkSigner = starkSigner;
    this.immutableXClient = immutableXClient;
    this.confirmationScreen = confirmationScreen;
    this.guardianClient = new GuardianClient({
      imxPublicApiDomain,
      accessToken: user.accessToken,
      confirmationScreen,
    });
  }

  async transfer(
    request: UnsignedTransferRequest,
  ): Promise<CreateTransferResponseV1> {
    return transfer({
      request,
      user: this.user,
      starkSigner: this.starkSigner,
      transfersApi: this.immutableXClient.transfersApi,
      guardianClient: this.guardianClient,
    });
  }

  // TODO: Remove once implemented
  // eslint-disable-next-line class-methods-use-this
  registerOffchain(): Promise<RegisterUserResponse> {
    throw new PassportError(
      'Operation not supported',
      PassportErrorType.OPERATION_NOT_SUPPORTED_ERROR,
    );
  }

  // TODO: Remove once implemented
  // eslint-disable-next-line class-methods-use-this
  isRegisteredOnchain(): Promise<boolean> {
    throw new PassportError(
      'Operation not supported',
      PassportErrorType.OPERATION_NOT_SUPPORTED_ERROR,
    );
  }

  createOrder(request: UnsignedOrderRequest): Promise<CreateOrderResponse> {
    return createOrder({
      request,
      user: this.user,
      starkSigner: this.starkSigner,
      ordersApi: this.immutableXClient.ordersApi,
      guardianClient: this.guardianClient,
    });
  }

  cancelOrder(
    request: GetSignableCancelOrderRequest,
  ): Promise<CancelOrderResponse> {
    return cancelOrder({
      request,
      user: this.user,
      starkSigner: this.starkSigner,
      ordersApi: this.immutableXClient.ordersApi,
      guardianClient: this.guardianClient,
    });
  }

  createTrade(request: GetSignableTradeRequest): Promise<CreateTradeResponse> {
    return createTrade({
      request,
      user: this.user,
      starkSigner: this.starkSigner,
      tradesApi: this.immutableXClient.tradesApi,
      guardianClient: this.guardianClient,
    });
  }

  batchNftTransfer(
    request: NftTransferDetails[],
  ): Promise<CreateTransferResponse> {
    return batchNftTransfer({
      request,
      user: this.user,
      starkSigner: this.starkSigner,
      transfersApi: this.immutableXClient.transfersApi,
      guardianClient: this.guardianClient,
    });
  }

  exchangeTransfer(
    request: UnsignedExchangeTransferRequest,
  ): Promise<CreateTransferResponseV1> {
    return exchangeTransfer({
      request,
      user: this.user,
      starkSigner: this.starkSigner,
      exchangesApi: this.immutableXClient.exchangeApi,
    });
  }

  // TODO: Remove once implemented
  // eslint-disable-next-line class-methods-use-this, @typescript-eslint/no-unused-vars
  deposit(deposit: TokenAmount): Promise<TransactionResponse> {
    throw new PassportError(
      'Operation not supported',
      PassportErrorType.OPERATION_NOT_SUPPORTED_ERROR,
    );
  }

  // TODO: Remove once implemented
  // eslint-disable-next-line class-methods-use-this, @typescript-eslint/no-unused-vars
  prepareWithdrawal(request: TokenAmount): Promise<CreateWithdrawalResponse> {
    throw new PassportError(
      'Operation not supported',
      PassportErrorType.OPERATION_NOT_SUPPORTED_ERROR,
    );
  }

  // TODO: Remove once implemented
  // eslint-disable-next-line class-methods-use-this
  completeWithdrawal(
    // eslint-disable-next-line @typescript-eslint/no-unused-vars
    starkPublicKey: string,
    // eslint-disable-next-line @typescript-eslint/no-unused-vars
    token: AnyToken,
  ): Promise<TransactionResponse> {
    throw new PassportError(
      'Operation not supported',
      PassportErrorType.OPERATION_NOT_SUPPORTED_ERROR,
    );
  }

  getAddress(): Promise<string> {
    return Promise.resolve(this.user.imx.ethAddress);
  }
}<|MERGE_RESOLUTION|>--- conflicted
+++ resolved
@@ -19,12 +19,8 @@
 } from '@imtbl/core-sdk';
 import { ImmutableXClient } from '@imtbl/immutablex-client';
 import { IMXProvider } from '@imtbl/provider';
-<<<<<<< HEAD
 import GuardianClient from './guardian';
-import { UserWithEtherKey } from '../types';
-=======
 import { UserImx } from '../types';
->>>>>>> 40bc1cd0
 import { PassportError, PassportErrorType } from '../errors/passportError';
 import {
   batchNftTransfer,
