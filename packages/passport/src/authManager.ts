import { User as OidcUser, UserManager } from 'oidc-client-ts';
import { PassportErrorType, withPassportError } from './errors/passportError';
import { PassportMetadata, User, UserWithEtherKey } from './types';
import { retryWithDelay } from './util/retry';
import { PassportConfiguration } from './config';

const getAuthConfiguration = ({
  oidcConfiguration,
}: PassportConfiguration) => ({
  authority: oidcConfiguration.authenticationDomain,
  redirect_uri: oidcConfiguration.redirectUri,
  popup_redirect_uri: oidcConfiguration.redirectUri,
  client_id: oidcConfiguration.clientId,
  metadata: {
    authorization_endpoint: `${oidcConfiguration.authenticationDomain}/authorize`,
    token_endpoint: `${oidcConfiguration.authenticationDomain}/oauth/token`,
    userinfo_endpoint: `${oidcConfiguration.authenticationDomain}/userinfo`,
    end_session_endpoint:
      `${oidcConfiguration.authenticationDomain}/v2/logout` +
      `?returnTo=${encodeURIComponent(oidcConfiguration.logoutRedirectUri)}` +
      `&client_id=${oidcConfiguration.clientId}`,
  },
  mergeClaims: true,
  loadUserInfo: true,
});

export default class AuthManager {
  private userManager;
  private config: PassportConfiguration;

  constructor(config: PassportConfiguration) {
    this.config = config;
    this.userManager = new UserManager(getAuthConfiguration(config));
  }

<<<<<<< HEAD
=======
  private mapOidcUserToDomainModel = (oidcUser: OidcUser): User => {
    const passport = oidcUser.profile?.passport as PassportMetadata;
    return {
      idToken: oidcUser.id_token,
      accessToken: oidcUser.access_token,
      refreshToken: oidcUser.refresh_token,
      profile: {
        sub: oidcUser.profile.sub,
        email: oidcUser.profile.email,
        nickname: oidcUser.profile.nickname,
      },
      etherKey: passport?.ether_key || '',
    };
  };

>>>>>>> 0d95c93c
  public async login(): Promise<User> {
    return withPassportError<User>(async () => {
      const oidcUser = await this.userManager.signinPopup();
      return this.mapOidcUserToDomainModel(oidcUser);
    }, PassportErrorType.AUTHENTICATION_ERROR);
  }

  public async loginCallback(): Promise<void> {
    return withPassportError<void>(
      async () => this.userManager.signinPopupCallback(),
      PassportErrorType.AUTHENTICATION_ERROR
    );
  }

  public async logout(): Promise<void> {
    return withPassportError<void>(
      async () => this.userManager.signoutRedirect(),
      PassportErrorType.LOGOUT_ERROR
    );
  }

  public async getUser(): Promise<User> {
    return withPassportError<User>(async () => {
      const oidcUser = await this.userManager.getUser();
      if (!oidcUser) {
        throw new Error('Failed to retrieve user');
      }
      return this.mapOidcUserToDomainModel(oidcUser);
    }, PassportErrorType.NOT_LOGGED_IN_ERROR);
  }

  public async requestRefreshTokenAfterRegistration(): Promise<UserWithEtherKey | null> {
    return withPassportError<UserWithEtherKey | null>(async () => {
      const updatedUser = await retryWithDelay(async () => {
        const user = await this.userManager.signinSilent();
        const passportMetadata = user?.profile?.passport as PassportMetadata;
        const metadataExists =
          !!passportMetadata?.ether_key &&
          !!passportMetadata?.stark_key &&
          !!passportMetadata?.user_admin_key;
        if (metadataExists) {
          return user;
        }
        return Promise.reject('user wallet addresses not exist');
      });
      if (!updatedUser) {
        return null;
      }
      return this.mapOidcUserToDomainModel(updatedUser) as UserWithEtherKey;
    }, PassportErrorType.REFRESH_TOKEN_ERROR);
  }

  private mapOidcUserToDomainModel = (oidcUser: OidcUser): User => {
    const passport = oidcUser.profile?.passport as PassportMetadata;
    return {
      idToken: oidcUser.id_token,
      accessToken: oidcUser.access_token,
      refreshToken: oidcUser.refresh_token,
      profile: {
        sub: oidcUser.profile.sub,
        email: oidcUser.profile.email,
        nickname: oidcUser.profile.nickname,
      },
      etherKey: passport?.ether_key || '',
    };
  };
}<|MERGE_RESOLUTION|>--- conflicted
+++ resolved
@@ -33,8 +33,6 @@
     this.userManager = new UserManager(getAuthConfiguration(config));
   }
 
-<<<<<<< HEAD
-=======
   private mapOidcUserToDomainModel = (oidcUser: OidcUser): User => {
     const passport = oidcUser.profile?.passport as PassportMetadata;
     return {
@@ -50,7 +48,6 @@
     };
   };
 
->>>>>>> 0d95c93c
   public async login(): Promise<User> {
     return withPassportError<User>(async () => {
       const oidcUser = await this.userManager.signinPopup();
@@ -102,19 +99,4 @@
       return this.mapOidcUserToDomainModel(updatedUser) as UserWithEtherKey;
     }, PassportErrorType.REFRESH_TOKEN_ERROR);
   }
-
-  private mapOidcUserToDomainModel = (oidcUser: OidcUser): User => {
-    const passport = oidcUser.profile?.passport as PassportMetadata;
-    return {
-      idToken: oidcUser.id_token,
-      accessToken: oidcUser.access_token,
-      refreshToken: oidcUser.refresh_token,
-      profile: {
-        sub: oidcUser.profile.sub,
-        email: oidcUser.profile.email,
-        nickname: oidcUser.profile.nickname,
-      },
-      etherKey: passport?.ether_key || '',
-    };
-  };
 }