{
  "name": "@imtbl/passport-sdk-sample-app",
  "version": "0.1.0",
  "dependencies": {
<<<<<<< HEAD
    "@biom3/design-tokens": "^0.4.4",
    "@biom3/react": "^0.28.3",
=======
    "@biom3/design-tokens": "^0.4.5",
    "@biom3/react": "^0.28.6",
>>>>>>> 8d5d626f
    "@imtbl/blockchain-data": "workspace:*",
    "@imtbl/config": "workspace:*",
    "@imtbl/generated-clients": "workspace:*",
    "@imtbl/orderbook": "workspace:*",
    "@imtbl/passport": "workspace:*",
    "@imtbl/x-client": "workspace:*",
    "@imtbl/x-provider": "workspace:*",
    "@metamask/detect-provider": "^2.0.0",
    "bootstrap": "^5.2.3",
    "bootstrap-icons": "^1.10.3",
    "embla-carousel-react": "^8.1.5",
    "enc-utils": "^3.0.0",
    "ethers": "^6.13.4",
    "framer-motion": "^11.0.6",
    "next": "14.2.10",
    "react": "^18.2.0",
    "react-bootstrap": "^2.7.2",
    "react-dom": "^18.2.0"
  },
  "devDependencies": {
    "@next/eslint-plugin-next": "^13.4.7",
    "@swc/core": "^1.3.36",
    "@types/node": "^18.14.2",
    "@types/react": "^18.3.5",
    "@types/react-dom": "^18.3.0",
    "@typescript-eslint/eslint-plugin": "^5.57.1",
    "@typescript-eslint/parser": "^5.57.1",
    "concurrently": "^8.2.2",
    "eslint": "^8.40.0",
    "eslint-config-next": "13.3.1",
    "typescript": "^5.6.2"
  },
  "private": true,
  "scripts": {
    "build": "next build",
    "dev": "next dev",
    "dev-with-sdk": "concurrently 'pnpm dev' 'pnpm run -w dev'",
    "lint": "eslint ./src --ext .ts --max-warnings=0",
    "start": "next start",
    "update-sdk-version": "scripts/updateSdkVersion.sh ./out"
  }
}<|MERGE_RESOLUTION|>--- conflicted
+++ resolved
@@ -2,13 +2,8 @@
   "name": "@imtbl/passport-sdk-sample-app",
   "version": "0.1.0",
   "dependencies": {
-<<<<<<< HEAD
-    "@biom3/design-tokens": "^0.4.4",
-    "@biom3/react": "^0.28.3",
-=======
     "@biom3/design-tokens": "^0.4.5",
     "@biom3/react": "^0.28.6",
->>>>>>> 8d5d626f
     "@imtbl/blockchain-data": "workspace:*",
     "@imtbl/config": "workspace:*",
     "@imtbl/generated-clients": "workspace:*",
