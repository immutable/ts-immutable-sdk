--- conflicted
+++ resolved
@@ -1,10 +1,6 @@
 import { Environment, ImmutableConfiguration } from '@imtbl/config';
-<<<<<<< HEAD
 import { ImmutableXClient } from '@imtbl/x-client';
-=======
-import { ImmutableXClient } from '@imtbl/immutablex-client';
 import { ImxApiClients } from '@imtbl/generated-clients';
->>>>>>> 51f36b7a
 import { PassportConfiguration } from './config';
 import { PassportError, PassportErrorType } from '../errors/passportError';
 import {
