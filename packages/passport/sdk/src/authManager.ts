--- conflicted
+++ resolved
@@ -127,16 +127,12 @@
         userAdminAddress: idTokenPayload?.passport?.imx_user_admin_address,
       };
     }
-<<<<<<< HEAD
-=======
     if (idTokenPayload?.passport?.zkevm_eth_address) {
       user.zkEvm = {
         ethAddress: idTokenPayload?.passport?.zkevm_eth_address,
         userAdminAddress: idTokenPayload?.passport?.zkevm_user_admin_address,
       };
     }
-
->>>>>>> 856e09d7
     return user;
   };
 
