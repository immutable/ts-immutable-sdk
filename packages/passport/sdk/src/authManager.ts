import {
  InMemoryWebStorage,
  User as OidcUser,
  UserManager,
  UserManagerSettings,
  WebStorageStateStore,
} from 'oidc-client-ts';
import axios from 'axios';
import DeviceCredentialsManager from 'storage/device_credentials_manager';
import * as crypto from 'crypto';
import jwt_decode from 'jwt-decode';
import { isTokenExpired } from './utils/token';
import { PassportErrorType, withPassportError } from './errors/passportError';
import {
  PassportMetadata,
  User,
  DeviceCodeResponse,
  DeviceConnectResponse,
  DeviceTokenResponse,
  DeviceErrorResponse,
  IdTokenPayload,
  OidcConfiguration,
} from './types';
import { PassportConfiguration } from './config';

const formUrlEncodedHeader = {
  headers: {
    'Content-Type': 'application/x-www-form-urlencoded',
  },
};

const getAuthConfiguration = ({
  oidcConfiguration,
  authenticationDomain,
}: PassportConfiguration): UserManagerSettings => {
  const store = typeof window !== 'undefined' ? window.localStorage : new InMemoryWebStorage();
  const userStore = new WebStorageStateStore({ store });

  const baseConfiguration: UserManagerSettings = {
    authority: authenticationDomain,
    redirect_uri: oidcConfiguration.redirectUri,
    popup_redirect_uri: oidcConfiguration.redirectUri,
    client_id: oidcConfiguration.clientId,
    metadata: {
      authorization_endpoint: `${authenticationDomain}/authorize`,
      token_endpoint: `${authenticationDomain}/oauth/token`,
      userinfo_endpoint: `${authenticationDomain}/userinfo`,
      end_session_endpoint:
        `${authenticationDomain}/v2/logout`
        + `?returnTo=${encodeURIComponent(oidcConfiguration.logoutRedirectUri)}`
        + `&client_id=${oidcConfiguration.clientId}`,
    },
    mergeClaims: true,
    loadUserInfo: true,
    scope: oidcConfiguration.scope,
    userStore,
  };

  if (oidcConfiguration.audience) {
    baseConfiguration.extraQueryParams = {
      audience: oidcConfiguration.audience,
    };
  }
  return baseConfiguration;
};

function wait(ms: number) {
  return new Promise((resolve) => {
    setTimeout(resolve, ms);
  });
}

export default class AuthManager {
  private userManager;

  private config: PassportConfiguration;

  private deviceCredentialsManager: DeviceCredentialsManager;

  private readonly logoutMode: Exclude<OidcConfiguration['logoutMode'], undefined>;

  /**
   * Promise that is used to prevent multiple concurrent calls to the refresh token endpoint.
   */
  private refreshingPromise: Promise<User | null> | null = null;

  constructor(config: PassportConfiguration) {
    this.config = config;
    this.userManager = new UserManager(getAuthConfiguration(config));
    this.deviceCredentialsManager = new DeviceCredentialsManager();
    this.logoutMode = config.oidcConfiguration.logoutMode || 'redirect';
  }

  private static mapOidcUserToDomainModel = (oidcUser: OidcUser): User => {
    const passport = oidcUser.profile?.passport as PassportMetadata;
    const user: User = {
      expired: oidcUser.expired,
      idToken: oidcUser.id_token,
      accessToken: oidcUser.access_token,
      refreshToken: oidcUser.refresh_token,
      profile: {
        sub: oidcUser.profile.sub,
        email: oidcUser.profile.email,
        nickname: oidcUser.profile.nickname,
      },
    };
    if (passport?.imx_eth_address) {
      user.imx = {
        ethAddress: passport.imx_eth_address,
        starkAddress: passport.imx_stark_address,
        userAdminAddress: passport.imx_user_admin_address,
      };
    }
    if (passport?.zkevm_eth_address) {
      user.zkEvm = {
        ethAddress: passport?.zkevm_eth_address,
        userAdminAddress: passport?.zkevm_user_admin_address,
      };
    }
    return user;
  };

  private static mapDeviceTokenResponseToOidcUser = (tokenResponse: DeviceTokenResponse): OidcUser => {
    const idTokenPayload: IdTokenPayload = jwt_decode(tokenResponse.id_token);

    return new OidcUser({
      id_token: tokenResponse.id_token,
      access_token: tokenResponse.access_token,
      refresh_token: tokenResponse.refresh_token,
      token_type: tokenResponse.token_type,
      profile: {
        sub: idTokenPayload.sub,
        iss: idTokenPayload.iss,
        aud: idTokenPayload.aud,
        exp: idTokenPayload.exp,
        iat: idTokenPayload.iat,
        email: idTokenPayload.email,
        nickname: idTokenPayload.nickname,
        passport: idTokenPayload.passport,
      },
<<<<<<< HEAD
    });
=======
    };
    if (idTokenPayload?.passport?.imx_eth_address) {
      user.imx = {
        ethAddress: idTokenPayload.passport.imx_eth_address,
        starkAddress: idTokenPayload.passport.imx_stark_address,
        userAdminAddress: idTokenPayload.passport.imx_user_admin_address,
      };
    }
    if (idTokenPayload?.passport?.zkevm_eth_address) {
      user.zkEvm = {
        ethAddress: idTokenPayload?.passport?.zkevm_eth_address,
        userAdminAddress: idTokenPayload?.passport?.zkevm_user_admin_address,
      };
    }
    return user;
>>>>>>> cc0a8bdf
  };

  public async login(): Promise<User> {
    return withPassportError<User>(async () => {
      const popupWindowFeatures = { width: 410, height: 450 };
      const oidcUser = await this.userManager.signinPopup({
        popupWindowFeatures,
      });

      return AuthManager.mapOidcUserToDomainModel(oidcUser);
    }, PassportErrorType.AUTHENTICATION_ERROR);
  }

  public async loginCallback(): Promise<void> {
    return withPassportError<void>(
      async () => this.userManager.signinPopupCallback(),
      PassportErrorType.AUTHENTICATION_ERROR,
    );
  }

  public async loginWithDeviceFlow(): Promise<DeviceConnectResponse> {
    return withPassportError<DeviceConnectResponse>(async () => {
      const response = await axios.post<DeviceCodeResponse>(
        `${this.config.authenticationDomain}/oauth/device/code`,
        {
          client_id: this.config.oidcConfiguration.clientId,
          scope: this.config.oidcConfiguration.scope,
          audience: this.config.oidcConfiguration.audience,
        },
        formUrlEncodedHeader,
      );

      return {
        code: response.data.user_code,
        deviceCode: response.data.device_code,
        url: response.data.verification_uri_complete,
        interval: response.data.interval,
      };
    }, PassportErrorType.AUTHENTICATION_ERROR);
  }

  /* eslint-disable no-await-in-loop */
  public async connectImxDeviceFlow(deviceCode: string, interval: number, timeoutMs?: number): Promise<User> {
    return withPassportError<User>(async () => {
      const startTime = Date.now();
      const loopCondition = true;
      while (loopCondition) {
        if (timeoutMs != null && Date.now() - startTime > timeoutMs) {
          throw new Error('Timed out');
        }

        await wait(interval * 1000);

        try {
          const tokenResponse = await this.getDeviceFlowToken(deviceCode);
<<<<<<< HEAD
          const oidcUser = AuthManager.mapDeviceTokenResponseToOidcUser(tokenResponse);
          const user = AuthManager.mapOidcUserToDomainModel(oidcUser);

          // Only persist credentials that contain the necessary data
          if (user.imx?.ethAddress && user.imx?.starkAddress && user.imx?.userAdminAddress) {
            await this.userManager.storeUser(oidcUser);
          }
=======
          const user = AuthManager.mapDeviceTokenResponseToDomainUserModel(tokenResponse);
          this.deviceCredentialsManager.saveCredentials(tokenResponse);
>>>>>>> cc0a8bdf

          return user;
        } catch (error) {
          if (axios.isAxiosError(error)) {
            const responseError: DeviceErrorResponse = error.response?.data;
            switch (responseError.error) {
              case 'authorization_pending':
                break;
              case 'slow_down':
                break;
              case 'expired_token':
                throw new Error('Token expired, please log in again');
              case 'access_denied':
                throw new Error('User denied access');
              default:
                throw new Error('Error getting token');
            }
          } else {
            throw error;
          }
        }
      }

      throw new Error('Failed to get credentials');
    }, PassportErrorType.AUTHENTICATION_ERROR);
  }
  /* eslint-enable no-await-in-loop */

  private async getDeviceFlowToken(deviceCode: string): Promise<DeviceTokenResponse> {
    const response = await axios.post<DeviceTokenResponse>(
      `${this.config.authenticationDomain}/oauth/token`,
      {
        client_id: this.config.oidcConfiguration.clientId,
        grant_type: 'urn:ietf:params:oauth:grant-type:device_code',
        device_code: deviceCode,
      },
      formUrlEncodedHeader,
    );

    return response.data;
  }

  private static base64URLEncode(str: Buffer) {
    return str.toString('base64')
      .replace(/\+/g, '-')
      .replace(/\//g, '_')
      .replace(/=/g, '');
  }

  private static sha256(buffer: string) {
    return crypto.createHash('sha256').update(buffer).digest();
  }

  public getPKCEAuthorizationUrl(): string {
    const verifier = AuthManager.base64URLEncode(crypto.randomBytes(32));
    const challenge = AuthManager.base64URLEncode(AuthManager.sha256(verifier));

    // https://auth0.com/docs/secure/attack-protection/state-parameters
    const state = AuthManager.base64URLEncode(crypto.randomBytes(32));
    this.deviceCredentialsManager.savePKCEData({ state, verifier });

    return `${this.config.authenticationDomain}/authorize?`
      + 'response_type=code'
      + `&code_challenge=${challenge}`
      + '&code_challenge_method=S256'
      + `&client_id=${this.config.oidcConfiguration.clientId}`
      + `&redirect_uri=${this.config.oidcConfiguration.redirectUri}`
      + `&scope=${this.config.oidcConfiguration.scope}`
      + `&state=${state}`
      + `&audience=${this.config.oidcConfiguration.audience}`;
  }

  public async connectImxPKCEFlow(authorizationCode: string, state: string): Promise<User> {
    return withPassportError<User>(async () => {
      const pkceData = this.deviceCredentialsManager.getPKCEData();
      if (!pkceData) {
        throw new Error('No code verifier or state for PKCE');
      }

      if (state !== pkceData.state) {
        throw new Error('Provided state does not match stored state');
      }

      const tokenResponse = await this.getPKCEToken(authorizationCode, pkceData.verifier);
<<<<<<< HEAD
      const oidcUser = AuthManager.mapDeviceTokenResponseToOidcUser(tokenResponse);
      const user = AuthManager.mapOidcUserToDomainModel(oidcUser);

      // Only persist credentials that contain the necessary data
      if (user.imx?.ethAddress && user.imx?.starkAddress && user.imx?.userAdminAddress) {
        await this.userManager.storeUser(oidcUser);
      }
=======
      const user = AuthManager.mapDeviceTokenResponseToDomainUserModel(tokenResponse);
      this.deviceCredentialsManager.saveCredentials(tokenResponse);
>>>>>>> cc0a8bdf

      return user;
    }, PassportErrorType.AUTHENTICATION_ERROR);
  }

  private async getPKCEToken(authorizationCode: string, codeVerifier: string): Promise<DeviceTokenResponse> {
    const response = await axios.post<DeviceTokenResponse>(
      `${this.config.authenticationDomain}/oauth/token`,
      {
        client_id: this.config.oidcConfiguration.clientId,
        grant_type: 'authorization_code',
        code_verifier: codeVerifier,
        code: authorizationCode,
        redirect_uri: this.config.oidcConfiguration.redirectUri,
      },
      formUrlEncodedHeader,
    );

    return response.data;
  }

  public async connectImxWithCredentials(tokenResponse: DeviceTokenResponse): Promise<User | null> { // TODO: Where / why is this used??
    return withPassportError<User | null>(async () => {
      const oidcUser = AuthManager.mapDeviceTokenResponseToOidcUser(tokenResponse);
      await this.userManager.storeUser(oidcUser);

      if (isTokenExpired(oidcUser)) {
        return this.loginSilent();
      }

      return AuthManager.mapOidcUserToDomainModel(oidcUser);
    }, PassportErrorType.AUTHENTICATION_ERROR);
  }

  public async logout(): Promise<void> {
    return withPassportError<void>(
      async () => {
        if (this.logoutMode === 'silent') {
          return this.userManager.signoutSilent();
        }

        return this.userManager.signoutRedirect();
      },
      PassportErrorType.LOGOUT_ERROR,
    );
  }

  public async logoutSilentCallback(url: string): Promise<void> {
    return this.userManager.signoutSilentCallback(url);
  }

<<<<<<< HEAD
  public async loginSilent({ forceRefresh } = { forceRefresh: false }): Promise<User | null> {
    // eslint-disable-next-line arrow-body-style
    return withPassportError<User | null>(async () => {
      return this.getUser({ forceRefresh });
    }, PassportErrorType.SILENT_LOGIN_ERROR);
=======
  public async logoutDeviceFlow(): Promise<void> {
    return withPassportError<void>(async () => {
      this.deviceCredentialsManager.clearCredentials();
    }, PassportErrorType.LOGOUT_ERROR);
>>>>>>> cc0a8bdf
  }

  /**
   * Get the user from the cache or refresh the token if it's expired.
   * return null if there's no refresh token.
   */
  private async getAuthenticatedUser(): Promise<User | null> {
    const oidcUser = await this.userManager.getUser();
    if (!oidcUser) return null;

    if (!isTokenExpired(oidcUser)) {
      return AuthManager.mapOidcUserToDomainModel(oidcUser);
    }

    if (oidcUser.refresh_token) {
      return this.refreshTokenAndUpdatePromise();
    }

    return null;
  }

  public async forceUserRefresh() : Promise<User | null> {
    return this.refreshTokenAndUpdatePromise();
  }

  /**
   * Refreshes the token and returns the user.
   * If the token is already being refreshed, returns the existing promise.
   */
  private async refreshTokenAndUpdatePromise(): Promise<User | null> {
    if (this.refreshingPromise) return this.refreshingPromise;

    // eslint-disable-next-line no-async-promise-executor
    this.refreshingPromise = new Promise(async (resolve, reject) => {
      try {
        const newOidcUser = await this.userManager.signinSilent();
        if (newOidcUser) {
          resolve(AuthManager.mapOidcUserToDomainModel(newOidcUser));
          return;
        }
        resolve(null);
      } catch (err) {
        reject(err);
      } finally {
        this.refreshingPromise = null; // Reset the promise after completion
      }
    });

    return this.refreshingPromise;
  }

<<<<<<< HEAD
  public async getUser({ forceRefresh } = { forceRefresh: false }): Promise<User | null> {
    return withPassportError<User | null>(async () => (
      this.getAuthenticatedUser({ forceRefresh })
    ), PassportErrorType.NOT_LOGGED_IN_ERROR);
=======
  public async getUser(): Promise<User | null> {
    return withPassportError<User | null>(async () => {
      const user = await this.getAuthenticatedUser();
      if (user) return user;

      const deviceToken = this.deviceCredentialsManager.getCredentials();
      if (deviceToken) {
        return AuthManager.mapDeviceTokenResponseToDomainUserModel(deviceToken);
      }
      return null;
    }, PassportErrorType.NOT_LOGGED_IN_ERROR);
  }

  public async getUserDeviceFlow(): Promise<User | null> {
    return withPassportError<User | null>(async () => {
      const deviceToken = this.deviceCredentialsManager.getCredentials();
      if (deviceToken) {
        return AuthManager.mapDeviceTokenResponseToDomainUserModel(deviceToken);
      }
      return null;
    }, PassportErrorType.NOT_LOGGED_IN_ERROR);
  }

  public checkStoredDeviceFlowCredentials(): DeviceTokenResponse | null {
    return this.deviceCredentialsManager.getCredentials();
>>>>>>> cc0a8bdf
  }
}<|MERGE_RESOLUTION|>--- conflicted
+++ resolved
@@ -138,25 +138,7 @@
         nickname: idTokenPayload.nickname,
         passport: idTokenPayload.passport,
       },
-<<<<<<< HEAD
     });
-=======
-    };
-    if (idTokenPayload?.passport?.imx_eth_address) {
-      user.imx = {
-        ethAddress: idTokenPayload.passport.imx_eth_address,
-        starkAddress: idTokenPayload.passport.imx_stark_address,
-        userAdminAddress: idTokenPayload.passport.imx_user_admin_address,
-      };
-    }
-    if (idTokenPayload?.passport?.zkevm_eth_address) {
-      user.zkEvm = {
-        ethAddress: idTokenPayload?.passport?.zkevm_eth_address,
-        userAdminAddress: idTokenPayload?.passport?.zkevm_user_admin_address,
-      };
-    }
-    return user;
->>>>>>> cc0a8bdf
   };
 
   public async login(): Promise<User> {
@@ -212,18 +194,9 @@
 
         try {
           const tokenResponse = await this.getDeviceFlowToken(deviceCode);
-<<<<<<< HEAD
           const oidcUser = AuthManager.mapDeviceTokenResponseToOidcUser(tokenResponse);
           const user = AuthManager.mapOidcUserToDomainModel(oidcUser);
-
-          // Only persist credentials that contain the necessary data
-          if (user.imx?.ethAddress && user.imx?.starkAddress && user.imx?.userAdminAddress) {
-            await this.userManager.storeUser(oidcUser);
-          }
-=======
-          const user = AuthManager.mapDeviceTokenResponseToDomainUserModel(tokenResponse);
-          this.deviceCredentialsManager.saveCredentials(tokenResponse);
->>>>>>> cc0a8bdf
+          await this.userManager.storeUser(oidcUser);
 
           return user;
         } catch (error) {
@@ -308,18 +281,9 @@
       }
 
       const tokenResponse = await this.getPKCEToken(authorizationCode, pkceData.verifier);
-<<<<<<< HEAD
       const oidcUser = AuthManager.mapDeviceTokenResponseToOidcUser(tokenResponse);
       const user = AuthManager.mapOidcUserToDomainModel(oidcUser);
-
-      // Only persist credentials that contain the necessary data
-      if (user.imx?.ethAddress && user.imx?.starkAddress && user.imx?.userAdminAddress) {
-        await this.userManager.storeUser(oidcUser);
-      }
-=======
-      const user = AuthManager.mapDeviceTokenResponseToDomainUserModel(tokenResponse);
-      this.deviceCredentialsManager.saveCredentials(tokenResponse);
->>>>>>> cc0a8bdf
+      await this.userManager.storeUser(oidcUser);
 
       return user;
     }, PassportErrorType.AUTHENTICATION_ERROR);
@@ -347,7 +311,7 @@
       await this.userManager.storeUser(oidcUser);
 
       if (isTokenExpired(oidcUser)) {
-        return this.loginSilent();
+        return this.getUser();
       }
 
       return AuthManager.mapOidcUserToDomainModel(oidcUser);
@@ -369,39 +333,6 @@
 
   public async logoutSilentCallback(url: string): Promise<void> {
     return this.userManager.signoutSilentCallback(url);
-  }
-
-<<<<<<< HEAD
-  public async loginSilent({ forceRefresh } = { forceRefresh: false }): Promise<User | null> {
-    // eslint-disable-next-line arrow-body-style
-    return withPassportError<User | null>(async () => {
-      return this.getUser({ forceRefresh });
-    }, PassportErrorType.SILENT_LOGIN_ERROR);
-=======
-  public async logoutDeviceFlow(): Promise<void> {
-    return withPassportError<void>(async () => {
-      this.deviceCredentialsManager.clearCredentials();
-    }, PassportErrorType.LOGOUT_ERROR);
->>>>>>> cc0a8bdf
-  }
-
-  /**
-   * Get the user from the cache or refresh the token if it's expired.
-   * return null if there's no refresh token.
-   */
-  private async getAuthenticatedUser(): Promise<User | null> {
-    const oidcUser = await this.userManager.getUser();
-    if (!oidcUser) return null;
-
-    if (!isTokenExpired(oidcUser)) {
-      return AuthManager.mapOidcUserToDomainModel(oidcUser);
-    }
-
-    if (oidcUser.refresh_token) {
-      return this.refreshTokenAndUpdatePromise();
-    }
-
-    return null;
   }
 
   public async forceUserRefresh() : Promise<User | null> {
@@ -434,37 +365,24 @@
     return this.refreshingPromise;
   }
 
-<<<<<<< HEAD
-  public async getUser({ forceRefresh } = { forceRefresh: false }): Promise<User | null> {
-    return withPassportError<User | null>(async () => (
-      this.getAuthenticatedUser({ forceRefresh })
-    ), PassportErrorType.NOT_LOGGED_IN_ERROR);
-=======
+  /**
+   * Get the user from the cache or refresh the token if it's expired.
+   * return null if there's no refresh token.
+   */
   public async getUser(): Promise<User | null> {
     return withPassportError<User | null>(async () => {
-      const user = await this.getAuthenticatedUser();
-      if (user) return user;
-
-      const deviceToken = this.deviceCredentialsManager.getCredentials();
-      if (deviceToken) {
-        return AuthManager.mapDeviceTokenResponseToDomainUserModel(deviceToken);
-      }
+      const oidcUser = await this.userManager.getUser();
+      if (!oidcUser) return null;
+
+      if (!isTokenExpired(oidcUser)) {
+        return AuthManager.mapOidcUserToDomainModel(oidcUser);
+      }
+
+      if (oidcUser.refresh_token) {
+        return this.refreshTokenAndUpdatePromise();
+      }
+
       return null;
     }, PassportErrorType.NOT_LOGGED_IN_ERROR);
   }
-
-  public async getUserDeviceFlow(): Promise<User | null> {
-    return withPassportError<User | null>(async () => {
-      const deviceToken = this.deviceCredentialsManager.getCredentials();
-      if (deviceToken) {
-        return AuthManager.mapDeviceTokenResponseToDomainUserModel(deviceToken);
-      }
-      return null;
-    }, PassportErrorType.NOT_LOGGED_IN_ERROR);
-  }
-
-  public checkStoredDeviceFlowCredentials(): DeviceTokenResponse | null {
-    return this.deviceCredentialsManager.getCredentials();
->>>>>>> cc0a8bdf
-  }
 }