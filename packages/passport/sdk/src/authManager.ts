--- conflicted
+++ resolved
@@ -32,11 +32,8 @@
 } from './types';
 import { PassportConfiguration } from './config';
 import Overlay from './overlay';
-<<<<<<< HEAD
 import TypedEventEmitter from './utils/typedEventEmitter';
-=======
 import { LocalForageAsyncStorage } from './storage/LocalForageAsyncStorage';
->>>>>>> 0c11a506
 
 const formUrlEncodedHeader = {
   headers: {
