--- conflicted
+++ resolved
@@ -1,12 +1,6 @@
-<<<<<<< HEAD
 import { IMXProvider } from '@imtbl/x-provider';
-import { MultiRollupApiClients } from '@imtbl/generated-clients';
+import { ImxApiClients, imxApiConfig, MultiRollupApiClients } from '@imtbl/generated-clients';
 import { ImmutableXClient } from '@imtbl/x-client';
-=======
-import { IMXProvider } from '@imtbl/provider';
-import { ImxApiClients, imxApiConfig, MultiRollupApiClients } from '@imtbl/generated-clients';
-import { ImmutableXClient } from '@imtbl/immutablex-client';
->>>>>>> f176b7b5
 import { ChainName } from 'network/chains';
 import { Environment } from '@imtbl/config';
 import AuthManager from './authManager';
