--- conflicted
+++ resolved
@@ -177,13 +177,7 @@
    * @param {boolean} options.announceProvider - Whether to announce the provider via EIP-6963 for wallet discovery (defaults to true)
    * @returns {Promise<Provider>} The EVM provider instance
    */
-<<<<<<< HEAD
-  public async connectEvm(options: {
-    announceProvider: boolean
-  } = { announceProvider: true }): Promise<Provider> {
-=======
-  public connectEvm(options: ConnectEvmArguments = { announceProvider: true }): Promise<Provider> {
->>>>>>> a5149868
+  public async connectEvm(options: ConnectEvmArguments = { announceProvider: true }): Promise<Provider> {
     return withMetricsAsync(async () => {
       let user: User | null = null;
       try {
