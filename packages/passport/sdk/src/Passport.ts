import { IMXProvider } from '@imtbl/x-provider';
import {
  createConfig, ImxApiClients, imxApiConfig, MultiRollupApiClients,
} from '@imtbl/generated-clients';
import { IMXClient } from '@imtbl/x-client';
import { Environment } from '@imtbl/config';

import {
  identify, setPassportClientId, track, trackError,
  trackFlow,
} from '@imtbl/metrics';
import { isAxiosError } from 'axios';
import AuthManager from './authManager';
import MagicAdapter from './magic/magicAdapter';
import { PassportImxProviderFactory } from './starkEx';
import { PassportConfiguration } from './config';
import {
  DeviceConnectResponse,
  isUserImx,
  isUserZkEvm,
  LinkedWallet,
  LinkWalletParams,
  PassportEventMap,
  PassportEvents,
  PassportModuleConfiguration,
  User,
  UserProfile,
} from './types';
import { ConfirmationScreen } from './confirmation';
import { ZkEvmProvider } from './zkEvm';
import { Provider } from './zkEvm/types';
import TypedEventEmitter from './utils/typedEventEmitter';
import GuardianClient from './guardian';
import logger from './utils/logger';
import { announceProvider, passportProviderInfo } from './zkEvm/provider/eip6963';
import { isAPIError, PassportError, PassportErrorType } from './errors/passportError';
import { withMetricsAsync } from './utils/metrics';
import { MagicProviderProxyFactory } from './magic/magicProviderProxyFactory';

const buildImxClientConfig = (passportModuleConfiguration: PassportModuleConfiguration) => {
  if (passportModuleConfiguration.overrides) {
    return createConfig({ basePath: passportModuleConfiguration.overrides.imxPublicApiDomain });
  }
  if (passportModuleConfiguration.baseConfig.environment === Environment.SANDBOX) {
    return imxApiConfig.getSandbox();
  }
  return imxApiConfig.getProduction();
};

const buildImxApiClients = (passportModuleConfiguration: PassportModuleConfiguration) => {
  if (passportModuleConfiguration.overrides?.imxApiClients) return passportModuleConfiguration.overrides.imxApiClients;

  const config = buildImxClientConfig(passportModuleConfiguration);
  return new ImxApiClients(config);
};

export const buildPrivateVars = (passportModuleConfiguration: PassportModuleConfiguration) => {
  const config = new PassportConfiguration(passportModuleConfiguration);
  const authManager = new AuthManager(config);
  const magicProviderProxyFactory = new MagicProviderProxyFactory(authManager, config);
  const magicAdapter = new MagicAdapter(config, magicProviderProxyFactory);
  const confirmationScreen = new ConfirmationScreen(config);
  const multiRollupApiClients = new MultiRollupApiClients(config.multiRollupConfig);
  const passportEventEmitter = new TypedEventEmitter<PassportEventMap>();

  const immutableXClient = passportModuleConfiguration.overrides
    ? passportModuleConfiguration.overrides.immutableXClient
    : new IMXClient({ baseConfig: passportModuleConfiguration.baseConfig });

  const guardianClient = new GuardianClient({
    confirmationScreen,
    config,
    authManager,
    guardianApi: multiRollupApiClients.guardianApi,
  });

  const imxApiClients = buildImxApiClients(passportModuleConfiguration);

  const passportImxProviderFactory = new PassportImxProviderFactory({
    authManager,
    immutableXClient,
    magicAdapter,
    passportEventEmitter,
    imxApiClients,
    guardianClient,
  });

  return {
    config,
    authManager,
    magicAdapter,
    confirmationScreen,
    immutableXClient,
    multiRollupApiClients,
    passportEventEmitter,
    passportImxProviderFactory,
    guardianClient,
  };
};

export class Passport {
  private readonly authManager: AuthManager;

  private readonly config: PassportConfiguration;

  private readonly confirmationScreen: ConfirmationScreen;

  private readonly immutableXClient: IMXClient;

  private readonly magicAdapter: MagicAdapter;

  private readonly multiRollupApiClients: MultiRollupApiClients;

  private readonly passportImxProviderFactory: PassportImxProviderFactory;

  private readonly passportEventEmitter: TypedEventEmitter<PassportEventMap>;

  private readonly guardianClient: GuardianClient;

  constructor(passportModuleConfiguration: PassportModuleConfiguration) {
    const privateVars = buildPrivateVars(passportModuleConfiguration);

    this.config = privateVars.config;
    this.authManager = privateVars.authManager;
    this.magicAdapter = privateVars.magicAdapter;
    this.confirmationScreen = privateVars.confirmationScreen;
    this.immutableXClient = privateVars.immutableXClient;
    this.multiRollupApiClients = privateVars.multiRollupApiClients;
    this.passportEventEmitter = privateVars.passportEventEmitter;
    this.passportImxProviderFactory = privateVars.passportImxProviderFactory;
    this.guardianClient = privateVars.guardianClient;

    setPassportClientId(passportModuleConfiguration.clientId);
    track('passport', 'initialise');
  }

  /**
   * Attempts to connect to IMX silently without user interaction.
   * @returns {Promise<IMXProvider | null>} A promise that resolves to an IMX provider if successful, or null if no cached session exists
   * @deprecated The method `login` with an argument of `{ useCachedSession: true }` should be used in conjunction with `connectImx` instead
   */
  public async connectImxSilent(): Promise<IMXProvider | null> {
    return withMetricsAsync(() => this.passportImxProviderFactory.getProviderSilent(), 'connectImxSilent', false);
  }

  /**
   * Connects to IMX, prompting user interaction if necessary.
   * @returns {Promise<IMXProvider>} A promise that resolves to an IMX provider
   */
  public async connectImx(): Promise<IMXProvider> {
    return withMetricsAsync(() => this.passportImxProviderFactory.getProvider(), 'connectImx', false);
  }

  /**
   * Connects to EVM and optionally announces the provider.
   * @param {Object} options - Configuration options
   * @param {boolean} options.announceProvider - Whether to announce the provider via EIP-6963 for wallet discovery (defaults to true)
   * @returns {Provider} The EVM provider instance
   */
  public connectEvm(options: {
    announceProvider: boolean
  } = {
    announceProvider: true,
  }): Promise<Provider> {
    return withMetricsAsync(async () => {
      const provider = new ZkEvmProvider({
        passportEventEmitter: this.passportEventEmitter,
        authManager: this.authManager,
        magicAdapter: this.magicAdapter,
        config: this.config,
        multiRollupApiClients: this.multiRollupApiClients,
        guardianClient: this.guardianClient,
      });

      if (options?.announceProvider) {
        announceProvider({
          info: passportProviderInfo,
          provider,
        });
      }

      return provider;
    }, 'connectEvm', false);
  }

  /**
   * Initiates the login process.
   * @param {Object} options - Login options
   * @param {boolean} [options.useCachedSession] - If true, and no active session exists, the user won't be prompted to log in
   * @param {string} [options.anonymousId] - ID used to enrich Passport internal metrics
   * @param {boolean} [options.useSilentLogin] - If true, attempts silent authentication without user interaction.
   *                                            Note: This takes precedence over useCachedSession if both are true
   * @returns {Promise<UserProfile | null>} A promise that resolves to the user profile if logged in, null otherwise
   * @throws {Error} If retrieving the cached user session fails (except for "Unknown or invalid refresh token" errors)
   *                and useCachedSession is true
   */
  public async login(options?: {
    useCachedSession?: boolean;
    anonymousId?: string;
    useSilentLogin?: boolean;
  }): Promise<UserProfile | null> {
    return withMetricsAsync(async () => {
      const { useCachedSession = false, useSilentLogin } = options || {};
      let user: User | null = null;

      try {
        user = await this.authManager.getUser();
      } catch (error) {
        if (error instanceof Error && !error.message.includes('Unknown or invalid refresh token')) {
          trackError('passport', 'login', error);
        }
        if (useCachedSession) {
          throw error;
        }
        logger.warn('Failed to retrieve a cached user session', error);
      }

      if (!user && useSilentLogin) {
        user = await this.authManager.forceUserRefresh();
      } else if (!user && !useCachedSession) {
        user = await this.authManager.login(options?.anonymousId);
      }

      if (user) {
        identify({
          passportId: user.profile.sub,
        });
        this.passportEventEmitter.emit(PassportEvents.LOGGED_IN, user);
      }

      return user ? user.profile : null;
    }, 'login');
  }

  /**
   * Handles the login callback.
   * @returns {Promise<void>} A promise that resolves when the callback is processed
   */
  public async loginCallback(): Promise<void> {
    return withMetricsAsync(() => this.authManager.loginCallback(), 'loginCallback');
  }

  /**
   * Initiates a device flow login.
   * @param {Object} options - Login options
   * @param {string} [options.anonymousId] - ID used to enrich Passport internal metrics
   * @returns {Promise<DeviceConnectResponse>} A promise that resolves to the device connection response
   */
  public async loginWithDeviceFlow(options?: {
    anonymousId?: string;
  }): Promise<DeviceConnectResponse> {
    return withMetricsAsync(() => this.authManager.loginWithDeviceFlow(options?.anonymousId), 'loginWithDeviceFlow');
  }

  /**
   * Handles the device flow login callback.
   * @param {string} deviceCode - The device code received from the initial request
   * @param {number} interval - Polling interval in seconds
   * @param {number} [timeoutMs] - Optional timeout in milliseconds
   * @returns {Promise<UserProfile>} A promise that resolves to the user profile
   */
  public async loginWithDeviceFlowCallback(
    deviceCode: string,
    interval: number,
    timeoutMs?: number,
  ): Promise<UserProfile> {
    return withMetricsAsync(async () => {
      const user = await this.authManager.loginWithDeviceFlowCallback(
        deviceCode,
        interval,
        timeoutMs,
      );
      this.passportEventEmitter.emit(PassportEvents.LOGGED_IN, user);
      return user.profile;
    }, 'loginWithDeviceFlowCallback');
  }

<<<<<<< HEAD
  /**
   * Initiates a PKCE flow login.
   * @returns {string} The authorization URL for the PKCE flow
   */
  public loginWithPKCEFlow(): string {
    return withMetrics(() => this.authManager.getPKCEAuthorizationUrl(), 'loginWithPKCEFlow');
=======
  public loginWithPKCEFlow(): Promise<string> {
    return withMetricsAsync(async () => await this.authManager.getPKCEAuthorizationUrl(), 'loginWithPKCEFlow');
>>>>>>> dd9750a3
  }

  /**
   * Handles the PKCE flow login callback.
   * @param {string} authorizationCode - The authorization code received from the OAuth provider
   * @param {string} state - The state parameter for CSRF protection
   * @returns {Promise<UserProfile>} A promise that resolves to the user profile
   */
  public async loginWithPKCEFlowCallback(
    authorizationCode: string,
    state: string,
  ): Promise<UserProfile> {
    return withMetricsAsync(async () => {
      const user = await this.authManager.loginWithPKCEFlowCallback(
        authorizationCode,
        state,
      );
      this.passportEventEmitter.emit(PassportEvents.LOGGED_IN, user);
      return user.profile;
    }, 'loginWithPKCEFlowCallback');
  }

  /**
   * Logs out the current user.
   * @returns {Promise<void>} A promise that resolves when the logout is complete
   */
  public async logout(): Promise<void> {
    return withMetricsAsync(async () => {
      if (this.config.oidcConfiguration.logoutMode === 'silent') {
        await Promise.allSettled([
          this.authManager.logout(),
          this.magicAdapter.logout(),
        ]);
      } else {
        // We need to ensure that the Magic wallet is logged out BEFORE redirecting
        await this.magicAdapter.logout();
        await this.authManager.logout();
      }
      this.passportEventEmitter.emit(PassportEvents.LOGGED_OUT);
    }, 'logout');
  }

  /**
     * Logs the user out of Passport when using device flow authentication.
     *
     * @returns {Promise<string>} The device flow end session endpoint. Consumers are responsible for
     * opening this URL in the same browser that was used to log the user in.
     */
  public async logoutDeviceFlow(): Promise<string> {
    return withMetricsAsync(async () => {
      await this.authManager.removeUser();
      await this.magicAdapter.logout();
      this.passportEventEmitter.emit(PassportEvents.LOGGED_OUT);
      return await this.authManager.getDeviceFlowEndSessionEndpoint();
    }, 'logoutDeviceFlow');
  }

  /**
   * Handles the silent logout callback.
   * @param {string} url - The callback URL to process
   * @returns {Promise<void>} A promise that resolves when the silent logout is complete
   */
  public async logoutSilentCallback(url: string): Promise<void> {
    return withMetricsAsync(() => this.authManager.logoutSilentCallback(url), 'logoutSilentCallback');
  }

  /**
   * Retrieves the current user's information.
   * @returns {Promise<UserProfile | undefined>} A promise that resolves to the user profile if logged in, undefined otherwise
   */
  public async getUserInfo(): Promise<UserProfile | undefined> {
    return withMetricsAsync(async () => {
      const user = await this.authManager.getUser();
      return user?.profile;
    }, 'getUserInfo', false);
  }

  /**
   * Retrieves the current user's ID token.
   * @returns {Promise<string | undefined>} A promise that resolves to the ID token if available, undefined otherwise
   */
  public async getIdToken(): Promise<string | undefined> {
    return withMetricsAsync(async () => {
      const user = await this.authManager.getUser();
      return user?.idToken;
    }, 'getIdToken', false);
  }

  /**
   * Retrieves the current user's access token.
   * @returns {Promise<string | undefined>} A promise that resolves to the access token if available, undefined otherwise
   */
  public async getAccessToken(): Promise<string | undefined> {
    return withMetricsAsync(async () => {
      const user = await this.authManager.getUser();
      return user?.accessToken;
    }, 'getAccessToken', false, false);
  }

  /**
   * Retrieves the addresses linked to the current user's account.
   * @returns {Promise<string[]>} A promise that resolves to an array of linked addresses
   */
  public async getLinkedAddresses(): Promise<string[]> {
    return withMetricsAsync(async () => {
      const user = await this.authManager.getUser();
      if (!user?.profile.sub) {
        return [];
      }
      const headers = { Authorization: `Bearer ${user.accessToken}` };
      const getUserInfoResult = await this.multiRollupApiClients.passportProfileApi.getUserInfo({ headers });
      return getUserInfoResult.data.linked_addresses;
    }, 'getLinkedAddresses', false);
  }

  /**
   * Links an external wallet to the current user's account.
   * @param {LinkWalletParams} params - Parameters for linking the wallet
   * @returns {Promise<LinkedWallet>} A promise that resolves to the linked wallet information
   * @throws {PassportError} When:
   *  - User is not logged in (NOT_LOGGED_IN_ERROR)
   *  - User is not registered (USER_NOT_REGISTERED_ERROR)
   *  - Wallet is already linked (LINK_WALLET_ALREADY_LINKED_ERROR)
   *  - Maximum number of wallets reached (LINK_WALLET_MAX_WALLETS_LINKED_ERROR)
   *  - Duplicate nonce used (LINK_WALLET_DUPLICATE_NONCE_ERROR)
   *  - Validation fails (LINK_WALLET_VALIDATION_ERROR)
   *  - Other generic errors (LINK_WALLET_GENERIC_ERROR)
   */
  public async linkExternalWallet(params: LinkWalletParams): Promise<LinkedWallet> {
    const flow = trackFlow('passport', 'linkExternalWallet', false);

    const user = await this.authManager.getUser();
    if (!user) {
      throw new PassportError('User is not logged in', PassportErrorType.NOT_LOGGED_IN_ERROR);
    }

    const isRegisteredWithIMX = isUserImx(user);
    const isRegisteredWithZkEvm = isUserZkEvm(user);
    if (!isRegisteredWithIMX && !isRegisteredWithZkEvm) {
      throw new PassportError('User has not been registered', PassportErrorType.USER_NOT_REGISTERED_ERROR);
    }

    const headers = { Authorization: `Bearer ${user.accessToken}` };
    const linkWalletV2Request = {
      type: params.type,
      wallet_address: params.walletAddress,
      signature: params.signature,
      nonce: params.nonce,
    };

    try {
      const linkWalletV2Result = await this.multiRollupApiClients
        .passportProfileApi.linkWalletV2({ linkWalletV2Request }, { headers });
      return { ...linkWalletV2Result.data };
    } catch (error) {
      if (error instanceof Error) {
        trackError('passport', 'linkExternalWallet', error);
      } else {
        flow.addEvent('errored');
      }

      if (isAxiosError(error) && error.response) {
        if (error.response.data && isAPIError(error.response.data)) {
          const { code, message } = error.response.data;

          switch (code) {
            case 'ALREADY_LINKED':
              throw new PassportError(message, PassportErrorType.LINK_WALLET_ALREADY_LINKED_ERROR);
            case 'MAX_WALLETS_LINKED':
              throw new PassportError(message, PassportErrorType.LINK_WALLET_MAX_WALLETS_LINKED_ERROR);
            case 'DUPLICATE_NONCE':
              throw new PassportError(message, PassportErrorType.LINK_WALLET_DUPLICATE_NONCE_ERROR);
            case 'VALIDATION_ERROR':
              throw new PassportError(message, PassportErrorType.LINK_WALLET_VALIDATION_ERROR);
            default:
              throw new PassportError(message, PassportErrorType.LINK_WALLET_GENERIC_ERROR);
          }
        } else if (error.response.status) {
          // Handle unexpected error with a generic error message
          throw new PassportError(
            `Link wallet request failed with status code ${error.response.status}`,
            PassportErrorType.LINK_WALLET_GENERIC_ERROR,
          );
        }
      }

      let message: string = 'Link wallet request failed';
      if (error instanceof Error) {
        message += `: ${error.message}`;
      }

      throw new PassportError(
        message,
        PassportErrorType.LINK_WALLET_GENERIC_ERROR,
      );
    } finally {
      flow.addEvent('End');
    }
  }
}<|MERGE_RESOLUTION|>--- conflicted
+++ resolved
@@ -275,17 +275,12 @@
     }, 'loginWithDeviceFlowCallback');
   }
 
-<<<<<<< HEAD
   /**
    * Initiates a PKCE flow login.
    * @returns {string} The authorization URL for the PKCE flow
    */
-  public loginWithPKCEFlow(): string {
-    return withMetrics(() => this.authManager.getPKCEAuthorizationUrl(), 'loginWithPKCEFlow');
-=======
   public loginWithPKCEFlow(): Promise<string> {
     return withMetricsAsync(async () => await this.authManager.getPKCEAuthorizationUrl(), 'loginWithPKCEFlow');
->>>>>>> dd9750a3
   }
 
   /**
