--- conflicted
+++ resolved
@@ -57,16 +57,6 @@
     return this.passportImxProviderFactory.getProvider();
   }
 
-<<<<<<< HEAD
-  public connectEvm(): Provider {
-    return new ZkEvmProvider({
-      authManager: this.authManager,
-      magicAdapter: this.magicAdapter,
-      config: this.config,
-      confirmationScreen: this.confirmationScreen,
-      multiRollupApiClients: this.multiRollupApiClients,
-    });
-=======
   public async loginWithDeviceFlow(): Promise<DeviceConnectResponse> {
     return this.authManager.loginWithDeviceFlow();
   }
@@ -88,7 +78,16 @@
 
   public async connectImxWithCredentials(tokenResponse: DeviceTokenResponse): Promise<IMXProvider | null> {
     return this.passportImxProviderFactory.getProviderWithCredentials(tokenResponse);
->>>>>>> 81411712
+  }
+
+  public connectEvm(): Provider {
+    return new ZkEvmProvider({
+      authManager: this.authManager,
+      magicAdapter: this.magicAdapter,
+      config: this.config,
+      confirmationScreen: this.confirmationScreen,
+      multiRollupApiClients: this.multiRollupApiClients,
+    });
   }
 
   public async loginCallback(): Promise<void> {
