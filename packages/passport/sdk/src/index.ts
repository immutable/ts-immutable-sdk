--- conflicted
+++ resolved
@@ -1,7 +1,6 @@
 export { PassportError } from './errors/passportError';
 export { Passport } from './Passport';
 export {
-<<<<<<< HEAD
   RequestArguments,
   JsonRpcRequestPayload,
   JsonRpcResponsePayload,
@@ -13,7 +12,6 @@
   Networks,
   PassportOverrides,
   PassportModuleConfiguration,
-=======
-  UserProfile, Networks, PassportOverrides, PassportModuleConfiguration, DeviceConnectResponse, DeviceTokenResponse,
->>>>>>> 81411712
+  DeviceConnectResponse,
+  DeviceTokenResponse,
 } from './types';