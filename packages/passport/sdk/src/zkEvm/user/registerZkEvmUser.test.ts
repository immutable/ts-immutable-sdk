import { JsonRpcProvider, Web3Provider } from '@ethersproject/providers';
import { signRaw } from '@imtbl/toolkit';
import { MultiRollupApiClients } from '@imtbl/generated-clients';
<<<<<<< HEAD
import { ChainName } from 'network/chains';
=======
import { PassportConfiguration } from 'config';
import { ChainId, ChainName } from 'network/chains';
>>>>>>> a0ba1770
import { registerZkEvmUser } from './registerZkEvmUser';
import AuthManager from '../../authManager';
import { mockUser, mockUserZkEvm } from '../../test/mocks';

jest.mock('@ethersproject/providers');
jest.mock('@imtbl/toolkit');

describe('registerZkEvmUser', () => {
  const getSignerMock = jest.fn();
  const ethSignerMock = {
    getAddress: jest.fn(),
  };
  const authManager = {
    getUser: jest.fn(),
    forceUserRefresh: jest.fn(),
  };
  const magicProvider = {};
  const multiRollupApiClients = {
    passportApi: {
      createCounterfactualAddress: jest.fn(),
    },
  };
  const jsonRPCProvider = {
    ready: {
      chainId: ChainId.IMTBL_ZKEVM_TESTNET,
    },
  };
  const ethereumAddress = '0x3082e7c88f1c8b4e24be4a75dee018ad362d84d4';
  const ethereumSignature = '0xcc63b10814e3ab4b2dff6762a6712e40c23db00c11f2c54bcc699babdbf1d2bc3096fec623da4784fafb7f6da65338d91e3c846ef52e856c2f5f86c4cf10790900';
  const accessToken = 'accessToken123';

  beforeEach(() => {
    jest.restoreAllMocks();
    (Web3Provider as unknown as jest.Mock).mockImplementation(() => ({
      getSigner: getSignerMock,
    }));
    getSignerMock.mockReturnValue(ethSignerMock);
    ethSignerMock.getAddress.mockResolvedValue(ethereumAddress);
    (signRaw as jest.Mock).mockResolvedValue(ethereumSignature);
  });

  describe('when createCounterfactualAddress doesn\'t return a 201', () => {
    it('should throw an error', async () => {
      multiRollupApiClients.passportApi.createCounterfactualAddress.mockImplementation(() => {
        throw new Error('Internal server error');
      });

      await expect(async () => registerZkEvmUser({
        authManager: authManager as unknown as AuthManager,
        magicProvider,
        multiRollupApiClients: multiRollupApiClients as unknown as MultiRollupApiClients,
        accessToken,
        jsonRpcProvider: jsonRPCProvider as unknown as JsonRpcProvider,
      })).rejects.toThrow('Failed to create counterfactual address: Error: Internal server error');
    });
  });

  describe('when getUser fails to return a user', () => {
    it('should throw an error', async () => {
      multiRollupApiClients.passportApi.createCounterfactualAddress.mockResolvedValue({
        status: 201,
      });

      authManager.getUser.mockResolvedValue(null);

      await expect(async () => registerZkEvmUser({
        authManager: authManager as unknown as AuthManager,
        magicProvider,
        multiRollupApiClients: multiRollupApiClients as unknown as MultiRollupApiClients,
        accessToken,
        jsonRpcProvider: jsonRPCProvider as unknown as JsonRpcProvider,
      })).rejects.toThrow('Failed to refresh user details');
    });
  });

  describe('when getUser returns a user that has not registered with zkEvm', () => {
    it('should throw an error', async () => {
      multiRollupApiClients.passportApi.createCounterfactualAddress.mockResolvedValue({
        status: 201,
      });

      authManager.getUser.mockResolvedValue(mockUser);

      await expect(async () => registerZkEvmUser({
        authManager: authManager as unknown as AuthManager,
        magicProvider,
        multiRollupApiClients: multiRollupApiClients as unknown as MultiRollupApiClients,
        accessToken,
        jsonRpcProvider: jsonRPCProvider as unknown as JsonRpcProvider,
      })).rejects.toThrow('Failed to refresh user details');
    });
  });

  it('should return a user that has registered with zkEvm', async () => {
    multiRollupApiClients.passportApi.createCounterfactualAddress.mockResolvedValue({
      status: 201,
    });

    authManager.forceUserRefresh.mockResolvedValue(mockUserZkEvm);

    const result = await registerZkEvmUser({
      authManager: authManager as unknown as AuthManager,
      magicProvider,
      multiRollupApiClients: multiRollupApiClients as unknown as MultiRollupApiClients,
      accessToken,
      jsonRpcProvider: jsonRPCProvider as unknown as JsonRpcProvider,
    });

    expect(result).toEqual(mockUserZkEvm);
    expect(multiRollupApiClients.passportApi.createCounterfactualAddress).toHaveBeenCalledWith({
      chainName: ChainName.IMTBL_ZKEVM_TESTNET,
      createCounterfactualAddressRequest: {
        ethereum_address: ethereumAddress,
        ethereum_signature: ethereumSignature,
      },
    }, {
      headers: {
        Authorization: `Bearer ${accessToken}`,
      },
    });
    expect(authManager.forceUserRefresh).toHaveBeenCalledTimes(1);
  });
});<|MERGE_RESOLUTION|>--- conflicted
+++ resolved
@@ -1,12 +1,7 @@
 import { JsonRpcProvider, Web3Provider } from '@ethersproject/providers';
 import { signRaw } from '@imtbl/toolkit';
 import { MultiRollupApiClients } from '@imtbl/generated-clients';
-<<<<<<< HEAD
-import { ChainName } from 'network/chains';
-=======
-import { PassportConfiguration } from 'config';
 import { ChainId, ChainName } from 'network/chains';
->>>>>>> a0ba1770
 import { registerZkEvmUser } from './registerZkEvmUser';
 import AuthManager from '../../authManager';
 import { mockUser, mockUserZkEvm } from '../../test/mocks';
