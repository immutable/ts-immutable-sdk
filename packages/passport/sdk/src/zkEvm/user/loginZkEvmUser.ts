--- conflicted
+++ resolved
@@ -25,9 +25,6 @@
   multiRollupApiClients,
   jsonRpcProvider,
 }: LoginZkEvmUserInput): Promise<LoginZkEvmUserOutput> => {
-<<<<<<< HEAD
-  const user = await authManager.loginSilent() || await authManager.login();
-=======
   let user = null;
   try {
     user = await authManager.getUser();
@@ -36,9 +33,8 @@
     console.warn('eth_requestAccounts` failed to retrieve a cached user session:', err);
   }
   if (!user) {
-    user = await authManager.getUserDeviceFlow() || await authManager.login();
+    user = await authManager.login();
   }
->>>>>>> cc0a8bdf
   if (!user.idToken) {
     throw new Error('User is missing idToken');
   }
