import { StaticJsonRpcProvider, Web3Provider } from '@ethersproject/providers';
<<<<<<< HEAD
import { trackFlow } from '@imtbl/metrics';
=======
import { identify } from '@imtbl/metrics';
>>>>>>> 97f2afa7
import AuthManager from 'authManager';
import { utils } from 'ethers';
import { ZkEvmProvider, ZkEvmProviderInput } from './zkEvmProvider';
import { sendTransaction } from './sendTransaction';
import { JsonRpcError, ProviderErrorCode, RpcErrorCode } from './JsonRpcError';
import GuardianClient from '../guardian';
import { RelayerClient } from './relayerClient';
import { Provider } from './types';
import { PassportEventMap, PassportEvents } from '../types';
import TypedEventEmitter from '../utils/typedEventEmitter';
import { mockUserZkEvm, testConfig } from '../test/mocks';
import { signTypedDataV4 } from './signTypedDataV4';
import MagicAdapter from '../magicAdapter';

jest.mock('@ethersproject/providers');
jest.mock('@imtbl/metrics');
jest.mock('./relayerClient');
jest.mock('./user');
jest.mock('./sendTransaction');
jest.mock('./signTypedDataV4');

describe('ZkEvmProvider', () => {
  let passportEventEmitter: TypedEventEmitter<PassportEventMap>;
  const config = testConfig;
  const ethSigner = {};
  const authManager = {
    getUserOrLogin: jest.fn().mockResolvedValue(mockUserZkEvm),
  };
  const magicAdapter = {
    login: jest.fn(),
  } as Partial<MagicAdapter> as MagicAdapter;
  const guardianClient = {
    withConfirmationScreen: jest.fn().mockImplementation(() => (task: () => void) => task()),
  } as unknown as GuardianClient;

  beforeEach(() => {
    passportEventEmitter = new TypedEventEmitter<PassportEventMap>();
    jest.resetAllMocks();
    (Web3Provider as unknown as jest.Mock).mockImplementation(() => ({
      getSigner: jest.fn().mockImplementation(() => ethSigner),
    }));
    (trackFlow as unknown as jest.Mock).mockImplementation(() => ({
      addEvent: jest.fn(),
      end: jest.fn(),
    }));
    (guardianClient.withConfirmationScreen as jest.Mock)
      .mockImplementation(() => (task: () => void) => task());
  });

  const getProvider = () => {
    const constructorParameters = {
      config,
      authManager: authManager as Partial<AuthManager> as AuthManager,
      passportEventEmitter,
      guardianClient,
      magicAdapter,
    } as Partial<ZkEvmProviderInput>;

    return new ZkEvmProvider(constructorParameters as ZkEvmProviderInput);
  };

  describe('eth_requestAccounts', () => {
    it('should return the ethAddress if already logged in', async () => {
      authManager.getUserOrLogin.mockReturnValue(mockUserZkEvm);
      const provider = getProvider();

      const resultOne = await provider.request({ method: 'eth_requestAccounts', params: [] });
      const resultTwo = await provider.request({ method: 'eth_requestAccounts', params: [] });

      expect(resultOne).toEqual([mockUserZkEvm.zkEvm.ethAddress]);
      expect(resultTwo).toEqual([mockUserZkEvm.zkEvm.ethAddress]);
      expect(authManager.getUserOrLogin).toBeCalledTimes(1);
      expect(identify).toHaveBeenCalledTimes(1);
    });

    it('should emit accountsChanged event and identify user when user logs in', async () => {
      authManager.getUserOrLogin.mockReturnValue(mockUserZkEvm);
      const provider = getProvider();
      const onAccountsChanged = jest.fn();

      provider.on('accountsChanged', onAccountsChanged);

      const result = await provider.request({ method: 'eth_requestAccounts' });

      expect(result).toEqual([mockUserZkEvm.zkEvm.ethAddress]);
      expect(onAccountsChanged).toHaveBeenCalledWith([mockUserZkEvm.zkEvm.ethAddress]);
      expect(identify).toHaveBeenCalledWith({
        passportId: mockUserZkEvm.profile.sub,
      });
    });

    it('should throw an error if the signer initialisation fails', async () => {
      authManager.getUserOrLogin.mockReturnValue(mockUserZkEvm);
      (Web3Provider as unknown as jest.Mock).mockImplementation(() => ({
        getSigner: () => {
          throw new Error('Something went wrong');
        },
      }));
      const provider = getProvider();
      await provider.request({ method: 'eth_requestAccounts' });

      await expect(async () => (
        provider.request({ method: 'eth_sendTransaction' })
      )).rejects.toThrow(
        new JsonRpcError(RpcErrorCode.INTERNAL_ERROR, 'Something went wrong'),
      );
    });
  });

  describe('eth_sendTransaction', () => {
    const transaction = {
      from: '0x123',
      to: '0x456',
      value: '1',
    };

    it('should throw an error if the user is not logged in', async () => {
      const provider = getProvider();

      await expect(async () => (
        provider.request({ method: 'eth_sendTransaction', params: [transaction] })
      )).rejects.toThrow(
        new JsonRpcError(ProviderErrorCode.UNAUTHORIZED, 'Unauthorised - call eth_requestAccounts first'),
      );
    });

    it('should open a confirmation screen', async () => {
      authManager.getUserOrLogin.mockReturnValue(mockUserZkEvm);
      const provider = getProvider();
      await provider.request({ method: 'eth_requestAccounts' });
      await provider.request({ method: 'eth_sendTransaction', params: [transaction] });

      expect(guardianClient.withConfirmationScreen).toBeCalledTimes(1);
    });

    it('should call sendTransaction with the correct params', async () => {
      const transactionHash = '0x789';
      authManager.getUserOrLogin.mockReturnValue(mockUserZkEvm);
      (sendTransaction as jest.Mock).mockResolvedValue(transactionHash);

      const provider = getProvider();
      await provider.request({ method: 'eth_requestAccounts' });
      const result = await provider.request({
        method: 'eth_sendTransaction',
        params: [transaction],
      });

      expect(result).toEqual(transactionHash);
      expect(sendTransaction).toHaveBeenCalledWith({
        params: [transaction],
        guardianClient,
        ethSigner,
        rpcProvider: expect.any(Object),
        relayerClient: expect.any(RelayerClient),
        zkevmAddress: mockUserZkEvm.zkEvm.ethAddress,
        flow: expect.any(Object),
      });
    });
  });

  describe('eth_signTypedData_v4', () => {
    const address = '0xd64b0d2d72bb1b3f18046b8a7fc6c9ee6bccd287';
    const typedDataPayload = '{}';

    it('should throw an error if the user is not logged in', async () => {
      const provider = getProvider();

      await expect(async () => (
        provider.request({ method: 'eth_signTypedData_v4', params: [address, typedDataPayload] })
      )).rejects.toThrow(
        new JsonRpcError(ProviderErrorCode.UNAUTHORIZED, 'Unauthorised - call eth_requestAccounts first'),
      );
    });

    it('should call eth_signTypedData_v4 with the correct params', async () => {
      const signature = '0x123';
      authManager.getUserOrLogin.mockReturnValue(mockUserZkEvm);
      (signTypedDataV4 as jest.Mock).mockResolvedValue(signature);

      const provider = getProvider();
      await provider.request({ method: 'eth_requestAccounts' });
      const result = await provider.request({
        method: 'eth_signTypedData_v4',
        params: [address, typedDataPayload],
      });

      expect(result).toEqual(signature);
      expect(signTypedDataV4).toHaveBeenCalledWith({
        method: 'eth_signTypedData_v4',
        params: [address, typedDataPayload],
        guardianClient,
        ethSigner,
        rpcProvider: expect.any(Object),
        relayerClient: expect.any(RelayerClient),
        flow: expect.any(Object),
      });
    });

    it('should open a confirmation screen', async () => {
      authManager.getUserOrLogin.mockReturnValue(mockUserZkEvm);
      const provider = getProvider();
      await provider.request({ method: 'eth_requestAccounts' });
      await provider.request({ method: 'eth_signTypedData_v4', params: [address, typedDataPayload] });

      expect(guardianClient.withConfirmationScreen).toBeCalledTimes(1);
    });
  });

  describe('isPassport', () => {
    it('should be set to true', () => {
      const provider = getProvider();

      expect(provider.isPassport).toBe(true);
      expect((provider as Provider).isPassport).toBe(true);
    });
  });

  describe('when the user has been logged out', () => {
    const unauthorisedError = new JsonRpcError(ProviderErrorCode.UNAUTHORIZED, 'Unauthorised - call eth_requestAccounts first');

    describe('and eth_sendTransaction is called', () => {
      it('throws an unauthorized error', async () => {
        authManager.getUserOrLogin.mockReturnValue(mockUserZkEvm);

        const provider = getProvider();
        await provider.request({ method: 'eth_requestAccounts' });
        passportEventEmitter.emit(PassportEvents.LOGGED_OUT);

        await expect(provider.request({ method: 'eth_sendTransaction' })).rejects.toThrowError(
          unauthorisedError,
        );
      });
    });

    describe('and eth_signTypedDataV4 is called', () => {
      it('throws an unauthorized error', async () => {
        authManager.getUserOrLogin.mockReturnValue(mockUserZkEvm);

        const provider = getProvider();
        await provider.request({ method: 'eth_requestAccounts' });
        passportEventEmitter.emit(PassportEvents.LOGGED_OUT);

        await expect(provider.request({ method: 'eth_signTypedData_v4' })).rejects.toThrowError(
          unauthorisedError,
        );
      });
    });

    describe('and eth_accounts is called', () => {
      it('returns an empty array', async () => {
        authManager.getUserOrLogin.mockReturnValue(mockUserZkEvm);

        const provider = getProvider();
        await provider.request({ method: 'eth_requestAccounts' });
        passportEventEmitter.emit(PassportEvents.LOGGED_OUT);
        const result = await provider.request({ method: 'eth_accounts' });

        expect(result).toEqual([]);
      });
    });

    it('should emit accountsChanged', async () => {
      authManager.getUserOrLogin.mockReturnValue(mockUserZkEvm);
      const provider = getProvider();
      await provider.request({ method: 'eth_requestAccounts' });

      const onAccountsChanged = jest.fn();
      provider.on('accountsChanged', onAccountsChanged);
      passportEventEmitter.emit(PassportEvents.LOGGED_OUT);

      expect(onAccountsChanged).toHaveBeenCalledWith([]);
    });
  });

  describe('eth_chainId', () => {
    const chainId = 13371;
    const detectNetworkMock = jest.fn();
    const sendMock = jest.fn();

    beforeEach(() => {
      jest.resetAllMocks();

      (StaticJsonRpcProvider as unknown as jest.Mock).mockImplementation(() => ({
        send: sendMock,
        detectNetwork: detectNetworkMock,
      }));
    });

    it('should call detectNetwork', async () => {
      detectNetworkMock.mockResolvedValueOnce({ chainId });

      const provider = getProvider();

      const providerParams = { method: 'eth_chainId', params: [] };
      const result = await provider.request(providerParams);

      expect(detectNetworkMock).toBeCalledTimes(1);
      expect(sendMock).not.toBeCalled();
      expect(result).toBe(utils.hexlify(chainId));
    });
  });

  describe('passthrough methods', () => {
    const sendMock = jest.fn();
    const passthroughMethods: Array<[string, any]> = [
      ['eth_getStorageAt', '0x'],
      ['eth_getBalance', '0x1'],
      ['eth_getCode', '0x'],
      ['eth_gasPrice', '0x2'],
      ['eth_estimateGas', '0x3'],
      ['eth_call', '0x'],
      ['eth_blockNumber', '0x4'],
      ['eth_getBlockByHash', {
        baseFeePerGas: '0x7',
        difficulty: '0x0',
        extraData: '0x496c6c756d696e61746520446d6f63726174697a6520447374726962757465',
        gasLimit: '0x1c9c380',
        gasUsed: '0x8c6cee',
        hash: '0xec484a535316996705454b53ce5a1f4af0f64e399c2855ec05753df2d0e1a83b',
        logsBloom: '0x00000244841000100041010000100000011148010108100000000008000002100040010020840000010000010008000000801820002c00612094290801200800100c20000c0202080080000804000002000009c0020110002c0200020000002004000800064000000a9400060000090042045400200000101440201000018102501082040000800020100000008580042100040001101000000ca4020002000202088c09000000201004188100080000200091400000000080c0500c0025402004400002080100000000442080200044000001000000000150000d020100a0000014002000420100000840000400202080040000000000028024800000400008',
        miner: '0x1e2cd78882b12d3954a049fd82ffd691565dc0a5',
        mixHash: '0x6e864fb8be5c362d52a206823a6bf64d0310e97f2f8904e51d8419d569349f6c',
        nonce: '0x0000000000000000',
        number: '0x3a33ad',
        parentHash: '0xdb557161e52f5becee1483e3bbd5714baca9a940a11433d101546ac77977beff',
        receiptsRoot: '0x79c1493bb19bf5454d6ccff5c277df7f8c045702099a5a5a84a8d11eaa919fb3',
        sha3Uncles: '0x1dcc4de8dec75d7aab85b567b6ccd41ad312451b948a7413f0a142fd40d49347',
        size: '0xc0cd',
        stateRoot: '0x8125b0d797b82408652a90255e7f7059314552a00b9587890e39cc3fed83f7f3',
        timestamp: '0x64a258e8',
        totalDifficulty: '0x3c656d23029ab0',
        transactions: [
          '0x415a3c9e9dceb2974b74ddd739097f838e200e103370f688314a5f01c15e769c',
        ],
        transactionsRoot: '0xa87c27d6395631c8c779f9070b319268740355579f3b11d9454c2834b5943951',
        uncles: [],
        withdrawals: [
          {
            index: '0xc8f201',
            validatorIndex: '0x3a6',
            address: '0xe276bc378a527a8792b353cdca5b5e53263dfb9e',
            amount: '0xf00',
          },
        ],
        withdrawalsRoot: '0x9b35c0a8f97d4a06af667bd48ae1e7ca405218326ec384c443b6cb7960f88d5d',
      }],
      ['eth_getBlockByNumber', {
        baseFeePerGas: '0x7',
        difficulty: '0x0',
        extraData: '0x496c6c756d696e61746520446d6f63726174697a6520447374726962757465',
        gasLimit: '0x1c9c380',
        gasUsed: '0x8c6cee',
        hash: '0xec484a535316996705454b53ce5a1f4af0f64e399c2855ec05753df2d0e1a83b',
        logsBloom: '0x00000244841000100041010000100000011148010108100000000008000002100040010020840000010000010008000000801820002c00612094290801200800100c20000c0202080080000804000002000009c0020110002c0200020000002004000800064000000a9400060000090042045400200000101440201000018102501082040000800020100000008580042100040001101000000ca4020002000202088c09000000201004188100080000200091400000000080c0500c0025402004400002080100000000442080200044000001000000000150000d020100a0000014002000420100000840000400202080040000000000028024800000400008',
        miner: '0x1e2cd78882b12d3954a049fd82ffd691565dc0a5',
        mixHash: '0x6e864fb8be5c362d52a206823a6bf64d0310e97f2f8904e51d8419d569349f6c',
        nonce: '0x0000000000000000',
        number: '0x3a33ad',
        parentHash: '0xdb557161e52f5becee1483e3bbd5714baca9a940a11433d101546ac77977beff',
        receiptsRoot: '0x79c1493bb19bf5454d6ccff5c277df7f8c045702099a5a5a84a8d11eaa919fb3',
        sha3Uncles: '0x1dcc4de8dec75d7aab85b567b6ccd41ad312451b948a7413f0a142fd40d49347',
        size: '0xc0cd',
        stateRoot: '0x8125b0d797b82408652a90255e7f7059314552a00b9587890e39cc3fed83f7f3',
        timestamp: '0x64a258e8',
        totalDifficulty: '0x3c656d23029ab0',
        transactions: [
          '0x415a3c9e9dceb2974b74ddd739097f838e200e103370f688314a5f01c15e769c',
        ],
        transactionsRoot: '0xa87c27d6395631c8c779f9070b319268740355579f3b11d9454c2834b5943951',
        uncles: [],
        withdrawals: [
          {
            index: '0xc8f201',
            validatorIndex: '0x3a6',
            address: '0xe276bc378a527a8792b353cdca5b5e53263dfb9e',
            amount: '0xf00',
          },
        ],
        withdrawalsRoot: '0x9b35c0a8f97d4a06af667bd48ae1e7ca405218326ec384c443b6cb7960f88d5d',
      }],
      ['eth_getTransactionByHash', {
        blockHash: '0xec484a535316996705454b53ce5a1f4af0f64e399c2855ec05753df2d0e1a83b',
        blockNumber: '0x3a33ad',
        from: '0x781ed6f2834d692fd75002c7f2f406c5ed1c6996',
        gas: '0xb513',
        gasPrice: '0x9502f907',
        maxFeePerGas: '0x9502f90e',
        maxPriorityFeePerGas: '0x9502f900',
        hash: '0x415a3c9e9dceb2974b74ddd739097f838e200e103370f688314a5f01c15e769c',
        input: '0x095ea7b3000000000000000000000000a81373e6070bc2d9d25216dbe52a979c850e261f000000000000000000000000000000000000000000000005f40bfa403363a8a3',
        nonce: '0x28',
        to: '0x922a99b817f501af4c3dfc1ce359d7ec9dbdf8a3',
        transactionIndex: '0x0',
        value: '0x0',
        type: '0x2',
        accessList: [],
        chainId: '0xaa36a7',
        v: '0x0',
        r: '0xdd4c1526e293d8139500d84104cd28498d3570603c9f0698e47e7406a552b388',
        s: '0x1a3f1c65aa1ea66ef595422f7dd4c43a4800156225f02ffc22272093e41b780',
      }],
      ['eth_getTransactionReceipt', {
        blockHash: '0xec484a535316996705454b53ce5a1f4af0f64e399c2855ec05753df2d0e1a83b',
        blockNumber: '0x3a33ad',
        contractAddress: null,
        cumulativeGasUsed: '0xb513',
        effectiveGasPrice: '0x9502f907',
        from: '0x781ed6f2834d692fd75002c7f2f406c5ed1c6996',
        gasUsed: '0xb513',
        logs: [
          {
            address: '0x922a99b817f501af4c3dfc1ce359d7ec9dbdf8a3',
            topics: [
              '0x8c5be1e5ebec7d5bd14f71427d1e84f3dd0314c0f7b2291e5b200ac8c7c3b925',
              '0x000000000000000000000000781ed6f2834d692fd75002c7f2f406c5ed1c6996',
              '0x000000000000000000000000a81373e6070bc2d9d25216dbe52a979c850e261f',
            ],
            data: '0x000000000000000000000000000000000000000000000005f40bfa403363a8a3',
            blockNumber: '0x3a33ad',
            transactionHash: '0x415a3c9e9dceb2974b74ddd739097f838e200e103370f688314a5f01c15e769c',
            transactionIndex: '0x0',
            blockHash: '0xec484a535316996705454b53ce5a1f4af0f64e399c2855ec05753df2d0e1a83b',
            logIndex: '0x0',
            removed: false,
          },
        ],
        logsBloom: '0x00000000000000000000000000000000000040000000000000000000000000000000000000000000000000000000000000000000000000400080000000200800000000000000000000000000000000000000000000000000000000000000000000000000000000000000000000000000400000000000000000000000000000000010000000000000000000000080000000000000000000000000000000000000020000000000000000000000000000000000000000000000000000000004000000000000000000000000000000000000000000000000000000000000000000000014000000000000000000000000000000000000000000000000000000000000',
        status: '0x1',
        to: '0x922a99b817f501af4c3dfc1ce359d7ec9dbdf8a3',
        transactionHash: '0x415a3c9e9dceb2974b74ddd739097f838e200e103370f688314a5f01c15e769c',
        transactionIndex: '0x0',
        type: '0x2',
      }],
      ['eth_getTransactionCount', '0x6'],
    ];

    beforeEach(() => {
      jest.resetAllMocks();

      (StaticJsonRpcProvider as unknown as jest.Mock).mockImplementation(() => ({
        send: sendMock,
      }));
    });

    it.each(passthroughMethods)('should passthrough %s to the rpcProvider', async (method, returnValue) => {
      sendMock.mockResolvedValueOnce(returnValue);

      const provider = getProvider();

      // NOTE: params are static since we are only testing the call is
      // forwarded with whatever parameters it's called with. Might not match
      // the actual parameters for a specific method.
      const providerParams = { method, params: [] };
      const result = await provider.request(providerParams);

      expect(sendMock).toBeCalledTimes(1);
      expect(sendMock).toBeCalledWith(providerParams.method, providerParams.params);
      expect(result).toBe(returnValue);
    });
  });
});<|MERGE_RESOLUTION|>--- conflicted
+++ resolved
@@ -1,9 +1,5 @@
 import { StaticJsonRpcProvider, Web3Provider } from '@ethersproject/providers';
-<<<<<<< HEAD
-import { trackFlow } from '@imtbl/metrics';
-=======
-import { identify } from '@imtbl/metrics';
->>>>>>> 97f2afa7
+import { identify, trackFlow } from '@imtbl/metrics';
 import AuthManager from 'authManager';
 import { utils } from 'ethers';
 import { ZkEvmProvider, ZkEvmProviderInput } from './zkEvmProvider';
