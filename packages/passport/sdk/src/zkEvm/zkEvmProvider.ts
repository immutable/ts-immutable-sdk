import { StaticJsonRpcProvider, Web3Provider } from '@ethersproject/providers';
import { MultiRollupApiClients } from '@imtbl/generated-clients';
import { Signer } from '@ethersproject/abstract-signer';
import { utils } from 'ethers';
<<<<<<< HEAD
import { trackFlow } from '@imtbl/metrics';
=======
import { identify } from '@imtbl/metrics';
>>>>>>> 97f2afa7
import {
  JsonRpcRequestCallback,
  JsonRpcRequestPayload,
  JsonRpcResponsePayload,
  Provider,
  ProviderEvent,
  ProviderEventMap,
  RequestArguments,
} from './types';
import AuthManager from '../authManager';
import MagicAdapter from '../magicAdapter';
import TypedEventEmitter from '../utils/typedEventEmitter';
import { PassportConfiguration } from '../config';
import {
  PassportEventMap,
  PassportEvents,
  User,
  UserZkEvm,
} from '../types';
import { RelayerClient } from './relayerClient';
import { JsonRpcError, ProviderErrorCode, RpcErrorCode } from './JsonRpcError';
import { registerZkEvmUser } from './user';
import { sendTransaction } from './sendTransaction';
import GuardianClient from '../guardian';
import { signTypedDataV4 } from './signTypedDataV4';

export type ZkEvmProviderInput = {
  authManager: AuthManager;
  magicAdapter: MagicAdapter,
  config: PassportConfiguration,
  multiRollupApiClients: MultiRollupApiClients,
  passportEventEmitter: TypedEventEmitter<PassportEventMap>;
  guardianClient: GuardianClient;
};

const isZkEvmUser = (user: User): user is UserZkEvm => 'zkEvm' in user;

export class ZkEvmProvider implements Provider {
  readonly #authManager: AuthManager;

  readonly #config: PassportConfiguration;

  readonly #eventEmitter: TypedEventEmitter<ProviderEventMap>;

  readonly #guardianClient: GuardianClient;

  readonly #rpcProvider: StaticJsonRpcProvider; // Used for read

  readonly #magicAdapter: MagicAdapter;

  readonly #multiRollupApiClients: MultiRollupApiClients;

  readonly #relayerClient: RelayerClient;

  /**
   * This property is set during `#initialiseEthSigner` and stores the signer in a promise.
   * This property is not meant to be accessed directly, but through the
   * `#getSigner` method.
   * @see getSigner
   */
  #ethSigner?: Promise<Signer | undefined> | undefined;

  #signerInitialisationError: unknown | undefined;

  #zkEvmAddress?: string;

  public readonly isPassport: boolean = true;

  constructor({
    authManager,
    magicAdapter,
    config,
    multiRollupApiClients,
    passportEventEmitter,
    guardianClient,
  }: ZkEvmProviderInput) {
    this.#authManager = authManager;
    this.#magicAdapter = magicAdapter;
    this.#config = config;
    this.#guardianClient = guardianClient;

    if (config.crossSdkBridgeEnabled) {
      // StaticJsonRpcProvider by default sets the referrer as "client".
      // On Unreal 4 this errors as the browser used is expecting a valid URL.
      this.#rpcProvider = new StaticJsonRpcProvider({
        url: this.#config.zkEvmRpcUrl,
        fetchOptions: { referrer: 'http://imtblgamesdk.local' },
      });
    } else {
      this.#rpcProvider = new StaticJsonRpcProvider(this.#config.zkEvmRpcUrl);
    }

    this.#relayerClient = new RelayerClient({
      config: this.#config,
      rpcProvider: this.#rpcProvider,
      authManager: this.#authManager,
    });

    this.#multiRollupApiClients = multiRollupApiClients;
    this.#eventEmitter = new TypedEventEmitter<ProviderEventMap>();

    passportEventEmitter.on(PassportEvents.LOGGED_OUT, this.#handleLogout);
  }

  #handleLogout = () => {
    const shouldEmitAccountsChanged = !!this.#zkEvmAddress;

    this.#ethSigner = undefined;
    this.#zkEvmAddress = undefined;

    if (shouldEmitAccountsChanged) {
      this.#eventEmitter.emit(ProviderEvent.ACCOUNTS_CHANGED, []);
    }
  };

  /**
   * This method is called by `eth_requestAccounts` and asynchronously initialises the signer.
   * The signer is stored in a promise so that it can be retrieved by the provider
   * when needed.
   *
   * If an error is thrown during initialisation, it is stored in the `signerInitialisationError`,
   * so that it doesn't result in an unhandled promise rejection.
   *
   * This error is thrown when the signer is requested through:
   * @see #getSigner
   *
   */
  #initialiseEthSigner(user: User) {
    const generateSigner = async (): Promise<Signer> => {
      const magicRpcProvider = await this.#magicAdapter.login(user.idToken!);
      const web3Provider = new Web3Provider(magicRpcProvider);

      return web3Provider.getSigner();
    };

    // eslint-disable-next-line no-async-promise-executor
    this.#ethSigner = new Promise(async (resolve) => {
      try {
        resolve(await generateSigner());
      } catch (err) {
        // Capture and store the initialization error
        this.#signerInitialisationError = err;
        resolve(undefined);
      }
    });
  }

  async #getSigner(): Promise<Signer> {
    const ethSigner = await this.#ethSigner;
    // Throw the stored error if the signers failed to initialise
    if (typeof ethSigner === 'undefined') {
      if (typeof this.#signerInitialisationError !== 'undefined') {
        throw this.#signerInitialisationError;
      }
      throw new Error('Signer failed to initialise');
    }

    return ethSigner;
  }

  async #performRequest(request: RequestArguments): Promise<any> {
    switch (request.method) {
      case 'eth_requestAccounts': {
        if (this.#zkEvmAddress) {
          return [this.#zkEvmAddress];
        }

        const flow = trackFlow('passport', 'ethRequestAccounts');

        try {
          const user = await this.#authManager.getUserOrLogin();
          flow.addEvent('endGetUserOrLogin');

          this.#initialiseEthSigner(user);

          if (!isZkEvmUser(user)) {
            flow.addEvent('startUserRegistration');

            const ethSigner = await this.#getSigner();
            flow.addEvent('ethSignerResolved');

            this.#zkEvmAddress = await registerZkEvmUser({
              ethSigner,
              authManager: this.#authManager,
              multiRollupApiClients: this.#multiRollupApiClients,
              accessToken: user.accessToken,
              rpcProvider: this.#rpcProvider,
              flow,
            });
            flow.addEvent('endUserRegistration');
          } else {
            this.#zkEvmAddress = user.zkEvm.ethAddress;
          }

<<<<<<< HEAD
          this.#eventEmitter.emit(ProviderEvent.ACCOUNTS_CHANGED, [this.#zkEvmAddress]);
=======
        this.#eventEmitter.emit(ProviderEvent.ACCOUNTS_CHANGED, [this.#zkEvmAddress]);
        identify({
          passportId: user.profile.sub,
        });
>>>>>>> 97f2afa7

          return [this.#zkEvmAddress];
        } catch (error) {
          let errorMessage = 'Unknown error';
          if (error instanceof Error) {
            errorMessage = error.message;
          }

          flow.addEvent('error', { errorMessage });
          throw error;
        } finally {
          flow.end();
        }
      }
      case 'eth_sendTransaction': {
        if (!this.#zkEvmAddress) {
          throw new JsonRpcError(ProviderErrorCode.UNAUTHORIZED, 'Unauthorised - call eth_requestAccounts first');
        }

        const flow = trackFlow('passport', 'ethSendTransaction');

        try {
          return await this.#guardianClient.withConfirmationScreen({ width: 480, height: 720 })(async () => {
            const ethSigner = await this.#getSigner();
            flow.addEvent('endGetSigner');

            return await sendTransaction({
              params: request.params || [],
              ethSigner,
              guardianClient: this.#guardianClient,
              rpcProvider: this.#rpcProvider,
              relayerClient: this.#relayerClient,
              zkevmAddress: this.#zkEvmAddress!,
              flow,
            });
          });
        } catch (error) {
          let errorMessage = 'Unknown error';
          if (error instanceof Error) {
            errorMessage = error.message;
          }

          flow.addEvent('error', { errorMessage });
          throw error;
        } finally {
          flow.end();
        }
      }
      case 'eth_accounts': {
        return this.#zkEvmAddress ? [this.#zkEvmAddress] : [];
      }
      case 'eth_signTypedData':
      case 'eth_signTypedData_v4': {
        if (!this.#zkEvmAddress) {
          throw new JsonRpcError(ProviderErrorCode.UNAUTHORIZED, 'Unauthorised - call eth_requestAccounts first');
        }

        const flow = trackFlow('passport', 'ethSignTypedDataV4');

        try {
          return await this.#guardianClient.withConfirmationScreen({ width: 480, height: 720 })(async () => {
            const ethSigner = await this.#getSigner();
            flow.addEvent('endGetSigner');

            return await signTypedDataV4({
              method: request.method,
              params: request.params || [],
              ethSigner,
              rpcProvider: this.#rpcProvider,
              relayerClient: this.#relayerClient,
              guardianClient: this.#guardianClient,
              flow,
            });
          });
        } catch (error) {
          let errorMessage = 'Unknown error';
          if (error instanceof Error) {
            errorMessage = error.message;
          }

          flow.addEvent('error', { errorMessage });
          throw error;
        } finally {
          flow.end();
        }
      }
      case 'eth_chainId': {
        // Call detect network to fetch the chainId so to take advantage of
        // the caching layer provided by StaticJsonRpcProvider.
        // In case Passport is changed from StaticJsonRpcProvider to a
        // JsonRpcProvider, this function will still work as expected given
        // that detectNetwork call _uncachedDetectNetwork which will force
        // the provider to re-fetch the chainId from remote.
        const { chainId } = await this.#rpcProvider.detectNetwork();
        return utils.hexlify(chainId);
      }
      // Pass through methods
      case 'eth_gasPrice':
      case 'eth_getBalance':
      case 'eth_getCode':
      case 'eth_getStorageAt':
      case 'eth_estimateGas':
      case 'eth_call':
      case 'eth_blockNumber':
      case 'eth_getBlockByHash':
      case 'eth_getBlockByNumber':
      case 'eth_getTransactionByHash':
      case 'eth_getTransactionReceipt':
      case 'eth_getTransactionCount': {
        return this.#rpcProvider.send(request.method, request.params || []);
      }
      default: {
        throw new JsonRpcError(ProviderErrorCode.UNSUPPORTED_METHOD, 'Method not supported');
      }
    }
  }

  async #performJsonRpcRequest(request: JsonRpcRequestPayload): Promise<JsonRpcResponsePayload> {
    const { id, jsonrpc } = request;
    try {
      const result = await this.#performRequest(request);
      return {
        id,
        jsonrpc,
        result,
      };
    } catch (error: unknown) {
      let jsonRpcError: JsonRpcError;
      if (error instanceof JsonRpcError) {
        jsonRpcError = error;
      } else if (error instanceof Error) {
        jsonRpcError = new JsonRpcError(RpcErrorCode.INTERNAL_ERROR, error.message);
      } else {
        jsonRpcError = new JsonRpcError(RpcErrorCode.INTERNAL_ERROR, 'Internal error');
      }

      return {
        id,
        jsonrpc,
        error: jsonRpcError,
      };
    }
  }

  public async request(
    request: RequestArguments,
  ): Promise<any> {
    try {
      return this.#performRequest(request);
    } catch (error: unknown) {
      if (error instanceof JsonRpcError) {
        throw error;
      }
      if (error instanceof Error) {
        throw new JsonRpcError(RpcErrorCode.INTERNAL_ERROR, error.message);
      }

      throw new JsonRpcError(RpcErrorCode.INTERNAL_ERROR, 'Internal error');
    }
  }

  public sendAsync(
    request: JsonRpcRequestPayload | JsonRpcRequestPayload[],
    callback?: JsonRpcRequestCallback,
  ) {
    if (!callback) {
      throw new Error('No callback provided');
    }

    if (Array.isArray(request)) {
      Promise.all(request.map(this.#performJsonRpcRequest)).then((result) => {
        callback(null, result);
      }).catch((error: JsonRpcError) => {
        callback(error, []);
      });
    } else {
      this.#performJsonRpcRequest(request).then((result) => {
        callback(null, result);
      }).catch((error: JsonRpcError) => {
        callback(error, null);
      });
    }
  }

  public async send(
    request: string | JsonRpcRequestPayload | JsonRpcRequestPayload[],
    callbackOrParams?: JsonRpcRequestCallback | Array<any>,
    callback?: JsonRpcRequestCallback,
  ) {
    // Web3 >= 1.0.0-beta.38 calls `send` with method and parameters.
    if (typeof request === 'string') {
      if (typeof callbackOrParams === 'function') {
        return this.sendAsync({
          method: request,
          params: [],
        }, callbackOrParams);
      }

      if (callback) {
        return this.sendAsync({
          method: request,
          params: Array.isArray(callbackOrParams) ? callbackOrParams : [],
        }, callback);
      }

      return this.request({
        method: request,
        params: Array.isArray(callbackOrParams) ? callbackOrParams : [],
      });
    }

    // Web3 <= 1.0.0-beta.37 uses `send` with a callback for async queries.
    if (typeof callbackOrParams === 'function') {
      return this.sendAsync(request, callbackOrParams);
    }

    if (!Array.isArray(request) && typeof request === 'object') {
      return this.#performJsonRpcRequest(request);
    }

    throw new JsonRpcError(RpcErrorCode.INVALID_REQUEST, 'Invalid request');
  }

  public on(event: string, listener: (...args: any[]) => void): void {
    this.#eventEmitter.on(event, listener);
  }

  public removeListener(event: string, listener: (...args: any[]) => void): void {
    this.#eventEmitter.removeListener(event, listener);
  }
}<|MERGE_RESOLUTION|>--- conflicted
+++ resolved
@@ -2,11 +2,7 @@
 import { MultiRollupApiClients } from '@imtbl/generated-clients';
 import { Signer } from '@ethersproject/abstract-signer';
 import { utils } from 'ethers';
-<<<<<<< HEAD
-import { trackFlow } from '@imtbl/metrics';
-=======
-import { identify } from '@imtbl/metrics';
->>>>>>> 97f2afa7
+import { identify, trackFlow } from '@imtbl/metrics';
 import {
   JsonRpcRequestCallback,
   JsonRpcRequestPayload,
@@ -201,14 +197,10 @@
             this.#zkEvmAddress = user.zkEvm.ethAddress;
           }
 
-<<<<<<< HEAD
           this.#eventEmitter.emit(ProviderEvent.ACCOUNTS_CHANGED, [this.#zkEvmAddress]);
-=======
-        this.#eventEmitter.emit(ProviderEvent.ACCOUNTS_CHANGED, [this.#zkEvmAddress]);
-        identify({
-          passportId: user.profile.sub,
-        });
->>>>>>> 97f2afa7
+          identify({
+            passportId: user.profile.sub,
+          });
 
           return [this.#zkEvmAddress];
         } catch (error) {
