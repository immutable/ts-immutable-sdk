--- conflicted
+++ resolved
@@ -216,27 +216,21 @@
           throw new JsonRpcError(ProviderErrorCode.UNAUTHORIZED, 'Unauthorised - call eth_requestAccounts first');
         }
 
-<<<<<<< HEAD
         const flow = trackFlow('passport', 'ethSendTransaction');
 
         try {
-          const ethSigner = await this.#getSigner();
-          flow.addEvent('userObtained');
-
-          return await sendTransaction({
-=======
-        return this.#guardianClient.withConfirmationScreen({ width: 480, height: 720 })(async () => {
-          const ethSigner = await this.#getSigner();
-
-          return sendTransaction({
->>>>>>> 8fa162a9
-            params: request.params || [],
-            ethSigner,
-            guardianClient: this.#guardianClient,
-            rpcProvider: this.#rpcProvider,
-            relayerClient: this.#relayerClient,
-<<<<<<< HEAD
-            zkevmAddress: this.#zkEvmAddress,
+          return await this.#guardianClient.withConfirmationScreen({ width: 480, height: 720 })(async () => {
+            const ethSigner = await this.#getSigner();
+            flow.addEvent('userObtained');
+
+            return await sendTransaction({
+              params: request.params || [],
+              ethSigner,
+              guardianClient: this.#guardianClient,
+              rpcProvider: this.#rpcProvider,
+              relayerClient: this.#relayerClient,
+              zkevmAddress: this.#zkEvmAddress!,
+            });
           });
         } catch (error) {
           let errorMessage = 'Unknown error';
@@ -249,11 +243,6 @@
         } finally {
           flow.end();
         }
-=======
-            zkevmAddress: this.#zkEvmAddress!,
-          });
-        });
->>>>>>> 8fa162a9
       }
       case 'eth_accounts': {
         return this.#zkEvmAddress ? [this.#zkEvmAddress] : [];
@@ -264,28 +253,22 @@
           throw new JsonRpcError(ProviderErrorCode.UNAUTHORIZED, 'Unauthorised - call eth_requestAccounts first');
         }
 
-<<<<<<< HEAD
         const flow = trackFlow('passport', 'ethSignTypedDataV4');
 
         try {
-          const ethSigner = await this.#getSigner();
-          flow.addEvent('userObtained');
-
-          return await signTypedDataV4({
-=======
-        return this.#guardianClient.withConfirmationScreen({ width: 480, height: 720 })(async () => {
-          const ethSigner = await this.#getSigner();
-
-          return signTypedDataV4({
->>>>>>> 8fa162a9
-            method: request.method,
-            params: request.params || [],
-            ethSigner,
-            rpcProvider: this.#rpcProvider,
-            relayerClient: this.#relayerClient,
-            guardianClient: this.#guardianClient,
+          return await this.#guardianClient.withConfirmationScreen({ width: 480, height: 720 })(async () => {
+            const ethSigner = await this.#getSigner();
+            flow.addEvent('userObtained');
+
+            return await signTypedDataV4({
+              method: request.method,
+              params: request.params || [],
+              ethSigner,
+              rpcProvider: this.#rpcProvider,
+              relayerClient: this.#relayerClient,
+              guardianClient: this.#guardianClient,
+            });
           });
-<<<<<<< HEAD
         } catch (error) {
           let errorMessage = 'Unknown error';
           if (error instanceof Error) {
@@ -297,9 +280,6 @@
         } finally {
           flow.end();
         }
-=======
-        });
->>>>>>> 8fa162a9
       }
       case 'eth_chainId': {
         // Call detect network to fetch the chainId so to take advantage of
