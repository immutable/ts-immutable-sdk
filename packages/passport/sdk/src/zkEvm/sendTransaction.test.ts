--- conflicted
+++ resolved
@@ -1,15 +1,6 @@
-<<<<<<< HEAD
-import { JsonRpcProvider, TransactionRequest } from '@ethersproject/providers';
-import {
-  getEip155ChainId,
-  getNonce,
-  getSignedMetaTransactions,
-} from './walletHelpers';
-=======
 import { StaticJsonRpcProvider, TransactionRequest } from '@ethersproject/providers';
 import { Signer } from '@ethersproject/abstract-signer';
 import { getEip155ChainId, getNonce, getSignedMetaTransactions } from './walletHelpers';
->>>>>>> b28088d4
 import { sendTransaction } from './sendTransaction';
 import { chainId, chainIdEip155, mockUserZkEvm } from '../test/mocks';
 import { RelayerClient } from './relayerClient';
@@ -127,22 +118,6 @@
     });
 
     expect(result).toEqual(transactionHash);
-<<<<<<< HEAD
-    expect(guardianClient.validateEVMTransaction).toHaveBeenCalledWith({
-      chainId: chainIdEip155,
-      nonce,
-      user: mockUserZkEvm,
-      metaTransactions: [
-        {
-          data: transactionRequest.data,
-          revertOnError: true,
-          to: mockUserZkEvm.zkEvm.ethAddress,
-          value: '0x00',
-          nonce,
-        },
-      ],
-    });
-=======
     expect(guardianClient.validateEVMTransaction).toHaveBeenCalledWith(
       {
         chainId: chainIdEip155,
@@ -158,7 +133,6 @@
         ],
       },
     );
->>>>>>> b28088d4
 
     expect(relayerClient.ethSendTransaction).toHaveBeenCalledWith(
       mockUserZkEvm.zkEvm.ethAddress,
@@ -184,28 +158,6 @@
 
     expect(result).toEqual(transactionHash);
     expect(getEip155ChainId).toHaveBeenCalledWith(chainId);
-<<<<<<< HEAD
-    expect(guardianClient.validateEVMTransaction).toHaveBeenCalledWith({
-      chainId: chainIdEip155,
-      nonce,
-      user: mockUserZkEvm,
-      metaTransactions: [
-        {
-          data: transactionRequest.data,
-          revertOnError: true,
-          to: mockUserZkEvm.zkEvm.ethAddress,
-          value: '0x00',
-          nonce,
-        },
-        {
-          revertOnError: true,
-          to: imxFeeOption.recipientAddress,
-          value: imxFeeOption.tokenPrice,
-          nonce,
-        },
-      ],
-    });
-=======
     expect(guardianClient.validateEVMTransaction).toHaveBeenCalledWith(
       {
         chainId: chainIdEip155,
@@ -227,7 +179,6 @@
         ],
       },
     );
->>>>>>> b28088d4
     expect(relayerClient.ethSendTransaction).toHaveBeenCalledWith(
       mockUserZkEvm.zkEvm.ethAddress,
       signedTransactions,
