import { ImmutableXClient } from '@imtbl/immutablex-client';
import { Web3Provider } from '@ethersproject/providers';
import { ConfirmationScreen } from '../confirmation';
import registerPassportStarkEx from './workflows/registration';
import { PassportImxProviderFactory } from './passportImxProviderFactory';
import MagicAdapter from '../magicAdapter';
import AuthManager from '../authManager';
import { PassportError, PassportErrorType } from '../errors/passportError';
<<<<<<< HEAD
import { Networks, PassportEventMap } from '../types';
import { PassportImxProvider } from './passportImxProvider';
import { getStarkSigner } from './getStarkSigner';
import { mockUser, mockUserImx } from '../test/mocks';
import TypedEventEmitter from '../typedEventEmitter';
=======
import { PassportImxProvider } from './passportImxProvider';
import { getStarkSigner } from './getStarkSigner';
import { mockUser, mockUserImx, testConfig } from '../test/mocks';
>>>>>>> 96433dfa

jest.mock('@ethersproject/providers');
jest.mock('./workflows/registration');
jest.mock('./getStarkSigner');
jest.mock('./passportImxProvider');

describe('PassportImxProviderFactory', () => {
  const authManagerMock = {
    loginSilent: jest.fn(),
    login: jest.fn(),
  };
  const magicAdapterMock = {
    login: jest.fn(),
  };
  const immutableXClient = {
    usersApi: {},
  } as ImmutableXClient;
  const confirmationScreen = {} as ConfirmationScreen;
<<<<<<< HEAD
  const config = {
    network: Networks.SANDBOX,
    imxPublicApiDomain: 'imxPublicApiDomain123',
  } as PassportConfiguration;
  const passportEventEmitter = new TypedEventEmitter<PassportEventMap>();
=======
  const config = testConfig;
>>>>>>> 96433dfa
  const passportImxProviderFactory = new PassportImxProviderFactory({
    config,
    confirmationScreen,
    immutableXClient,
    authManager: authManagerMock as unknown as AuthManager,
    magicAdapter: magicAdapterMock as unknown as MagicAdapter,
    passportEventEmitter,
  });
  const passportImxProviderMock = {};
  const ethSignerMock = {};
  const starkSignerMock = {};
  const getSignerMock = jest.fn();

  beforeEach(() => {
    jest.restoreAllMocks();
    getSignerMock.mockReturnValue(ethSignerMock);
    (Web3Provider as unknown as jest.Mock).mockReturnValue({
      getSigner: getSignerMock,
    });
    (registerPassportStarkEx as jest.Mock).mockResolvedValue(null);
    (getStarkSigner as jest.Mock).mockResolvedValue(starkSignerMock);
    (PassportImxProvider as jest.Mock).mockImplementation(() => passportImxProviderMock);
  });

  describe('getProviderSilent', () => {
    describe('when no user is logged in', () => {
      it('should return null', async () => {
        authManagerMock.loginSilent.mockResolvedValue(null);

        const result = await passportImxProviderFactory.getProviderSilent();

        expect(result).toBe(null);
        expect(authManagerMock.loginSilent).toHaveBeenCalledTimes(1);
      });
    });
  });

  describe('getProvider', () => {
    describe('when the user has no idToken', () => {
      it('should throw an error', async () => {
        authManagerMock.login.mockResolvedValue({ idToken: null });

        await expect(() => passportImxProviderFactory.getProvider()).rejects.toThrow(
          new PassportError(
            'Failed to initialise',
            PassportErrorType.WALLET_CONNECTION_ERROR,
          ),
        );
        expect(authManagerMock.login).toHaveBeenCalledTimes(1);
      });
    });

    describe('when the user has not registered', () => {
      describe('when we exceed the number of attempts to obtain a user with the correct metadata', () => {
        it('should throw an error', async () => {
          const magicProviderMock = {};

          authManagerMock.login.mockResolvedValue(mockUser);
          magicAdapterMock.login.mockResolvedValue(magicProviderMock);
          authManagerMock.loginSilent.mockResolvedValue(mockUser);

          await expect(() => passportImxProviderFactory.getProvider()).rejects.toThrow(
            'REFRESH_TOKEN_ERROR',
          );

          expect(authManagerMock.login).toHaveBeenCalledTimes(1);
          expect(magicAdapterMock.login).toHaveBeenCalledWith(mockUser.idToken, config.network);
          expect(getSignerMock).toHaveBeenCalledTimes(1);
          expect(registerPassportStarkEx).toHaveBeenCalledWith({
            ethSigner: ethSignerMock,
            starkSigner: starkSignerMock,
            usersApi: immutableXClient.usersApi,
          }, mockUser.accessToken);
          expect(authManagerMock.loginSilent).toHaveBeenCalledTimes(4);
        });
      });

      describe('when registration is successful', () => {
        it('should register the user and return a PassportImxProvider instance', async () => {
          const magicProviderMock = {};

          authManagerMock.login.mockResolvedValue(mockUser);
          magicAdapterMock.login.mockResolvedValue(magicProviderMock);
          authManagerMock.loginSilent.mockResolvedValue(mockUserImx);

          const result = await passportImxProviderFactory.getProvider();

          expect(result).toBe(passportImxProviderMock);
          expect(authManagerMock.login).toHaveBeenCalledTimes(1);
          expect(magicAdapterMock.login).toHaveBeenCalledWith(mockUserImx.idToken, config.network);
          expect(getSignerMock).toHaveBeenCalledTimes(1);
          expect(registerPassportStarkEx).toHaveBeenCalledWith({
            ethSigner: ethSignerMock,
            starkSigner: starkSignerMock,
            usersApi: immutableXClient.usersApi,
          }, mockUserImx.accessToken);
          expect(authManagerMock.loginSilent).toHaveBeenCalledTimes(1);
          expect(PassportImxProvider).toHaveBeenCalledWith({
            user: mockUserImx,
            starkSigner: starkSignerMock,
            immutableXClient,
            config,
            confirmationScreen,
            passportEventEmitter,
          });
        });
      });
    });

    describe('when the user has registered previously', () => {
      it('should return a PassportImxProvider instance', async () => {
        const magicProviderMock = {};

        authManagerMock.login.mockResolvedValue(mockUserImx);
        magicAdapterMock.login.mockResolvedValue(magicProviderMock);
        authManagerMock.loginSilent.mockResolvedValue(mockUserImx);

        const result = await passportImxProviderFactory.getProvider();

        expect(result).toBe(passportImxProviderMock);
        expect(authManagerMock.login).toHaveBeenCalledTimes(1);
        expect(magicAdapterMock.login).toHaveBeenCalledWith(mockUserImx.idToken, config.network);
        expect(getSignerMock).toHaveBeenCalledTimes(1);
        expect(registerPassportStarkEx).not.toHaveBeenCalled();
        expect(authManagerMock.loginSilent).not.toHaveBeenCalled();
        expect(PassportImxProvider).toHaveBeenCalledWith({
          user: mockUserImx,
          starkSigner: starkSignerMock,
          immutableXClient,
          config,
          confirmationScreen,
          passportEventEmitter,
        });
      });
    });
  });
});<|MERGE_RESOLUTION|>--- conflicted
+++ resolved
@@ -6,17 +6,11 @@
 import MagicAdapter from '../magicAdapter';
 import AuthManager from '../authManager';
 import { PassportError, PassportErrorType } from '../errors/passportError';
-<<<<<<< HEAD
-import { Networks, PassportEventMap } from '../types';
-import { PassportImxProvider } from './passportImxProvider';
-import { getStarkSigner } from './getStarkSigner';
-import { mockUser, mockUserImx } from '../test/mocks';
-import TypedEventEmitter from '../typedEventEmitter';
-=======
+import { PassportEventMap } from '../types';
 import { PassportImxProvider } from './passportImxProvider';
 import { getStarkSigner } from './getStarkSigner';
 import { mockUser, mockUserImx, testConfig } from '../test/mocks';
->>>>>>> 96433dfa
+import TypedEventEmitter from '../typedEventEmitter';
 
 jest.mock('@ethersproject/providers');
 jest.mock('./workflows/registration');
@@ -35,15 +29,8 @@
     usersApi: {},
   } as ImmutableXClient;
   const confirmationScreen = {} as ConfirmationScreen;
-<<<<<<< HEAD
-  const config = {
-    network: Networks.SANDBOX,
-    imxPublicApiDomain: 'imxPublicApiDomain123',
-  } as PassportConfiguration;
+  const config = testConfig;
   const passportEventEmitter = new TypedEventEmitter<PassportEventMap>();
-=======
-  const config = testConfig;
->>>>>>> 96433dfa
   const passportImxProviderFactory = new PassportImxProviderFactory({
     config,
     confirmationScreen,
