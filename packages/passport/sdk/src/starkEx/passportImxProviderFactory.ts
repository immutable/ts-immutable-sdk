import { ImmutableXClient } from '@imtbl/immutablex-client';
import { IMXProvider } from '@imtbl/provider';
import { PassportError, PassportErrorType } from '../errors/passportError';
import { PassportConfiguration } from '../config';
import AuthManager from '../authManager';
import { ConfirmationScreen } from '../confirmation';
import MagicAdapter from '../magicAdapter';
import {
  DeviceTokenResponse,
  PassportEventMap,
  User,
} from '../types';
import TypedEventEmitter from '../utils/typedEventEmitter';
import { PassportImxProvider } from './passportImxProvider';

export type PassportImxProviderFactoryInput = {
  authManager: AuthManager;
  config: PassportConfiguration;
  confirmationScreen: ConfirmationScreen;
  immutableXClient: ImmutableXClient;
  magicAdapter: MagicAdapter;
  passportEventEmitter: TypedEventEmitter<PassportEventMap>;
};

export class PassportImxProviderFactory {
  private readonly authManager: AuthManager;

  private readonly config: PassportConfiguration;

  private readonly confirmationScreen: ConfirmationScreen;

  private readonly immutableXClient: ImmutableXClient;

  private readonly magicAdapter: MagicAdapter;

  private readonly passportEventEmitter: TypedEventEmitter<PassportEventMap>;

  constructor({
    authManager,
    config,
    confirmationScreen,
    immutableXClient,
    magicAdapter,
    passportEventEmitter,
  }: PassportImxProviderFactoryInput) {
    this.authManager = authManager;
    this.config = config;
    this.confirmationScreen = confirmationScreen;
    this.immutableXClient = immutableXClient;
    this.magicAdapter = magicAdapter;
    this.passportEventEmitter = passportEventEmitter;
  }

  public async getProvider(): Promise<IMXProvider> {
    let user = null;
    try {
      user = await this.authManager.getUser();
    } catch (e) {
      // eslint-disable-next-line no-console
      console.warn(e);
    }
    if (!user) {
      user = await this.authManager.login();
    }
    return this.createProviderInstance(user);
  }

<<<<<<< HEAD
  public async getProviderSilent(): Promise<PassportImxProvider | null> {
    const user = await this.authManager.getUser();
=======
  public async getProviderSilent(): Promise<IMXProvider | null> {
    const user = await this.authManager.loginSilent();
>>>>>>> b6b28480
    if (!user) {
      return null;
    }

    return this.createProviderInstance(user);
  }

  public async getProviderWithDeviceFlow(
    deviceCode: string,
    interval: number,
    timeoutMs?: number,
  ): Promise<IMXProvider> {
    const user = await this.authManager.connectImxDeviceFlow(deviceCode, interval, timeoutMs);
    return this.createProviderInstance(user);
  }

  public async getProviderWithPKCEFlow(authorizationCode: string, state: string): Promise<IMXProvider> {
    const user = await this.authManager.connectImxPKCEFlow(authorizationCode, state);
    return this.createProviderInstance(user);
  }

  public async getProviderWithCredentials(tokenResponse: DeviceTokenResponse): Promise<IMXProvider | null> {
    const user = await this.authManager.connectImxWithCredentials(tokenResponse);
    if (!user) {
      return null;
    }

    return this.createProviderInstance(user);
  }

  private async createProviderInstance(user: User): Promise<IMXProvider> {
    if (!user.idToken) {
      throw new PassportError(
        'Failed to initialise',
        PassportErrorType.WALLET_CONNECTION_ERROR,
      );
    }

    return new PassportImxProvider({
      config: this.config,
      authManager: this.authManager,
      immutableXClient: this.immutableXClient,
      confirmationScreen: this.confirmationScreen,
      passportEventEmitter: this.passportEventEmitter,
      magicAdapter: this.magicAdapter,
    });
  }
<<<<<<< HEAD

  private async registerStarkEx(userAdminKeySigner: EthSigner, starkSigner: StarkSigner, jwt: string) {
    return withPassportError<UserImx>(async () => {
      await registerPassportStarkEx(
        {
          ethSigner: userAdminKeySigner,
          starkSigner,
          usersApi: this.immutableXClient.usersApi,
        },
        jwt,
      );

      // User metadata is updated asynchronously. Poll userinfo endpoint until it is updated.
      const updatedUser = await retryWithDelay<User | null>(async () => {
        const user = await this.authManager.forceUserRefresh(); // force refresh to get updated user info
        const metadataExists = !!user?.imx;
        if (metadataExists) {
          return user;
        }
        return Promise.reject(new Error('user wallet addresses not exist'));
      });

      return updatedUser as UserImx;
    }, PassportErrorType.REFRESH_TOKEN_ERROR);
  }
=======
>>>>>>> b6b28480
}<|MERGE_RESOLUTION|>--- conflicted
+++ resolved
@@ -65,13 +65,8 @@
     return this.createProviderInstance(user);
   }
 
-<<<<<<< HEAD
-  public async getProviderSilent(): Promise<PassportImxProvider | null> {
+  public async getProviderSilent(): Promise<IMXProvider | null> {
     const user = await this.authManager.getUser();
-=======
-  public async getProviderSilent(): Promise<IMXProvider | null> {
-    const user = await this.authManager.loginSilent();
->>>>>>> b6b28480
     if (!user) {
       return null;
     }
@@ -119,32 +114,4 @@
       magicAdapter: this.magicAdapter,
     });
   }
-<<<<<<< HEAD
-
-  private async registerStarkEx(userAdminKeySigner: EthSigner, starkSigner: StarkSigner, jwt: string) {
-    return withPassportError<UserImx>(async () => {
-      await registerPassportStarkEx(
-        {
-          ethSigner: userAdminKeySigner,
-          starkSigner,
-          usersApi: this.immutableXClient.usersApi,
-        },
-        jwt,
-      );
-
-      // User metadata is updated asynchronously. Poll userinfo endpoint until it is updated.
-      const updatedUser = await retryWithDelay<User | null>(async () => {
-        const user = await this.authManager.forceUserRefresh(); // force refresh to get updated user info
-        const metadataExists = !!user?.imx;
-        if (metadataExists) {
-          return user;
-        }
-        return Promise.reject(new Error('user wallet addresses not exist'));
-      });
-
-      return updatedUser as UserImx;
-    }, PassportErrorType.REFRESH_TOKEN_ERROR);
-  }
-=======
->>>>>>> b6b28480
 }