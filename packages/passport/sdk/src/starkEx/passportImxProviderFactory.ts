--- conflicted
+++ resolved
@@ -6,7 +6,7 @@
 import { ConfirmationScreen } from '../confirmation';
 import MagicAdapter from '../magicAdapter';
 import {
-  DeviceTokenResponse, PassportEventMap, User, UserImx,
+  DeviceTokenResponse, PassportEventMap, User,
 } from '../types';
 import { PassportImxProvider } from './passportImxProvider';
 import { getStarkSigner } from './getStarkSigner';
@@ -102,35 +102,10 @@
     const ethSigner = web3Provider.getSigner();
     const starkSigner = await getStarkSigner(ethSigner);
 
-    if (!user.imx?.ethAddress) {
-<<<<<<< HEAD
-      // Default the address fields to empty strings if the user has not been registered
-      const userImx: UserImx = {
-        ...user,
-        imx: {
-          ...user.imx, ethAddress: '', starkAddress: '', userAdminAddress: '',
-        },
-      };
-=======
-      await this.registerStarkEx(ethSigner, starkSigner, user.accessToken);
->>>>>>> 70845f55
-      return new PassportImxProvider({
-        authManager: this.authManager,
-        starkSigner,
-        ethSigner,
-        authManager: this.authManager,
-        immutableXClient: this.immutableXClient,
-        confirmationScreen: this.confirmationScreen,
-        config: this.config,
-        passportEventEmitter: this.passportEventEmitter,
-      });
-    }
-
     return new PassportImxProvider({
       authManager: this.authManager,
       starkSigner,
       ethSigner,
-      authManager: this.authManager,
       immutableXClient: this.immutableXClient,
       confirmationScreen: this.confirmationScreen,
       config: this.config,
