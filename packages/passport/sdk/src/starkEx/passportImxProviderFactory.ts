--- conflicted
+++ resolved
@@ -1,11 +1,6 @@
-<<<<<<< HEAD
 import { ImmutableXClient } from '@imtbl/x-client';
 import { IMXProvider } from '@imtbl/x-provider';
-=======
-import { ImmutableXClient } from '@imtbl/immutablex-client';
-import { IMXProvider } from '@imtbl/provider';
 import { ImxApiClients } from '@imtbl/generated-clients';
->>>>>>> f176b7b5
 import { PassportError, PassportErrorType } from '../errors/passportError';
 import { PassportConfiguration } from '../config';
 import AuthManager from '../authManager';
