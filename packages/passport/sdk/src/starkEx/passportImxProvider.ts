import { TransactionResponse } from '@ethersproject/abstract-provider';
import {
  AnyToken,
  CancelOrderResponse,
  CreateOrderResponse,
  CreateTradeResponse,
  CreateTransferResponse,
  CreateTransferResponseV1,
  CreateWithdrawalResponse,
  GetSignableCancelOrderRequest,
  GetSignableTradeRequest,
  NftTransferDetails,
  RegisterUserResponse,
  StarkSigner,
  EthSigner,
  TokenAmount,
  UnsignedExchangeTransferRequest,
  UnsignedOrderRequest,
  UnsignedTransferRequest,
} from '@imtbl/core-sdk';
import { ImmutableXClient } from '@imtbl/immutablex-client';
import { IMXProvider } from '@imtbl/provider';
import AuthManager from 'authManager';
import registerPassportStarkEx from './workflows/registration';
import { retryWithDelay } from '../network/retry';
import GuardianClient from '../guardian/guardian';
import {
<<<<<<< HEAD
  PassportEventMap, PassportEvents, UserImx, User,
} from '../types';
import { PassportError, PassportErrorType, withPassportError } from '../errors/passportError';
=======
  PassportEventMap, PassportEvents, User, UserImx,
} from '../types';
import { PassportError, PassportErrorType } from '../errors/passportError';
>>>>>>> 70845f55
import {
  batchNftTransfer, cancelOrder, createOrder, createTrade, exchangeTransfer, transfer,
} from './workflows';
import { ConfirmationScreen } from '../confirmation';
import { PassportConfiguration } from '../config';
import TypedEventEmitter from '../typedEventEmitter';
import AuthManager from '../authManager';

export interface PassportImxProviderInput {
  authManager: AuthManager;
  starkSigner: StarkSigner;
  immutableXClient: ImmutableXClient;
  confirmationScreen: ConfirmationScreen;
  config: PassportConfiguration;
  passportEventEmitter: TypedEventEmitter<PassportEventMap>;
  ethSigner: EthSigner;
  authManager: AuthManager;
}

type AuthenticatedUserSigner = {
  user: UserImx;
  starkSigner: StarkSigner;
  ethSigner: EthSigner;
};

export class PassportImxProvider implements IMXProvider {
  protected readonly authManager: AuthManager;

  protected starkSigner?: StarkSigner;

<<<<<<< HEAD
  protected ethSigner?: EthSigner;

  private readonly authManager: AuthManager;

  private readonly immutableXClient: ImmutableXClient;

  private readonly confirmationScreen: ConfirmationScreen;
=======
  protected readonly immutableXClient: ImmutableXClient;
>>>>>>> 70845f55

  protected readonly guardianClient: GuardianClient;

  constructor({
    authManager,
    starkSigner,
    immutableXClient,
    confirmationScreen,
    config,
    passportEventEmitter,
    ethSigner,
    authManager,
  }: PassportImxProviderInput) {
    this.authManager = authManager;
    this.starkSigner = starkSigner;
    this.ethSigner = ethSigner;
    this.immutableXClient = immutableXClient;
<<<<<<< HEAD
    this.confirmationScreen = confirmationScreen;
    this.authManager = authManager;
=======
>>>>>>> 70845f55
    this.guardianClient = new GuardianClient({
      confirmationScreen,
      config,
    });

    passportEventEmitter.on(PassportEvents.LOGGED_OUT, this.handleLogout);
  }

  private handleLogout = (): void => {
    this.starkSigner = undefined;
    this.ethSigner = undefined;
  };

<<<<<<< HEAD
  private checkIsLoggedIn(): asserts this is LoggedInPassportImxProvider {
    if (this.user === undefined || this.starkSigner === undefined || this.ethSigner === undefined) {
=======
  protected async getAuthenticatedUserSigner(): Promise<AuthenticatedUserSigner> {
    const user = await this.authManager.getUser();
    if (!user || this.starkSigner === undefined) {
>>>>>>> 70845f55
      throw new PassportError(
        'User has been logged out',
        PassportErrorType.NOT_LOGGED_IN_ERROR,
      );
    }
    const isUserImx = (oidcUser: User | null): oidcUser is UserImx => oidcUser?.imx !== undefined;

    if (!isUserImx(user)) {
      throw new PassportError(
        'User has not been registered with StarkEx',
        PassportErrorType.USER_NOT_REGISTERED_ERROR,
      );
    }

    return { user, starkSigner: this.starkSigner };
  }

  async transfer(request: UnsignedTransferRequest): Promise<CreateTransferResponseV1> {
    const { user, starkSigner } = await this.getAuthenticatedUserSigner();

    return transfer({
      request,
      user,
      starkSigner,
      transfersApi: this.immutableXClient.transfersApi,
      guardianClient: this.guardianClient,
    });
  }

  private async registerStarkEx(userAdminKeySigner: EthSigner, starkSigner: StarkSigner, jwt: string) {
    return withPassportError<RegisterUserResponse>(async () => {
      const registerResponse = await registerPassportStarkEx(
        {
          ethSigner: userAdminKeySigner,
          starkSigner,
          usersApi: this.immutableXClient.usersApi,
        },
        jwt,
      );

      // User metadata is updated asynchronously. Poll userinfo endpoint until it is updated.
      await retryWithDelay<User | null>(async () => {
        const user = await this.authManager.loginSilent({ forceRefresh: true }); // force refresh to get updated user info
        const metadataExists = !!user?.imx;
        if (metadataExists) {
          return user;
        }
        return Promise.reject(new Error('user wallet addresses not exist'));
      });

      return registerResponse;
    }, PassportErrorType.REFRESH_TOKEN_ERROR);
  }

  async registerOffchain(): Promise<RegisterUserResponse> {
    this.checkIsLoggedIn();
    return await this.registerStarkEx(this.ethSigner, this.starkSigner, this.user.accessToken);
  }

  // TODO: Remove once implemented
  // eslint-disable-next-line class-methods-use-this
  isRegisteredOnchain(): Promise<boolean> {
    throw new PassportError(
      'Operation not supported',
      PassportErrorType.OPERATION_NOT_SUPPORTED_ERROR,
    );
  }

  async createOrder(request: UnsignedOrderRequest): Promise<CreateOrderResponse> {
    const { user, starkSigner } = await this.getAuthenticatedUserSigner();

    return createOrder({
      request,
      user,
      starkSigner,
      ordersApi: this.immutableXClient.ordersApi,
      guardianClient: this.guardianClient,
    });
  }

  async cancelOrder(
    request: GetSignableCancelOrderRequest,
  ): Promise<CancelOrderResponse> {
    const { user, starkSigner } = await this.getAuthenticatedUserSigner();

    return cancelOrder({
      request,
      user,
      starkSigner,
      ordersApi: this.immutableXClient.ordersApi,
      guardianClient: this.guardianClient,
    });
  }

  async createTrade(request: GetSignableTradeRequest): Promise<CreateTradeResponse> {
    const { user, starkSigner } = await this.getAuthenticatedUserSigner();

    return createTrade({
      request,
      user,
      starkSigner,
      tradesApi: this.immutableXClient.tradesApi,
      guardianClient: this.guardianClient,
    });
  }

  async batchNftTransfer(
    request: NftTransferDetails[],
  ): Promise<CreateTransferResponse> {
    const { user, starkSigner } = await this.getAuthenticatedUserSigner();

    return batchNftTransfer({
      request,
      user,
      starkSigner,
      transfersApi: this.immutableXClient.transfersApi,
      guardianClient: this.guardianClient,
    });
  }

  async exchangeTransfer(
    request: UnsignedExchangeTransferRequest,
  ): Promise<CreateTransferResponseV1> {
    const { user, starkSigner } = await this.getAuthenticatedUserSigner();

    return exchangeTransfer({
      request,
      user,
      starkSigner,
      exchangesApi: this.immutableXClient.exchangeApi,
    });
  }

  // TODO: Remove once implemented
  // eslint-disable-next-line class-methods-use-this, @typescript-eslint/no-unused-vars
  deposit(deposit: TokenAmount): Promise<TransactionResponse> {
    throw new PassportError(
      'Operation not supported',
      PassportErrorType.OPERATION_NOT_SUPPORTED_ERROR,
    );
  }

  // TODO: Remove once implemented
  // eslint-disable-next-line class-methods-use-this, @typescript-eslint/no-unused-vars
  prepareWithdrawal(request: TokenAmount): Promise<CreateWithdrawalResponse> {
    throw new PassportError(
      'Operation not supported',
      PassportErrorType.OPERATION_NOT_SUPPORTED_ERROR,
    );
  }

  // TODO: Remove once implemented
  // eslint-disable-next-line class-methods-use-this
  completeWithdrawal(
    // eslint-disable-next-line @typescript-eslint/no-unused-vars
    starkPublicKey: string,
    // eslint-disable-next-line @typescript-eslint/no-unused-vars
    token: AnyToken,
  ): Promise<TransactionResponse> {
    throw new PassportError(
      'Operation not supported',
      PassportErrorType.OPERATION_NOT_SUPPORTED_ERROR,
    );
  }

<<<<<<< HEAD
  getAddress(): Promise<string> {
    this.checkIsLoggedIn();
    if (!this.user.imx.ethAddress) {
      throw new PassportError(
        'User has not been registered',
        PassportErrorType.USER_NOT_REGISTERED_ERROR,
      );
    }
=======
  async getAddress(): Promise<string> {
    const { user } = await this.getAuthenticatedUserSigner();
>>>>>>> 70845f55

    return Promise.resolve(user.imx.ethAddress);
  }
}<|MERGE_RESOLUTION|>--- conflicted
+++ resolved
@@ -25,22 +25,15 @@
 import { retryWithDelay } from '../network/retry';
 import GuardianClient from '../guardian/guardian';
 import {
-<<<<<<< HEAD
   PassportEventMap, PassportEvents, UserImx, User,
 } from '../types';
 import { PassportError, PassportErrorType, withPassportError } from '../errors/passportError';
-=======
-  PassportEventMap, PassportEvents, User, UserImx,
-} from '../types';
-import { PassportError, PassportErrorType } from '../errors/passportError';
->>>>>>> 70845f55
 import {
   batchNftTransfer, cancelOrder, createOrder, createTrade, exchangeTransfer, transfer,
 } from './workflows';
 import { ConfirmationScreen } from '../confirmation';
 import { PassportConfiguration } from '../config';
 import TypedEventEmitter from '../typedEventEmitter';
-import AuthManager from '../authManager';
 
 export interface PassportImxProviderInput {
   authManager: AuthManager;
@@ -50,7 +43,6 @@
   config: PassportConfiguration;
   passportEventEmitter: TypedEventEmitter<PassportEventMap>;
   ethSigner: EthSigner;
-  authManager: AuthManager;
 }
 
 type AuthenticatedUserSigner = {
@@ -64,17 +56,9 @@
 
   protected starkSigner?: StarkSigner;
 
-<<<<<<< HEAD
   protected ethSigner?: EthSigner;
 
-  private readonly authManager: AuthManager;
-
   private readonly immutableXClient: ImmutableXClient;
-
-  private readonly confirmationScreen: ConfirmationScreen;
-=======
-  protected readonly immutableXClient: ImmutableXClient;
->>>>>>> 70845f55
 
   protected readonly guardianClient: GuardianClient;
 
@@ -86,17 +70,11 @@
     config,
     passportEventEmitter,
     ethSigner,
-    authManager,
   }: PassportImxProviderInput) {
     this.authManager = authManager;
     this.starkSigner = starkSigner;
     this.ethSigner = ethSigner;
     this.immutableXClient = immutableXClient;
-<<<<<<< HEAD
-    this.confirmationScreen = confirmationScreen;
-    this.authManager = authManager;
-=======
->>>>>>> 70845f55
     this.guardianClient = new GuardianClient({
       confirmationScreen,
       config,
@@ -110,14 +88,9 @@
     this.ethSigner = undefined;
   };
 
-<<<<<<< HEAD
-  private checkIsLoggedIn(): asserts this is LoggedInPassportImxProvider {
-    if (this.user === undefined || this.starkSigner === undefined || this.ethSigner === undefined) {
-=======
   protected async getAuthenticatedUserSigner(): Promise<AuthenticatedUserSigner> {
     const user = await this.authManager.getUser();
-    if (!user || this.starkSigner === undefined) {
->>>>>>> 70845f55
+    if (!user || this.starkSigner === undefined || this.ethSigner === undefined) {
       throw new PassportError(
         'User has been logged out',
         PassportErrorType.NOT_LOGGED_IN_ERROR,
@@ -132,7 +105,7 @@
       );
     }
 
-    return { user, starkSigner: this.starkSigner };
+    return { user, starkSigner: this.starkSigner, ethSigner: this.ethSigner };
   }
 
   async transfer(request: UnsignedTransferRequest): Promise<CreateTransferResponseV1> {
@@ -173,8 +146,8 @@
   }
 
   async registerOffchain(): Promise<RegisterUserResponse> {
-    this.checkIsLoggedIn();
-    return await this.registerStarkEx(this.ethSigner, this.starkSigner, this.user.accessToken);
+    const { ethSigner, starkSigner, user } = await this.getAuthenticatedUserSigner();
+    return await this.registerStarkEx(ethSigner, starkSigner, user.accessToken);
   }
 
   // TODO: Remove once implemented
@@ -283,19 +256,14 @@
     );
   }
 
-<<<<<<< HEAD
-  getAddress(): Promise<string> {
-    this.checkIsLoggedIn();
-    if (!this.user.imx.ethAddress) {
+  async getAddress(): Promise<string> {
+    const { user } = await this.getAuthenticatedUserSigner();
+    if (!user.imx.ethAddress) {
       throw new PassportError(
         'User has not been registered',
         PassportErrorType.USER_NOT_REGISTERED_ERROR,
       );
     }
-=======
-  async getAddress(): Promise<string> {
-    const { user } = await this.getAuthenticatedUserSigner();
->>>>>>> 70845f55
 
     return Promise.resolve(user.imx.ethAddress);
   }
