--- conflicted
+++ resolved
@@ -21,6 +21,7 @@
 import { ImmutableXClient } from '@imtbl/immutablex-client';
 import { IMXProvider } from '@imtbl/provider';
 import AuthManager from 'authManager';
+import TypedEventEmitter from 'utils/typedEventEmitter';
 import GuardianClient from '../guardian/guardian';
 import {
   PassportEventMap, PassportEvents, UserImx, User,
@@ -31,13 +32,7 @@
 } from './workflows';
 import { ConfirmationScreen } from '../confirmation';
 import { PassportConfiguration } from '../config';
-<<<<<<< HEAD
-import TypedEventEmitter from '../typedEventEmitter';
 import registerStarkEx from './workflows/registerStarkEx';
-=======
-import TypedEventEmitter from '../utils/typedEventEmitter';
-import AuthManager from '../authManager';
->>>>>>> ef77fd59
 
 export interface PassportImxProviderInput {
   authManager: AuthManager;
@@ -150,7 +145,6 @@
     );
   }
 
-<<<<<<< HEAD
   async isRegisteredOnchain(): Promise<boolean> {
     try {
       const { user } = await this.getAuthenticatedUserSigner();
@@ -162,24 +156,6 @@
       }
       throw err;
     }
-=======
-  // TODO: Remove once implemented
-  // eslint-disable-next-line class-methods-use-this
-  isRegisteredOffchain(): Promise<boolean> {
-    throw new PassportError(
-      'Operation not supported',
-      PassportErrorType.OPERATION_NOT_SUPPORTED_ERROR,
-    );
-  }
-
-  // TODO: Remove once implemented
-  // eslint-disable-next-line class-methods-use-this
-  isRegisteredOnchain(): Promise<boolean> {
-    throw new PassportError(
-      'Operation not supported',
-      PassportErrorType.OPERATION_NOT_SUPPORTED_ERROR,
-    );
->>>>>>> ef77fd59
   }
 
   async createOrder(request: UnsignedOrderRequest): Promise<CreateOrderResponse> {
