--- conflicted
+++ resolved
@@ -18,6 +18,7 @@
   starkSigner: StarkSigner;
   transfersApi: imx.TransfersApi;
   guardianClient: GuardianClient;
+  isScreenReadyPromise: Promise<LoadingResult | undefined>;
 };
 
 type BatchTransfersParams = {
@@ -26,6 +27,7 @@
   starkSigner: StarkSigner;
   transfersApi: imx.TransfersApi;
   guardianClient: GuardianClient;
+  isScreenReadyPromise: Promise<LoadingResult | undefined>;
 };
 
 export async function transfer({
@@ -34,72 +36,8 @@
   starkSigner,
   user,
   guardianClient,
+  isScreenReadyPromise,
 }: TransferRequest): Promise<imx.CreateTransferResponseV1> {
-<<<<<<< HEAD
-  return withPassportError<imx.CreateTransferResponseV1>(
-    guardianClient.withDefaultConfirmationScreenTask(
-      async (isScreenReadyPromise: Promise<LoadingResult | undefined>) => {
-        const transferAmount = request.type === ERC721 ? '1' : request.amount;
-        const getSignableTransferRequest: imx.GetSignableTransferRequestV1 = {
-          sender: user.imx.ethAddress,
-          token: convertToSignableToken(request),
-          amount: transferAmount,
-          receiver: request.receiver,
-        };
-
-        const headers = {
-          Authorization: `Bearer ${user.accessToken}`,
-        };
-
-        const signableResult = await transfersApi.getSignableTransferV1(
-          {
-            getSignableTransferRequest,
-          },
-          { headers },
-        );
-
-        await guardianClient.evaluateImxTransaction({
-          payloadHash: signableResult.data.payload_hash,
-          isScreenReadyPromise,
-        });
-
-        const signableResultData = signableResult.data;
-        const { payload_hash: payloadHash } = signableResultData;
-        const starkSignature = await starkSigner.signMessage(payloadHash);
-        const senderStarkKey = await starkSigner.getAddress();
-
-        const transferSigningParams = {
-          sender_stark_key: signableResultData.sender_stark_key || senderStarkKey,
-          sender_vault_id: signableResultData.sender_vault_id,
-          receiver_stark_key: signableResultData.receiver_stark_key,
-          receiver_vault_id: signableResultData.receiver_vault_id,
-          asset_id: signableResultData.asset_id,
-          amount: signableResultData.amount,
-          nonce: signableResultData.nonce,
-          expiration_timestamp: signableResultData.expiration_timestamp,
-          stark_signature: starkSignature,
-        };
-
-        const createTransferRequest = {
-          createTransferRequest: transferSigningParams,
-        };
-
-        const { data: responseData } = await transfersApi.createTransferV1(
-          createTransferRequest,
-          { headers },
-        );
-
-        return {
-          sent_signature: responseData.sent_signature,
-          status: responseData.status?.toString(),
-          time: responseData.time,
-          transfer_id: responseData.transfer_id,
-        };
-      },
-    ),
-    PassportErrorType.TRANSFER_ERROR,
-  );
-=======
   return withPassportError(async () => {
     const transferAmount = request.type === ERC721 ? '1' : request.amount;
     const getSignableTransferRequest: imx.GetSignableTransferRequestV1 = {
@@ -122,6 +60,7 @@
 
     await guardianClient.evaluateImxTransaction({
       payloadHash: signableResult.data.payload_hash,
+      isScreenReadyPromise,
     });
 
     const signableResultData = signableResult.data;
@@ -157,7 +96,6 @@
       transfer_id: responseData.transfer_id,
     };
   }, PassportErrorType.TRANSFER_ERROR);
->>>>>>> f2da317e
 }
 
 export async function batchNftTransfer({
@@ -166,25 +104,8 @@
   request,
   transfersApi,
   guardianClient,
+  isScreenReadyPromise,
 }: BatchTransfersParams): Promise<imx.CreateTransferResponse> {
-<<<<<<< HEAD
-  // eslint-disable-next-line function-paren-newline
-  return withPassportError<imx.CreateTransferResponse>(
-    guardianClient.withConfirmationScreenTask(
-      { width: 480, height: 784 },
-    )(async (isScreenReadyPromise: Promise<LoadingResult | undefined>) => {
-      const { ethAddress } = user.imx;
-
-      const signableRequests = request.map(
-        (nftTransfer): imx.SignableTransferDetails => ({
-          amount: '1',
-          token: convertToSignableToken({
-            type: ERC721,
-            tokenId: nftTransfer.tokenId,
-            tokenAddress: nftTransfer.tokenAddress,
-          }),
-          receiver: nftTransfer.receiver,
-=======
   return withPassportError(async () => {
     const { ethAddress } = user.imx;
 
@@ -195,7 +116,6 @@
           type: ERC721,
           tokenId: nftTransfer.tokenId,
           tokenAddress: nftTransfer.tokenAddress,
->>>>>>> f2da317e
         }),
         receiver: nftTransfer.receiver,
       }),
@@ -208,54 +128,13 @@
           sender_ether_key: ethAddress,
           signable_requests: signableRequests,
         },
-<<<<<<< HEAD
-        { headers },
-      );
-
-      await guardianClient.evaluateImxTransaction({
-        payloadHash: signableResult.data.signable_responses[0]?.payload_hash,
-        isScreenReadyPromise,
-      });
-
-      const requests = await Promise.all(
-        signableResult.data.signable_responses.map(async (resp) => {
-          const starkSignature = await starkSigner.signMessage(resp.payload_hash);
-          return {
-            sender_vault_id: resp.sender_vault_id,
-            receiver_stark_key: resp.receiver_stark_key,
-            receiver_vault_id: resp.receiver_vault_id,
-            asset_id: resp.asset_id,
-            amount: resp.amount,
-            nonce: resp.nonce,
-            expiration_timestamp: resp.expiration_timestamp,
-            stark_signature: starkSignature,
-          };
-        }),
-      );
-
-      const transferSigningParams = {
-        sender_stark_key: signableResult.data.sender_stark_key,
-        requests,
-      };
-
-      const response = await transfersApi.createTransfer(
-        {
-          createTransferRequestV2: transferSigningParams,
-        },
-        { headers },
-      );
-
-      return {
-        transfer_ids: response?.data.transfer_ids,
-      };
-    }), PassportErrorType.TRANSFER_ERROR);
-=======
       },
       { headers },
     );
 
     await guardianClient.evaluateImxTransaction({
       payloadHash: signableResult.data.signable_responses[0]?.payload_hash,
+      isScreenReadyPromise,
     });
 
     const requests = await Promise.all(
@@ -290,5 +169,4 @@
       transfer_ids: response?.data.transfer_ids,
     };
   }, PassportErrorType.TRANSFER_ERROR);
->>>>>>> f2da317e
 }