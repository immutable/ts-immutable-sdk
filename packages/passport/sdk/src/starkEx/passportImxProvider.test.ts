--- conflicted
+++ resolved
@@ -27,14 +27,9 @@
 import { PassportConfiguration } from '../config';
 import { PassportEventMap, PassportEvents } from '../types';
 import TypedEventEmitter from '../typedEventEmitter';
-import AuthManager from '../authManager';
 
 jest.mock('./workflows');
-<<<<<<< HEAD
 jest.mock('./workflows/registration');
-=======
-
->>>>>>> 70845f55
 describe('PassportImxProvider', () => {
   afterEach(jest.resetAllMocks);
 
@@ -62,11 +57,6 @@
   const mockEthSigner = {
     signMessage: jest.fn(),
     getAddress: jest.fn(),
-  };
-
-  const authManagerMock = {
-    loginSilent: jest.fn(),
-    login: jest.fn(),
   };
 
   const magicAdapterMock = {
@@ -88,7 +78,6 @@
       authManager: mockAuthManager as unknown as AuthManager,
       starkSigner: mockStarkSigner,
       ethSigner: mockEthSigner as unknown as EthSigner,
-      authManager: authManagerMock as unknown as AuthManager,
       confirmationScreen,
       immutableXClient,
       config: testConfig,
@@ -118,21 +107,6 @@
     });
   });
 
-<<<<<<< HEAD
-=======
-  describe('registerOffchain', () => {
-    it('should throw error', async () => {
-      expect(passportImxProvider.registerOffchain)
-        .toThrow(
-          new PassportError(
-            'Operation not supported',
-            PassportErrorType.OPERATION_NOT_SUPPORTED_ERROR,
-          ),
-        );
-    });
-  });
-
->>>>>>> 70845f55
   describe('isRegisteredOnchain', () => {
     it('should throw error', async () => {
       expect(passportImxProvider.isRegisteredOnchain)
@@ -352,9 +326,9 @@
       it('should throw an error', async () => {
         const magicProviderMock = {};
 
-        authManagerMock.login.mockResolvedValue(mockUser);
+        mockAuthManager.login.mockResolvedValue(mockUser);
         magicAdapterMock.login.mockResolvedValue(magicProviderMock);
-        authManagerMock.loginSilent.mockResolvedValue(mockUser);
+        mockAuthManager.loginSilent.mockResolvedValue(mockUser);
 
         await expect(() => passportImxProvider.registerOffchain()).rejects.toThrow(
           new PassportError(
@@ -368,11 +342,11 @@
           starkSigner: mockStarkSigner,
           usersApi: immutableXClient.usersApi,
         }, mockUser.accessToken);
-        expect(authManagerMock.loginSilent).toHaveBeenCalledTimes(4);
-        expect(authManagerMock.loginSilent).toHaveBeenNthCalledWith(1, { forceRefresh: true });
-        expect(authManagerMock.loginSilent).toHaveBeenNthCalledWith(2, { forceRefresh: true });
-        expect(authManagerMock.loginSilent).toHaveBeenNthCalledWith(3, { forceRefresh: true });
-        expect(authManagerMock.loginSilent).toHaveBeenCalledWith({ forceRefresh: true });
+        expect(mockAuthManager.loginSilent).toHaveBeenCalledTimes(4);
+        expect(mockAuthManager.loginSilent).toHaveBeenNthCalledWith(1, { forceRefresh: true });
+        expect(mockAuthManager.loginSilent).toHaveBeenNthCalledWith(2, { forceRefresh: true });
+        expect(mockAuthManager.loginSilent).toHaveBeenNthCalledWith(3, { forceRefresh: true });
+        expect(mockAuthManager.loginSilent).toHaveBeenCalledWith({ forceRefresh: true });
       });
     });
 
@@ -380,9 +354,9 @@
       it('should register the user and update the provider instance user', async () => {
         const magicProviderMock = {};
 
-        authManagerMock.login.mockResolvedValue(mockUser);
+        mockAuthManager.login.mockResolvedValue(mockUser);
         magicAdapterMock.login.mockResolvedValue(magicProviderMock);
-        authManagerMock.loginSilent.mockResolvedValue(mockUserImx);
+        mockAuthManager.loginSilent.mockResolvedValue(mockUserImx);
 
         await passportImxProvider.registerOffchain();
 
@@ -392,8 +366,8 @@
           starkSigner: mockStarkSigner,
           usersApi: immutableXClient.usersApi,
         }, mockUserImx.accessToken);
-        expect(authManagerMock.loginSilent).toHaveBeenCalledTimes(1);
-        expect(authManagerMock.loginSilent).toHaveBeenCalledWith({ forceRefresh: true });
+        expect(mockAuthManager.loginSilent).toHaveBeenCalledTimes(1);
+        expect(mockAuthManager.loginSilent).toHaveBeenCalledWith({ forceRefresh: true });
       });
     });
   });
