{
  "extends": "../../../tsconfig.base.json",
  "compilerOptions": {
    "jsx": "react-jsx",
    "outDir": "./dist",
    "rootDirs": ["src"],
<<<<<<< HEAD
    "target": "es2022",
    "module": "esnext",
    "moduleResolution": "node",
    "noEmit": true,
    "allowJs": false,
    "removeComments": false,
    "strict": true,
    "forceConsistentCasingInFileNames": false,
    "allowSyntheticDefaultImports": true,
    "esModuleInterop": true,
    "declaration": true,
    "resolveJsonModule": true,
    "skipLibCheck": true,
    "jsxImportSource": "@emotion/react"
=======
>>>>>>> 50b953c6
  },
  "include": ["src", "src/types.ts"],
  "exclude": [
    "node_modules",
    "dist",
  ]
}<|MERGE_RESOLUTION|>--- conflicted
+++ resolved
@@ -4,23 +4,7 @@
     "jsx": "react-jsx",
     "outDir": "./dist",
     "rootDirs": ["src"],
-<<<<<<< HEAD
-    "target": "es2022",
-    "module": "esnext",
-    "moduleResolution": "node",
-    "noEmit": true,
-    "allowJs": false,
-    "removeComments": false,
-    "strict": true,
-    "forceConsistentCasingInFileNames": false,
-    "allowSyntheticDefaultImports": true,
-    "esModuleInterop": true,
-    "declaration": true,
-    "resolveJsonModule": true,
-    "skipLibCheck": true,
     "jsxImportSource": "@emotion/react"
-=======
->>>>>>> 50b953c6
   },
   "include": ["src", "src/types.ts"],
   "exclude": [
