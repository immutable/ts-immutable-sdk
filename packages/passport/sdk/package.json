{
  "name": "@imtbl/passport",
  "description": "Passport module for Immutable SDK",
  "version": "0.0.0",
  "author": "Immutable",
  "bugs": "https://github.com/immutable/ts-immutable-sdk/issues",
  "dependencies": {
    "@0xsequence/abi": "^2.0.25",
    "@0xsequence/core": "^2.0.25",
    "@imtbl/config": "workspace:*",
    "@imtbl/generated-clients": "workspace:*",
    "@imtbl/metrics": "workspace:*",
    "@imtbl/toolkit": "workspace:*",
    "@imtbl/x-client": "workspace:*",
    "@imtbl/x-provider": "workspace:*",
<<<<<<< HEAD
    "@magic-ext/oidc": "4.3.1",
    "@magic-sdk/provider": "29.0.1-canary.860.13689524404.0",
=======
    "@magic-ext/oidc": "12.0.0",
    "@magic-sdk/provider": "^29.0.0",
>>>>>>> 16a71aaf
    "@metamask/detect-provider": "^2.0.0",
    "axios": "^1.6.5",
    "ethers": "^6.13.4",
    "events": "^3.3.0",
    "jwt-decode": "^3.1.2",
    "localforage": "^1.10.0",
<<<<<<< HEAD
    "magic-sdk": "29.0.1-canary.860.13689524404.0",
=======
    "magic-sdk": "^29.0.0",
>>>>>>> 16a71aaf
    "oidc-client-ts": "2.4.0",
    "uuid": "^8.3.2"
  },
  "devDependencies": {
    "@swc/core": "^1.3.36",
    "@swc/jest": "^0.2.24",
    "@types/axios": "^0.14.0",
    "@types/jest": "^29.4.3",
    "@types/jwt-encode": "^1.0.1",
    "@types/react": "^18.3.5",
    "@types/react-dom": "^18.3.0",
    "@types/uuid": "^8.3.4",
    "@typescript-eslint/eslint-plugin": "^5.57.1",
    "@typescript-eslint/parser": "^5.57.1",
    "cross-fetch": "^3.1.6",
    "eslint": "^8.40.0",
    "jest": "^29.4.3",
    "jest-environment-jsdom": "^29.4.3",
    "jwt-encode": "^1.0.1",
    "msw": "^1.2.2",
    "prettier": "^2.8.7",
    "ts-node": "^10.9.1",
    "tsup": "8.3.0",
    "typescript": "^5.6.2"
  },
  "engines": {
    "node": ">=20.11.0"
  },
  "exports": {
    "development": {
      "types": "./src/index.ts",
      "browser": "./dist/browser/index.js",
      "require": "./dist/node/index.cjs",
      "default": "./dist/node/index.js"
    },
    "default": {
      "types": "./dist/types/index.d.ts",
      "browser": "./dist/browser/index.js",
      "require": "./dist/node/index.cjs",
      "default": "./dist/node/index.js"
    }
  },
  "files": [
    "dist"
  ],
  "homepage": "https://github.com/immutable/ts-immutable-sdk#readme",
  "license": "Apache-2.0",
  "main": "dist/node/index.cjs",
  "module": "dist/node/index.js",
  "browser": "dist/browser/index.js",
  "publishConfig": {
    "access": "public"
  },
  "repository": "immutable/ts-immutable-sdk.git",
  "scripts": {
    "build": "pnpm transpile && pnpm typegen",
    "transpile": "tsup src/index.ts --config ../../../tsup.config.js",
    "typegen": "tsc --customConditions default --emitDeclarationOnly --outDir dist/types",
    "pack:root": "pnpm pack --pack-destination $(dirname $(pnpm root -w))",
    "lint": "eslint ./src --ext .ts,.jsx,.tsx --max-warnings=0",
    "test": "jest",
    "test:watch": "jest --watch",
    "typecheck": "tsc --customConditions default --noEmit --jsx preserve"
  },
  "type": "module",
  "types": "./dist/types/index.d.ts"
}<|MERGE_RESOLUTION|>--- conflicted
+++ resolved
@@ -13,24 +13,15 @@
     "@imtbl/toolkit": "workspace:*",
     "@imtbl/x-client": "workspace:*",
     "@imtbl/x-provider": "workspace:*",
-<<<<<<< HEAD
     "@magic-ext/oidc": "4.3.1",
     "@magic-sdk/provider": "29.0.1-canary.860.13689524404.0",
-=======
-    "@magic-ext/oidc": "12.0.0",
-    "@magic-sdk/provider": "^29.0.0",
->>>>>>> 16a71aaf
     "@metamask/detect-provider": "^2.0.0",
     "axios": "^1.6.5",
     "ethers": "^6.13.4",
     "events": "^3.3.0",
     "jwt-decode": "^3.1.2",
     "localforage": "^1.10.0",
-<<<<<<< HEAD
     "magic-sdk": "29.0.1-canary.860.13689524404.0",
-=======
-    "magic-sdk": "^29.0.0",
->>>>>>> 16a71aaf
     "oidc-client-ts": "2.4.0",
     "uuid": "^8.3.2"
   },
