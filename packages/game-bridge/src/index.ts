--- conflicted
+++ resolved
@@ -245,23 +245,18 @@
         });
         break;
       }
-<<<<<<< HEAD
+      case PASSPORT_FUNCTIONS.getIdToken: {
+        const idToken = await passportClient?.getIdToken();
+        callbackToGame({
+          responseFor: fxName,
+          requestId,
+          success: true,
+          result: idToken,
+        });
+        break;
+      }
       case PASSPORT_FUNCTIONS.getAddress: {
         const address = await imxProvider?.getAddress();
-=======
-      case PASSPORT_FUNCTIONS.getIdToken: {
-        const idToken = await passportClient?.getIdToken();
->>>>>>> 725ff9cc
-        callbackToGame({
-          responseFor: fxName,
-          requestId,
-          success: true,
-          result: idToken,
-        });
-        break;
-      }
-      case PASSPORT_FUNCTIONS.getAddress: {
-        const address = await providerInstance?.getAddress();
         callbackToGame({
           responseFor: fxName,
           requestId,
@@ -291,12 +286,7 @@
         break;
       }
       case PASSPORT_FUNCTIONS.imx.isRegisteredOffchain: {
-<<<<<<< HEAD
-        console.log('PASSPORT_FUNCTIONS.imx.isRegisteredOffchain');
-        const registered = await imxProvider?.isRegisteredOffchain();
-=======
         const registered = await providerInstance?.isRegisteredOffchain();
->>>>>>> 725ff9cc
         callbackToGame({
           responseFor: fxName,
           requestId,
@@ -306,12 +296,7 @@
         break;
       }
       case PASSPORT_FUNCTIONS.imx.registerOffchain: {
-<<<<<<< HEAD
-        console.log('PASSPORT_FUNCTIONS.imx.registerOffchain');
-        const response = await imxProvider?.registerOffchain();
-=======
         const response = await providerInstance?.registerOffchain();
->>>>>>> 725ff9cc
         callbackToGame({
           ...{
             responseFor: fxName,
