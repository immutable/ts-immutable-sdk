--- conflicted
+++ resolved
@@ -14,13 +14,9 @@
     "parcel": "^2.8.3"
   },
   "scripts": {
-<<<<<<< HEAD
-=======
     "build": "parcel build --no-cache --no-scope-hoist",
     "build:local": "parcel build --no-cache --no-scope-hoist && yarn updateSdkVersion",
->>>>>>> 6b23ebbf
     "d": "swc src -d dist --strip-leading-paths --ignore '**/*.test.*'",
-    "build": "parcel build --no-cache --no-scope-hoist --no-optimize  && yarn updateSdkVersion",
     "lint": "eslint ./src --ext .ts,.jsx,.tsx --max-warnings=0",
     "start": "parcel",
     "updateSdkVersion": "./scripts/updateSdkVersion.sh"
