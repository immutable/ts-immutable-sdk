--- conflicted
+++ resolved
@@ -3,23 +3,11 @@
 import {
   Fee as OpenapiFee,
   OrdersService,
-<<<<<<< HEAD
-} from './openapi/sdk';
-
-// Strictly re-export some of the openapi generated types
-export {
-  OrderStatus,
-  ListingResult,
-  ListListingsResult,
-  Order,
-} from './openapi/sdk';
-=======
   OrderStatus,
 } from './openapi/sdk';
 
 // Strictly re-export only the OrderStatus enum from the openapi types
 export { OrderStatus } from './openapi/sdk';
->>>>>>> 4d62e682
 
 export interface ERC721Item {
   type: 'ERC721';
@@ -77,23 +65,15 @@
   ROYALTY = OpenapiFee.fee_type.ROYALTY,
 }
 
-<<<<<<< HEAD
-export interface Fee {
-  type: FeeType;
-=======
 export interface FeeValue {
->>>>>>> 4d62e682
   recipient: string;
   amount: string;
 }
 
-<<<<<<< HEAD
-=======
 export interface Fee extends FeeValue {
   type: FeeType;
 }
 
->>>>>>> 4d62e682
 export enum TransactionPurpose {
   APPROVAL = 'APPROVAL',
   FULFILL_ORDER = 'FULFILL_ORDER',
