--- conflicted
+++ resolved
@@ -15,13 +15,8 @@
 }
 
 export interface NativeItem {
-<<<<<<< HEAD
-  type: 'NATIVE'
-  amount: string
-=======
-  type: 'IMX';
+  type: 'NATIVE';
   amount: string;
->>>>>>> ec711eef
 }
 
 export interface RoyaltyInfo {
@@ -55,10 +50,10 @@
 }
 
 // Expose the list order filtering and ordering directly from the openAPI SDK, except
-// chainID is omitted as its configured as a part of the client
+// chainName is omitted as its configured as a part of the client
 export type ListListingsParams = Omit<
 Parameters<typeof OrdersService.prototype.listListings>[0],
-'chainId'
+'chainName'
 >;
 
 export interface FulfillOrderResponse {
@@ -66,12 +61,6 @@
   unsignedFulfillmentTransaction: PopulatedTransaction;
 }
 
-<<<<<<< HEAD
-// Expose the list order filtering and ordering directly from the openAPI SDK, except
-// chainID is omitted as its configured as a part of the client
-export type ListOrderParams = Omit<Parameters<typeof OrdersService.prototype.listOrders>[0], 'chainName'>;
-=======
 export interface CancelOrderResponse {
   unsignedCancelOrderTransaction: PopulatedTransaction;
-}
->>>>>>> ec711eef
+}