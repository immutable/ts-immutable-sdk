--- conflicted
+++ resolved
@@ -5,15 +5,13 @@
   OrderbookModuleConfiguration,
   OrderbookOverrides,
 } from 'config/config';
-<<<<<<< HEAD
-import { ListingResult, ListListingsResult, OrderStatus } from 'openapi/sdk';
-=======
-import { ERC721Factory } from 'erc721';
 import {
   // eslint-disable-next-line @typescript-eslint/no-unused-vars
-  Fee, ListingResult, ListListingsResult, OrderStatus,
+  Fee,
+  ListingResult,
+  ListListingsResult,
+  OrderStatus,
 } from 'openapi/sdk';
->>>>>>> 9c92b155
 import { Seaport } from 'seaport';
 import {
   CancelOrderResponse,
@@ -155,11 +153,13 @@
     // TODO: Allow taker fee when backend support is available
     // takerFee?: Fee,
   ): Promise<FulfillOrderResponse> {
-    const fulfillmentDataRes = await this.apiClient.fulfillmentData([{
-      order_id: listingId,
-      // fee: takerFee,
-      fee: undefined,
-    }]);
+    const fulfillmentDataRes = await this.apiClient.fulfillmentData([
+      {
+        order_id: listingId,
+        // fee: takerFee,
+        fee: undefined,
+      },
+    ]);
 
     if (fulfillmentDataRes.result.length !== 1) {
       throw new Error('unexpected fulfillment data result length');
