--- conflicted
+++ resolved
@@ -28,15 +28,9 @@
   switch (environment) {
     case Environment.SANDBOX:
       return {
-<<<<<<< HEAD
-        seaportContractAddress: '0x45E23dA18804F99Cf67408AeBE85F67c958381Ff',
-        zoneContractAddress: '0x25b00b7eb97eab6194798E9B8eF63Aa526D5bd7E',
-        apiEndpoint: 'https://api.sandbox.immutable.com',
-=======
         seaportContractAddress: '0x474989C4D25DD41B0B9b1ECb4643B9Fe25f83B19',
         zoneContractAddress: '0x6FeDb4949E5b452700A8a8956999a7E05B6770F3',
-        apiEndpoint: 'https://order-book-mr.sandbox.imtbl.com',
->>>>>>> 9e71fd93
+        apiEndpoint: 'https://api.sandbox.immutable.com',
         chainName: TESTNET_CHAIN_NAME,
         provider: new providers.JsonRpcProvider(
           'https://rpc.testnet.immutable.com',
