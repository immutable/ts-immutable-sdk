import {
  anything, deepEqual, instance, mock, when,
} from 'ts-mockito';
import { Seaport as SeaportLib } from '@opensea/seaport-js';
import {
  ApprovalAction,
  CreateOrderAction,
  ExchangeAction,
  OrderComponents,
  TransactionMethods,
} from '@opensea/seaport-js/lib/types';
import {
<<<<<<< HEAD
  ERC20Item, ERC721Item, NativeItem, TransactionType,
=======
  ActionType,
  TransactionAction,
  ERC20Item,
  ERC721Item,
  NativeItem,
  RoyaltyInfo,
  SignableAction,
  TransactionPurpose,
>>>>>>> 9c92b155
} from 'types';
import { BigNumber, PopulatedTransaction, providers } from 'ethers';
import { CreateOrderProtocolData, Order, OrderStatus } from 'openapi/sdk';
import {
  EIP_712_ORDER_TYPE,
  ItemType,
  SEAPORT_CONTRACT_NAME,
  SEAPORT_CONTRACT_VERSION_V1_5,
} from './constants';
import { Seaport } from './seaport';
import { SeaportLibFactory } from './seaport-lib-factory';

// Make an address-like string for tests
function randomAddress() {
  return `0x${Math.random().toString(16).substr(2)}`;
}

describe('Seaport', () => {
  describe('prepareSeaportOrder', () => {
    describe('when there is no approval action', () => {
      let sut: Seaport;

      const network = 1;
      const orderComponents = { salt: '123' } as OrderComponents;
      // Salt is encoded as hex from original order components, so use this
      // to compare against the expected order components
      const orderComponentsWithHexSalt = {
        salt: BigNumber.from(orderComponents.salt).toHexString(),
      };

      const zoneAddress = randomAddress();
      const seaportContractAddress = randomAddress();
      const offerer = randomAddress();
      const listingItem: ERC721Item = {
        contractAddress: randomAddress(),
        tokenId: '5',
        type: 'ERC721',
      };

      const considerationItem: ERC20Item = {
        amount: '100',
        contractAddress: randomAddress(),
        type: 'ERC20',
      };

      const orderStart = new Date();
      const orderExpiry = new Date();
      const orderHash = randomAddress();

      beforeEach(() => {
        const mockedSeaportJs = mock(SeaportLib);
        const mockedSeaportLibFactory = mock(SeaportLibFactory);
        const mockedProvider = mock(providers.JsonRpcProvider);

        const createAction = mock<CreateOrderAction>();
        const createActionInstance = instance(createAction);
        createActionInstance.type = 'create';

        when(mockedProvider.getNetwork()).thenReturn(
          Promise.resolve({ chainId: network, name: 'foobar' }),
        );
        when(mockedSeaportLibFactory.create(anything(), anything()))
          .thenReturn(instance(mockedSeaportJs));
        when(
          mockedSeaportJs.getOrderHash(
            deepEqual(orderComponentsWithHexSalt as OrderComponents),
          ),
        ).thenReturn(orderHash);
        when(createAction.getMessageToSign()).thenReturn(
          Promise.resolve(JSON.stringify({ message: orderComponents })),
        );
        when(
          mockedSeaportJs.createOrder(
            deepEqual({
              allowPartialFills: false,
              offer: [
                {
                  itemType: ItemType.ERC721,
                  token: listingItem.contractAddress,
                  identifier: listingItem.tokenId,
                },
              ],
              consideration: [
                {
                  token: considerationItem.contractAddress,
                  amount: considerationItem.amount,
                  recipient: offerer,
                },
              ],
              startTime: (orderStart.getTime() / 1000).toFixed(0),
              endTime: (orderExpiry.getTime() / 1000).toFixed(0),
              zone: zoneAddress,
              restrictedByZone: true,
            }),
            offerer,
          ),
        ).thenReturn(
          Promise.resolve({
            actions: [createActionInstance],
            executeAllActions: () => undefined as any,
          }),
        );

        sut = new Seaport(
          instance(mockedSeaportLibFactory),
          instance(mockedProvider),
          seaportContractAddress,
          zoneAddress,
        );
      });

      it('returns unsignedApprovalTransaction as undefined', async () => {
        const { actions } = await sut.prepareSeaportOrder(
          offerer,
          listingItem,
          considerationItem,
          orderStart,
          orderExpiry,
        );
        const approvalAction = actions.find(
          (a): a is TransactionAction => a.type === ActionType.TRANSACTION,
        );
        expect(approvalAction).toBeUndefined();
      });

      it('returns the expected typedOrderMessageForSigning', async () => {
        const { actions } = await sut.prepareSeaportOrder(
          offerer,
          listingItem,
          considerationItem,
          orderStart,
          orderExpiry,
        );
        const domainData = {
          name: SEAPORT_CONTRACT_NAME,
          version: SEAPORT_CONTRACT_VERSION_V1_5,
          chainId: network,
          verifyingContract: seaportContractAddress,
        };

        const signableAction = actions.find(
          (a): a is SignableAction => a.type === ActionType.SIGNABLE,
        )!;
        expect(signableAction.message).toEqual({
          domain: domainData,
          types: EIP_712_ORDER_TYPE,
          value: orderComponentsWithHexSalt,
        });
      });

      it('returns the expected orderComponents', async () => {
        const { orderComponents: orderComponentsRes } = await sut.prepareSeaportOrder(
          offerer,
          listingItem,
          considerationItem,
          orderStart,
          orderExpiry,
        );
        expect(orderComponentsRes).toEqual(orderComponentsWithHexSalt);
      });

      it('returns the expected order hash', async () => {
        const { orderHash: orderHashRes } = await sut.prepareSeaportOrder(
          offerer,
          listingItem,
          considerationItem,
          orderStart,
          orderExpiry,
        );
        expect(orderHashRes).toEqual(orderHash);
      });
    });

    describe('when there is an approval action', () => {
      let sut: Seaport;

      const network = 1;
      const orderComponents = { salt: '123' } as OrderComponents;
      // Salt is encoded as hex from original order components, so use this
      // to compare against the expected order components
      const orderComponentsWithHexSalt = {
        salt: BigNumber.from(orderComponents.salt).toHexString(),
      };

      const zoneAddress = randomAddress();
      const seaportContractAddress = randomAddress();
      const offerer = randomAddress();
      const listingItem: ERC721Item = {
        contractAddress: randomAddress(),
        tokenId: '5',
        type: 'ERC721',
      };

      const considerationItem: NativeItem = {
        amount: '100',
        type: 'NATIVE',
      };

      const orderStart = new Date();
      const orderExpiry = new Date();
      const orderHash = randomAddress();
      const approvalGas = BigNumber.from(1000000);
      const approvalTransaction: PopulatedTransaction = {
        from: offerer,
        to: seaportContractAddress,
      };

      beforeEach(() => {
        const mockedSeaportJs = mock(SeaportLib);
        const mockedSeaportLibFactory = mock(SeaportLibFactory);
        const mockedProvider = mock(providers.JsonRpcProvider);

        const createAction = mock<CreateOrderAction>();
        const createActionInstance = instance(createAction);
        createActionInstance.type = 'create';
        when(createAction.getMessageToSign()).thenReturn(
          Promise.resolve(JSON.stringify({ message: orderComponents })),
        );

        const transactionMethods = mock<TransactionMethods<boolean>>();
        const approvalAction = mock<ApprovalAction>();
        const approvalActionInstance = instance(approvalAction);
        approvalActionInstance.type = 'approval';
        approvalActionInstance.transactionMethods = instance(transactionMethods);
        when(transactionMethods.buildTransaction()).thenReturn(
          Promise.resolve(approvalTransaction),
        );
        when(transactionMethods.estimateGas()).thenReturn(
          Promise.resolve(approvalGas),
        );

        when(mockedProvider.getNetwork()).thenReturn(
          Promise.resolve({ chainId: network, name: 'foobar' }),
        );
        when(mockedSeaportLibFactory.create(anything(), anything()))
          .thenReturn(instance(mockedSeaportJs));
        when(
          mockedSeaportJs.getOrderHash(
            deepEqual(orderComponentsWithHexSalt as OrderComponents),
          ),
        ).thenReturn(orderHash);
        when(
          mockedSeaportJs.createOrder(
            deepEqual({
              allowPartialFills: false,
              offer: [
                {
                  itemType: ItemType.ERC721,
                  token: listingItem.contractAddress,
                  identifier: listingItem.tokenId,
                },
              ],
              consideration: [
                {
                  token: undefined,
                  amount: considerationItem.amount,
                  recipient: offerer,
                },
              ],
              startTime: (orderStart.getTime() / 1000).toFixed(0),
              endTime: (orderExpiry.getTime() / 1000).toFixed(0),
              zone: zoneAddress,
              restrictedByZone: true,
            }),
            offerer,
          ),
        ).thenReturn(
          Promise.resolve({
            actions: [approvalActionInstance, createActionInstance],
            executeAllActions: () => undefined as any,
          }),
        );

        sut = new Seaport(
          instance(mockedSeaportLibFactory),
          instance(mockedProvider),
          seaportContractAddress,
          zoneAddress,
        );
      });

      it('returns the expected unsignedApprovalTransaction', async () => {
        const { actions } = await sut.prepareSeaportOrder(
          offerer,
          listingItem,
          considerationItem,
          orderStart,
          orderExpiry,
        );
        const approvalAction = actions.find(
          (a): a is TransactionAction => a.type === ActionType.TRANSACTION,
        )!;
        expect(approvalAction.purpose).toEqual(TransactionPurpose.APPROVAL);
        const unsignedApprovalTransaction = await approvalAction.buildTransaction();
        expect(unsignedApprovalTransaction!.from).toEqual(
          approvalTransaction.from,
        );
        expect(unsignedApprovalTransaction!.to).toEqual(approvalTransaction.to);

        const expectedGasLimit = approvalGas.add(approvalGas.div(5));
        expect(unsignedApprovalTransaction!.gasLimit).toEqual(expectedGasLimit);
      });

      it('returns the expected typedOrderMessageForSigning', async () => {
        const { actions } = await sut.prepareSeaportOrder(
          offerer,
          listingItem,
          considerationItem,
          orderStart,
          orderExpiry,
        );
        const domainData = {
          name: SEAPORT_CONTRACT_NAME,
          version: SEAPORT_CONTRACT_VERSION_V1_5,
          chainId: network,
          verifyingContract: seaportContractAddress,
        };

        const signableAction = actions.find(
          (a): a is SignableAction => a.type === ActionType.SIGNABLE,
        )!;

        expect(signableAction.message).toEqual({
          domain: domainData,
          types: EIP_712_ORDER_TYPE,
          value: orderComponentsWithHexSalt,
        });
      });

      it('returns the expected orderComponents', async () => {
        const { orderComponents: orderComponentsRes } = await sut.prepareSeaportOrder(
          offerer,
          listingItem,
          considerationItem,
          orderStart,
          orderExpiry,
        );
        expect(orderComponentsRes).toEqual(orderComponentsWithHexSalt);
      });

      it('returns the expected order hash', async () => {
        const { orderHash: orderHashRes } = await sut.prepareSeaportOrder(
          offerer,
          listingItem,
          considerationItem,
          orderStart,
          orderExpiry,
        );
        expect(orderHashRes).toEqual(orderHash);
      });
    });
  });

  describe('fulfilOrder', () => {
    describe('when there is an approval action', () => {
      let sut: Seaport;

      const zoneAddress = randomAddress();
      const seaportContractAddress = randomAddress();
      const offerer = randomAddress();
      const fulfiller = randomAddress();

      const approvalGas = BigNumber.from(1000000);
      const approvalTransaction: PopulatedTransaction = {
        from: offerer,
        to: seaportContractAddress,
      };

      const fulfilGas = BigNumber.from(2000000);
      const fulfilTransaction: PopulatedTransaction = {
        from: offerer,
        to: seaportContractAddress,
      };

      const immutableOrder: Order = {
        account_address: offerer,
        buy: [{ item_type: 'NATIVE', start_amount: '100' }],
        fees: [],
        chain: { id: '1', name: 'imtbl-zkevm-local' },
        create_time: new Date().toISOString(),
        end_time: new Date().toISOString(),
        id: '1',
        protocol_data: {
          order_type: CreateOrderProtocolData.order_type.FULL_RESTRICTED,
          zone_address: randomAddress(),
          operator_signature: randomAddress(),
          seaport_address: randomAddress(),
          seaport_version: SEAPORT_CONTRACT_VERSION_V1_5,
          counter: '0',
        },
        salt: '1',
        sell: [
          {
            item_type: 'ERC721',
            contract_address: randomAddress(),
            token_id: '1',
          },
        ],
        signature: randomAddress(),
        status: OrderStatus.ACTIVE,
        start_time: new Date().toISOString(),
        update_time: new Date().toISOString(),
      };

      beforeEach(() => {
        const mockedSeaportJs = mock(SeaportLib);
        const mockedSeaportLibFactory = mock(SeaportLibFactory);
        const mockedProvider = mock(providers.JsonRpcProvider);

        const exchangeTransactionMethods = mock<TransactionMethods<boolean>>();
        const exchangeAction = mock<ExchangeAction<any>>();
        const exchangeActionInstance = instance(exchangeAction);
        exchangeActionInstance.type = 'exchange';
        exchangeActionInstance.transactionMethods = instance(
          exchangeTransactionMethods,
        );
        when(exchangeTransactionMethods.buildTransaction()).thenReturn(
          Promise.resolve(fulfilTransaction),
        );
        when(exchangeTransactionMethods.estimateGas()).thenReturn(
          Promise.resolve(fulfilGas),
        );

        const approvalTransactionMethods = mock<TransactionMethods<boolean>>();
        const approvalAction = mock<ApprovalAction>();
        const approvalActionInstance = instance(approvalAction);
        approvalActionInstance.type = 'approval';
        approvalActionInstance.transactionMethods = instance(
          approvalTransactionMethods,
        );
        when(approvalTransactionMethods.buildTransaction()).thenReturn(
          Promise.resolve(approvalTransaction),
        );
        when(approvalTransactionMethods.estimateGas()).thenReturn(
          Promise.resolve(approvalGas),
        );

        when(mockedSeaportLibFactory.create(anything(), anything()))
          .thenReturn(instance(mockedSeaportJs));
        when(
          mockedSeaportJs.fulfillOrders(
            deepEqual({
              accountAddress: fulfiller,
              fulfillOrderDetails: [
                {
                  order: {
                    parameters: anything(),
                    signature: immutableOrder.signature,
                  },
                  extraData: '',
                },
              ],
            }),
          ),
        ).thenReturn(
          Promise.resolve({
            actions: [approvalActionInstance, exchangeActionInstance],
            executeAllActions: () => undefined as any,
          }),
        );

        when(mockedSeaportJs.getCounter(offerer)).thenReturn(
          Promise.resolve(BigNumber.from(1)),
        );

        sut = new Seaport(
          instance(mockedSeaportLibFactory),
          instance(mockedProvider),
          seaportContractAddress,
          zoneAddress,
        );
      });

      it('returns the expected unsignedApprovalTransaction', async () => {
        const { actions } = await sut.fulfillOrder(
          immutableOrder,
          fulfiller,
          '',
        );
        const approvalAction = actions.find(
          (a): a is TransactionAction => a.purpose === TransactionPurpose.APPROVAL,
        );
        expect(approvalAction).toBeTruthy();
        const unsignedApprovalTransaction = await approvalAction!.buildTransaction();
        expect(unsignedApprovalTransaction!.from).toEqual(
          approvalTransaction.from,
        );
        expect(unsignedApprovalTransaction!.to).toEqual(approvalTransaction.to);

        const expectedGasLimit = approvalGas.add(approvalGas.div(5));
        expect(unsignedApprovalTransaction!.gasLimit).toEqual(expectedGasLimit);
      });

      it('returns the expected unsignedFulfillmentTransaction', async () => {
        const { actions } = await sut.fulfillOrder(
          immutableOrder,
          fulfiller,
          '',
        );
        const fulfillmentAction = actions.find(
          (a): a is TransactionAction => a.purpose === TransactionPurpose.FULFILL_ORDER,
        );
        const unsignedFulfillmentTransaction = await fulfillmentAction!.buildTransaction();
        expect(unsignedFulfillmentTransaction).toBeTruthy();
        expect(unsignedFulfillmentTransaction!.from).toEqual(
          approvalTransaction.from,
        );
        expect(unsignedFulfillmentTransaction!.to).toEqual(
          approvalTransaction.to,
        );

        const expectedGasLimit = fulfilGas.add(fulfilGas.div(5));
        expect(unsignedFulfillmentTransaction!.gasLimit).toEqual(
          expectedGasLimit,
        );
      });
    });
  });
});<|MERGE_RESOLUTION|>--- conflicted
+++ resolved
@@ -10,18 +10,13 @@
   TransactionMethods,
 } from '@opensea/seaport-js/lib/types';
 import {
-<<<<<<< HEAD
-  ERC20Item, ERC721Item, NativeItem, TransactionType,
-=======
   ActionType,
   TransactionAction,
   ERC20Item,
   ERC721Item,
   NativeItem,
-  RoyaltyInfo,
   SignableAction,
   TransactionPurpose,
->>>>>>> 9c92b155
 } from 'types';
 import { BigNumber, PopulatedTransaction, providers } from 'ethers';
 import { CreateOrderProtocolData, Order, OrderStatus } from 'openapi/sdk';
@@ -83,12 +78,11 @@
         when(mockedProvider.getNetwork()).thenReturn(
           Promise.resolve({ chainId: network, name: 'foobar' }),
         );
-        when(mockedSeaportLibFactory.create(anything(), anything()))
-          .thenReturn(instance(mockedSeaportJs));
+        when(mockedSeaportLibFactory.create(anything(), anything())).thenReturn(
+          instance(mockedSeaportJs),
+        );
         when(
-          mockedSeaportJs.getOrderHash(
-            deepEqual(orderComponentsWithHexSalt as OrderComponents),
-          ),
+          mockedSeaportJs.getOrderHash(deepEqual(orderComponentsWithHexSalt as OrderComponents)),
         ).thenReturn(orderHash);
         when(createAction.getMessageToSign()).thenReturn(
           Promise.resolve(JSON.stringify({ message: orderComponents })),
@@ -249,19 +243,16 @@
         when(transactionMethods.buildTransaction()).thenReturn(
           Promise.resolve(approvalTransaction),
         );
-        when(transactionMethods.estimateGas()).thenReturn(
-          Promise.resolve(approvalGas),
-        );
+        when(transactionMethods.estimateGas()).thenReturn(Promise.resolve(approvalGas));
 
         when(mockedProvider.getNetwork()).thenReturn(
           Promise.resolve({ chainId: network, name: 'foobar' }),
         );
-        when(mockedSeaportLibFactory.create(anything(), anything()))
-          .thenReturn(instance(mockedSeaportJs));
+        when(mockedSeaportLibFactory.create(anything(), anything())).thenReturn(
+          instance(mockedSeaportJs),
+        );
         when(
-          mockedSeaportJs.getOrderHash(
-            deepEqual(orderComponentsWithHexSalt as OrderComponents),
-          ),
+          mockedSeaportJs.getOrderHash(deepEqual(orderComponentsWithHexSalt as OrderComponents)),
         ).thenReturn(orderHash);
         when(
           mockedSeaportJs.createOrder(
@@ -316,9 +307,7 @@
         )!;
         expect(approvalAction.purpose).toEqual(TransactionPurpose.APPROVAL);
         const unsignedApprovalTransaction = await approvalAction.buildTransaction();
-        expect(unsignedApprovalTransaction!.from).toEqual(
-          approvalTransaction.from,
-        );
+        expect(unsignedApprovalTransaction!.from).toEqual(approvalTransaction.from);
         expect(unsignedApprovalTransaction!.to).toEqual(approvalTransaction.to);
 
         const expectedGasLimit = approvalGas.add(approvalGas.div(5));
@@ -435,32 +424,25 @@
         const exchangeAction = mock<ExchangeAction<any>>();
         const exchangeActionInstance = instance(exchangeAction);
         exchangeActionInstance.type = 'exchange';
-        exchangeActionInstance.transactionMethods = instance(
-          exchangeTransactionMethods,
-        );
+        exchangeActionInstance.transactionMethods = instance(exchangeTransactionMethods);
         when(exchangeTransactionMethods.buildTransaction()).thenReturn(
           Promise.resolve(fulfilTransaction),
         );
-        when(exchangeTransactionMethods.estimateGas()).thenReturn(
-          Promise.resolve(fulfilGas),
-        );
+        when(exchangeTransactionMethods.estimateGas()).thenReturn(Promise.resolve(fulfilGas));
 
         const approvalTransactionMethods = mock<TransactionMethods<boolean>>();
         const approvalAction = mock<ApprovalAction>();
         const approvalActionInstance = instance(approvalAction);
         approvalActionInstance.type = 'approval';
-        approvalActionInstance.transactionMethods = instance(
-          approvalTransactionMethods,
-        );
+        approvalActionInstance.transactionMethods = instance(approvalTransactionMethods);
         when(approvalTransactionMethods.buildTransaction()).thenReturn(
           Promise.resolve(approvalTransaction),
         );
-        when(approvalTransactionMethods.estimateGas()).thenReturn(
-          Promise.resolve(approvalGas),
-        );
-
-        when(mockedSeaportLibFactory.create(anything(), anything()))
-          .thenReturn(instance(mockedSeaportJs));
+        when(approvalTransactionMethods.estimateGas()).thenReturn(Promise.resolve(approvalGas));
+
+        when(mockedSeaportLibFactory.create(anything(), anything())).thenReturn(
+          instance(mockedSeaportJs),
+        );
         when(
           mockedSeaportJs.fulfillOrders(
             deepEqual({
@@ -483,9 +465,7 @@
           }),
         );
 
-        when(mockedSeaportJs.getCounter(offerer)).thenReturn(
-          Promise.resolve(BigNumber.from(1)),
-        );
+        when(mockedSeaportJs.getCounter(offerer)).thenReturn(Promise.resolve(BigNumber.from(1)));
 
         sut = new Seaport(
           instance(mockedSeaportLibFactory),
@@ -496,19 +476,13 @@
       });
 
       it('returns the expected unsignedApprovalTransaction', async () => {
-        const { actions } = await sut.fulfillOrder(
-          immutableOrder,
-          fulfiller,
-          '',
-        );
+        const { actions } = await sut.fulfillOrder(immutableOrder, fulfiller, '');
         const approvalAction = actions.find(
           (a): a is TransactionAction => a.purpose === TransactionPurpose.APPROVAL,
         );
         expect(approvalAction).toBeTruthy();
         const unsignedApprovalTransaction = await approvalAction!.buildTransaction();
-        expect(unsignedApprovalTransaction!.from).toEqual(
-          approvalTransaction.from,
-        );
+        expect(unsignedApprovalTransaction!.from).toEqual(approvalTransaction.from);
         expect(unsignedApprovalTransaction!.to).toEqual(approvalTransaction.to);
 
         const expectedGasLimit = approvalGas.add(approvalGas.div(5));
@@ -516,27 +490,17 @@
       });
 
       it('returns the expected unsignedFulfillmentTransaction', async () => {
-        const { actions } = await sut.fulfillOrder(
-          immutableOrder,
-          fulfiller,
-          '',
-        );
+        const { actions } = await sut.fulfillOrder(immutableOrder, fulfiller, '');
         const fulfillmentAction = actions.find(
           (a): a is TransactionAction => a.purpose === TransactionPurpose.FULFILL_ORDER,
         );
         const unsignedFulfillmentTransaction = await fulfillmentAction!.buildTransaction();
         expect(unsignedFulfillmentTransaction).toBeTruthy();
-        expect(unsignedFulfillmentTransaction!.from).toEqual(
-          approvalTransaction.from,
-        );
-        expect(unsignedFulfillmentTransaction!.to).toEqual(
-          approvalTransaction.to,
-        );
+        expect(unsignedFulfillmentTransaction!.from).toEqual(approvalTransaction.from);
+        expect(unsignedFulfillmentTransaction!.to).toEqual(approvalTransaction.to);
 
         const expectedGasLimit = fulfilGas.add(fulfilGas.div(5));
-        expect(unsignedFulfillmentTransaction!.gasLimit).toEqual(
-          expectedGasLimit,
-        );
+        expect(unsignedFulfillmentTransaction!.gasLimit).toEqual(expectedGasLimit);
       });
     });
   });
