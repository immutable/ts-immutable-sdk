--- conflicted
+++ resolved
@@ -1,10 +1,12 @@
 import { Seaport as SeaportLib } from '@opensea/seaport-js';
 import {
-  ApprovalAction, CreateOrderAction, ExchangeAction, OrderComponents, OrderUseCase,
+  ApprovalAction,
+  CreateOrderAction,
+  ExchangeAction,
+  OrderComponents,
+  OrderUseCase,
 } from '@opensea/seaport-js/lib/types';
-import {
-  PopulatedTransaction, providers,
-} from 'ethers';
+import { PopulatedTransaction, providers } from 'ethers';
 import {
   Action,
   ActionType,
@@ -13,12 +15,8 @@
   FulfillOrderResponse,
   NativeItem,
   PrepareListingResponse,
-<<<<<<< HEAD
-=======
-  RoyaltyInfo,
   SignableAction,
   SignablePurpose,
->>>>>>> 9c92b155
   TransactionAction,
   TransactionPurpose,
 } from 'types';
@@ -59,8 +57,9 @@
 
     const listingActions: Action[] = [];
 
-    const approvalAction = seaportActions
-      .find((action) => action.type === 'approval') as ApprovalAction | undefined;
+    const approvalAction = seaportActions.find(
+      (action) => action.type === 'approval',
+    ) as ApprovalAction | undefined;
 
     if (approvalAction) {
       listingActions.push({
@@ -70,8 +69,9 @@
       });
     }
 
-    const createAction: CreateOrderAction | undefined = seaportActions
-      .find((action) => action.type === 'create') as CreateOrderAction | undefined;
+    const createAction: CreateOrderAction | undefined = seaportActions.find(
+      (action) => action.type === 'create',
+    ) as CreateOrderAction | undefined;
 
     if (!createAction) {
       throw new Error('No create order action found');
@@ -93,34 +93,32 @@
     };
   }
 
-<<<<<<< HEAD
-  async fulfillOrder(order: Order, account: string): Promise<FulfillOrderResponse> {
-    const orderComponents = this.mapImmutableOrderToSeaportOrderComponents(order);
-=======
   async fulfillOrder(
     order: Order,
     account: string,
     extraData: string,
   ): Promise<FulfillOrderResponse> {
     const orderComponents = await this.mapImmutableOrderToSeaportOrderComponents(order);
->>>>>>> 9c92b155
     const seaportLib = this.getSeaportLib(order);
 
     const { actions: seaportActions } = await seaportLib.fulfillOrders({
       accountAddress: account,
-      fulfillOrderDetails: [{
-        order: {
-          parameters: orderComponents,
-          signature: order.signature,
+      fulfillOrderDetails: [
+        {
+          order: {
+            parameters: orderComponents,
+            signature: order.signature,
+          },
+          extraData,
         },
-        extraData,
-      }],
+      ],
     });
 
     const fulfillmentActions: TransactionAction[] = [];
 
-    const approvalAction = seaportActions
-      .find((action) => action.type === 'approval') as ApprovalAction | undefined;
+    const approvalAction = seaportActions.find(
+      (action) => action.type === 'approval',
+    ) as ApprovalAction | undefined;
 
     if (approvalAction) {
       fulfillmentActions.push({
@@ -130,8 +128,9 @@
       });
     }
 
-    const fulfilOrderAction: ExchangeAction | undefined = seaportActions
-      .find((action) => action.type === 'exchange') as ExchangeAction | undefined;
+    const fulfilOrderAction: ExchangeAction | undefined = seaportActions.find(
+      (action) => action.type === 'exchange',
+    ) as ExchangeAction | undefined;
 
     if (!fulfilOrderAction) {
       throw new Error('No exchange action found');
@@ -139,23 +138,33 @@
 
     fulfillmentActions.push({
       type: ActionType.TRANSACTION,
-      buildTransaction: prepareTransaction(fulfilOrderAction.transactionMethods),
+      buildTransaction: prepareTransaction(
+        fulfilOrderAction.transactionMethods,
+      ),
       purpose: TransactionPurpose.FULFILL_ORDER,
     });
 
     return { actions: fulfillmentActions };
   }
 
-  async cancelOrder(order: Order, account: string): Promise<PopulatedTransaction> {
+  async cancelOrder(
+    order: Order,
+    account: string,
+  ): Promise<PopulatedTransaction> {
     const orderComponents = await this.mapImmutableOrderToSeaportOrderComponents(order);
     const seaportLib = this.getSeaportLib(order);
 
-    const cancellationTransaction = await seaportLib.cancelOrders([orderComponents], account);
+    const cancellationTransaction = await seaportLib.cancelOrders(
+      [orderComponents],
+      account,
+    );
 
     return prepareTransaction(cancellationTransaction)();
   }
 
-  private mapImmutableOrderToSeaportOrderComponents(order: Order): OrderComponents {
+  private mapImmutableOrderToSeaportOrderComponents(
+    order: Order,
+  ): OrderComponents {
     const orderCounter = order.protocol_data.counter;
     return mapImmutableOrderToSeaportOrderComponents(
       order,
@@ -172,27 +181,33 @@
     orderExpiry: Date,
   ): Promise<OrderUseCase<CreateOrderAction>> {
     const seaportLib = this.getSeaportLib();
-    return seaportLib.createOrder({
-      allowPartialFills: false,
-      offer: [
-        {
-          itemType: ItemType.ERC721,
-          token: listingItem.contractAddress,
-          identifier: listingItem.tokenId,
-        },
-      ],
-      consideration: [
-        {
-          token: considerationItem.type === 'ERC20' ? considerationItem.contractAddress : undefined,
-          amount: considerationItem.amount,
-          recipient: offerer,
-        },
-      ],
-      startTime: (orderStart.getTime() / 1000).toFixed(0),
-      endTime: (orderExpiry.getTime() / 1000).toFixed(0),
-      zone: this.zoneContractAddress,
-      restrictedByZone: true,
-    }, offerer);
+    return seaportLib.createOrder(
+      {
+        allowPartialFills: false,
+        offer: [
+          {
+            itemType: ItemType.ERC721,
+            token: listingItem.contractAddress,
+            identifier: listingItem.tokenId,
+          },
+        ],
+        consideration: [
+          {
+            token:
+              considerationItem.type === 'ERC20'
+                ? considerationItem.contractAddress
+                : undefined,
+            amount: considerationItem.amount,
+            recipient: offerer,
+          },
+        ],
+        startTime: (orderStart.getTime() / 1000).toFixed(0),
+        endTime: (orderExpiry.getTime() / 1000).toFixed(0),
+        zone: this.zoneContractAddress,
+        restrictedByZone: true,
+      },
+      offerer,
+    );
   }
 
   private async getTypedDataFromOrderComponents(
