--- conflicted
+++ resolved
@@ -1,4 +1,3 @@
-<<<<<<< HEAD
 import { verifySuccessfulMints } from "./verify-successful-mints";
 import { getCollection } from "./get-collection";
 import { getMetadata } from "./get-metadata";
@@ -7,16 +6,7 @@
 import { listCollections } from "./list-collections";
 import { listCollectionsByNFTOwner } from "./list-collections-by-owner";
 import { listActivities } from "./list-activities";
-=======
-import { verifySuccessfulMints } from './verify-successful-mints';
-import { getCollection } from './get-collection';
-import { getMetadata } from './get-metadata';
-import { getNFT } from './get-nft';
-import { listMetadata } from './list-metadata';
-import { listCollections } from './list-collections';
-import { listCollectionsByNFTOwner } from './list-collections-by-owner';
-import { listNFTsByAccountAddress } from './list-nfts-by-account-address';
->>>>>>> 0f277838
+import { listNFTsByAccountAddress } from "./list-nfts-by-account-address";
 
 export {
   verifySuccessfulMints,
@@ -26,9 +16,6 @@
   listMetadata,
   listCollections,
   listCollectionsByNFTOwner,
-<<<<<<< HEAD
   listActivities,
-=======
   listNFTsByAccountAddress,
->>>>>>> 0f277838
 };