{
  "logged-in-user-with-nextjs": {
    "tutorial": "logged-in-user-with-nextjs.md",
    "metadata": {
      "title": "Logged-in User with NextJS",
      "description": "Example app demonstrating how to access user information and manage linked addresses after a user has logged in with Immutable Passport in a NextJS application",
      "keywords": [
        "Immutable",
        "SDK",
        "Passport",
        "NextJS",
        "Authentication",
        "User Info",
        "Linked Addresses",
        "Token Verification",
        "Wallet Linking"
      ],
      "tech_stack": [
        "NextJS",
        "React",
        "TypeScript",
        "Ethereum",
        "MetaMask"
      ],
      "product": "Passport",
      "programming_language": "TypeScript",
      "deprecated": false,
      "sidebar_order": 3
    }
  },
  "login-with-nextjs": {
    "tutorial": "login-with-nextjs.md",
    "metadata": {
      "title": "Login with NextJS",
      "description": "A comprehensive example demonstrating various Passport login and logout implementations in a Next.js application.",
      "keywords": [
        "Immutable",
        "SDK",
        "Passport",
        "Login",
        "Logout",
        "Authentication",
        "Identity",
        "Silent Logout",
        "Redirect Logout"
      ],
      "tech_stack": [
        "NextJS",
        "TypeScript",
        "React"
      ],
      "product": "Passport",
      "programming_language": "TypeScript",
      "deprecated": false,
      "sidebar_order": 2
    }
  },
  "setup-with-nextjs": {
    "tutorial": "setup-with-nextjs.md",
    "metadata": {
      "title": "Setup",
      "description": "Demonstrates various Passport SDK initialization patterns and configurations",
      "keywords": [
        "Immutable",
        "SDK",
        "Passport",
        "Setup",
        "Configuration",
        "Authentication",
        "Next.js",
        "Overlays",
        "Scopes",
        "Silent Logout"
      ],
      "tech_stack": [
        "Next.js",
        "TypeScript",
        "Biom3"
      ],
      "product": "Passport",
      "programming_language": "TypeScript",
      "deprecated": false,
      "sidebar_order": 1
    }
  },
<<<<<<< HEAD
  "telegram-mini-app": {
    "tutorial": "telegram-mini-app.md",
    "metadata": {
      "title": "Telegram Mini App with Immutable Passport",
      "description": "Demonstrates device flow authentication and NFT transfers in a Telegram Mini App using Immutable Passport",
      "keywords": [
        "Immutable",
        "SDK",
        "Passport",
        "Telegram",
        "Mini App",
        "Device Flow Authentication",
        "NFT Transfers"
      ],
      "tech_stack": [
        "Next.js",
        "TypeScript",
        "Telegram SDK",
        "Ethers.js"
      ],
      "product": "Passport",
      "programming_language": "TypeScript",
      "deprecated": true,
      "sidebar_order": 7
    }
  },
=======
>>>>>>> 4b710804
  "wallets-connect-with-nextjs": {
    "tutorial": "wallets-connect-with-nextjs.md",
    "metadata": {
      "title": "Wallets Connect with Next.js",
      "description": "Demonstrates how to connect Immutable Passport to web3 wallets using EIP-1193, ethers.js, and Wagmi in a Next.js application",
      "keywords": [
        "Immutable",
        "SDK",
        "Passport",
        "EIP-1193",
        "ethers.js",
        "Wagmi",
        "Wallet Connect",
        "Next.js"
      ],
      "tech_stack": [
        "Next.js",
        "React",
        "TypeScript",
        "ethers.js",
        "Wagmi",
        "Tailwind CSS"
      ],
      "product": "Passport",
      "programming_language": "TypeScript",
      "deprecated": false,
      "sidebar_order": 4
    }
  },
  "wallets-signing-with-nextjs": {
    "tutorial": "wallets-signing-with-nextjs.md",
    "metadata": {
      "title": "Passport Wallet Message Signing with Next.js",
      "description": "Demonstrates how to use Passport SDK for message signing with EIP-712 and ERC-191 standards in a Next.js application",
      "keywords": [
        "Immutable",
        "SDK",
        "Passport",
        "Sign Message",
        "EIP-712",
        "ERC-191",
        "Next.js"
      ],
      "tech_stack": [
        "Next.js",
        "TypeScript",
        "Ethers.js"
      ],
      "product": "Passport",
      "programming_language": "TypeScript",
      "deprecated": false,
      "sidebar_order": 6
    }
  },
  "wallets-transactions-with-nextjs": {
    "tutorial": "wallets-transactions-with-nextjs.md",
    "metadata": {
      "title": "Wallet Connection and Transaction Execution with Next.js",
      "description": "This example demonstrates how to establish a connection to the user's wallet and execute transactions on the Immutable zkEVM network using Passport.",
      "keywords": [
        "Immutable",
        "SDK",
        "Passport",
        "Wallet Connection",
        "Transaction Execution",
        "zkEVM"
      ],
      "tech_stack": [
        "Next.js",
        "TypeScript",
        "ethers.js"
      ],
      "product": "Passport",
      "programming_language": "TypeScript",
      "deprecated": false,
      "sidebar_order": 5
    }
  }
}<|MERGE_RESOLUTION|>--- conflicted
+++ resolved
@@ -25,7 +25,7 @@
       "product": "Passport",
       "programming_language": "TypeScript",
       "deprecated": false,
-      "sidebar_order": 3
+      "sidebar_order": 40
     }
   },
   "login-with-nextjs": {
@@ -52,14 +52,14 @@
       "product": "Passport",
       "programming_language": "TypeScript",
       "deprecated": false,
-      "sidebar_order": 2
+      "sidebar_order": 30
     }
   },
   "setup-with-nextjs": {
     "tutorial": "setup-with-nextjs.md",
     "metadata": {
       "title": "Setup",
-      "description": "Demonstrates various Passport SDK initialization patterns and configurations",
+      "description": "This guide explores various patterns for initializing the Passport SDK, showcasing different ways to integrate it into your project.",
       "keywords": [
         "Immutable",
         "SDK",
@@ -80,38 +80,9 @@
       "product": "Passport",
       "programming_language": "TypeScript",
       "deprecated": false,
-      "sidebar_order": 1
+      "sidebar_order": 10
     }
   },
-<<<<<<< HEAD
-  "telegram-mini-app": {
-    "tutorial": "telegram-mini-app.md",
-    "metadata": {
-      "title": "Telegram Mini App with Immutable Passport",
-      "description": "Demonstrates device flow authentication and NFT transfers in a Telegram Mini App using Immutable Passport",
-      "keywords": [
-        "Immutable",
-        "SDK",
-        "Passport",
-        "Telegram",
-        "Mini App",
-        "Device Flow Authentication",
-        "NFT Transfers"
-      ],
-      "tech_stack": [
-        "Next.js",
-        "TypeScript",
-        "Telegram SDK",
-        "Ethers.js"
-      ],
-      "product": "Passport",
-      "programming_language": "TypeScript",
-      "deprecated": true,
-      "sidebar_order": 7
-    }
-  },
-=======
->>>>>>> 4b710804
   "wallets-connect-with-nextjs": {
     "tutorial": "wallets-connect-with-nextjs.md",
     "metadata": {
@@ -138,7 +109,7 @@
       "product": "Passport",
       "programming_language": "TypeScript",
       "deprecated": false,
-      "sidebar_order": 4
+      "sidebar_order": 50
     }
   },
   "wallets-signing-with-nextjs": {
@@ -163,7 +134,7 @@
       "product": "Passport",
       "programming_language": "TypeScript",
       "deprecated": false,
-      "sidebar_order": 6
+      "sidebar_order": 80
     }
   },
   "wallets-transactions-with-nextjs": {
@@ -187,7 +158,7 @@
       "product": "Passport",
       "programming_language": "TypeScript",
       "deprecated": false,
-      "sidebar_order": 5
+      "sidebar_order": 60
     }
   }
 }