--- conflicted
+++ resolved
@@ -12,17 +12,10 @@
     "wagmi": "^2.8.7"
   },
   "devDependencies": {
-<<<<<<< HEAD
     "@imtbl/sdk": "latest",
-    "@types/react": "^18.2.18",
-    "@types/react-dom": "^18.2.7",
-    "@vitejs/plugin-react": "^4.0.4",
-=======
-    "@imtbl/sdk": "^1.30.0",
     "@types/react": "^18.0.28",
     "@types/react-dom": "^18.0.11",
     "@vitejs/plugin-react": "^4.3.1",
->>>>>>> 02ae2097
     "typescript": "^5.0.2",
     "vite": "^5.3.5",
     "vite-plugin-node-polyfills": "^0.22.0"
