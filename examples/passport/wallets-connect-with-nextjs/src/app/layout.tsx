import type { Metadata } from 'next';
import { Inter } from 'next/font/google';
import './globals.css';

const inter = Inter({ subsets: ['latin'] });

export const metadata: Metadata = {
<<<<<<< HEAD
  title: "Passport Wallets Connect",
  description: "Examples of how to connect wallets to Passport with NextJS",
=======
  title: 'Immutable Passport Example',
  description: 'Wallets',
>>>>>>> d7a37589
};

export default function RootLayout({
  children,
}: Readonly<{
  children: React.ReactNode;
}>) {
  return (
    <html lang="en">
      <body className={inter.className}>
        {children}
      </body>
    </html>
  );
}<|MERGE_RESOLUTION|>--- conflicted
+++ resolved
@@ -5,13 +5,8 @@
 const inter = Inter({ subsets: ['latin'] });
 
 export const metadata: Metadata = {
-<<<<<<< HEAD
   title: "Passport Wallets Connect",
   description: "Examples of how to connect wallets to Passport with NextJS",
-=======
-  title: 'Immutable Passport Example',
-  description: 'Wallets',
->>>>>>> d7a37589
 };
 
 export default function RootLayout({
