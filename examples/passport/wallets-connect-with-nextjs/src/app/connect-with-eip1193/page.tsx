'use client';

import { useState } from 'react';
import { ProviderEvent } from '@imtbl/sdk/passport';
import { passportInstance } from '../utils';

export default function ConnectWithEtherJS() {
  // setup the accounts state
  const [accountsState, setAccountsState] = useState<any>([]);

  // setup the loading state to enable/disable buttons when loading
  const [loading, setLoadingState] = useState<boolean>(false);

  // #doc passport-wallets-nextjs-connect-eip1193-create
  // fetch the Passport provider from the Passport instance
  const passportProvider = passportInstance.connectEvm();
  // #enddoc passport-wallets-nextjs-connect-eip1193-create

  const passportLogin = async () => {
    // disable button while loading
    setLoadingState(true);
    // #doc passport-wallets-nextjs-connect-eip1193-request
    // calling eth_requestAccounts triggers the Passport login flow
    const accounts = await passportProvider.request({ method: 'eth_requestAccounts' });
    // #enddoc passport-wallets-nextjs-connect-eip1193-request
    // once logged in Passport is connected to the wallet and ready to transact
    setAccountsState(accounts);
    // enable button once loading finished
    setLoadingState(false);
  };

  // #doc passport-wallets-nextjs-connect-eip1193-event
  // listen to the ACCOUNTS_CHANGED event and update the accounts state when it changes
  passportProvider.on(ProviderEvent.ACCOUNTS_CHANGED, (accounts: string[]) => {
    setAccountsState(accounts);
  });
  // #enddoc passport-wallets-nextjs-connect-eip1193-event

  // reset the accounts state when logout is called
  const passportLogout = async () => {
    // disable button while loading
    setLoadingState(true);
    // reset the account state
    setAccountsState([]);
    // logout from passport
    await passportInstance.logout();
  };

  // render the view to login/logout and show the connected accounts
  return (
    <>
<<<<<<< HEAD
      <h1>Passport Wallet - Connect with EtherJS</h1>
      {accountsState.length === 0
=======
      <h1>Passport Wallet - Connect with EIP-1193</h1>
      {accountsState.length == 0
>>>>>>> a520627e
      && <button onClick={passportLogin} disabled={loading}>Passport Login</button>}
      {accountsState.length >= 1
      && <button onClick={passportLogout} disabled={loading}>Passport Logout</button>}
      {loading
        ? <p>Loading...</p>
        : (
          <p>
            Connected Account:
            {accountsState.length >= 1 ? accountsState : '(not connected)'}
          </p>
        )}
      <p>
        <a href="/">Return to Examples</a>
      </p>
    </>
  );
}<|MERGE_RESOLUTION|>--- conflicted
+++ resolved
@@ -49,13 +49,8 @@
   // render the view to login/logout and show the connected accounts
   return (
     <>
-<<<<<<< HEAD
-      <h1>Passport Wallet - Connect with EtherJS</h1>
+      <h1>Passport Wallet - Connect with EIP-1193</h1>
       {accountsState.length === 0
-=======
-      <h1>Passport Wallet - Connect with EIP-1193</h1>
-      {accountsState.length == 0
->>>>>>> a520627e
       && <button onClick={passportLogin} disabled={loading}>Passport Login</button>}
       {accountsState.length >= 1
       && <button onClick={passportLogout} disabled={loading}>Passport Logout</button>}
