--- conflicted
+++ resolved
@@ -1,12 +1,7 @@
 import { test, expect } from "@playwright/test";
 import { interceptWidgets } from "./utils/intercept-widgets";
 
-<<<<<<< HEAD
-const useLocalBundle = process.env.USE_LOCAL_BUNDLE !== 'false';
-
-=======
 const USE_REMOTE_WIDGETS = process.env.USE_REMOTE_WIDGETS === 'true';
->>>>>>> 7a8eea08
 
 test.beforeEach(async ({ page }) => {
   if (!USE_REMOTE_WIDGETS) {
