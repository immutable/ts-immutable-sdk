--- conflicted
+++ resolved
@@ -6,11 +6,6 @@
   "bugs": "https://github.com/immutable/ts-immutable-sdk/issues",
   "dependencies": {
     "@ethersproject/providers": "^5.7.2",
-<<<<<<< HEAD
-    "@imtbl/core-sdk": "^1.1.1-alpha.1",
-    "@magic-ext/oidc": "^1.0.1",
-=======
->>>>>>> 604d4af8
     "@metamask/detect-provider": "^2.0.0",
     "ethers": "^5.7.2",
     "react": "^18.2.0",
