{
  "name": "@imtbl/sdk",
  "description": "Immutable Typescript SDK",
  "version": "0.0.0",
  "author": "Immutable",
  "browser": "./dist/index.browser.js",
  "bugs": "https://github.com/immutable/ts-immutable-sdk/issues",
  "dependencies": {
    "@0xsequence/abi": "^1.4.3",
    "@0xsequence/core": "^1.4.3",
    "@biom3/design-tokens": "^0.4.2",
    "@biom3/react": "^0.25.0",
    "@ethersproject/abi": "^5.7.0",
    "@ethersproject/abstract-signer": "^5.7.0",
    "@ethersproject/keccak256": "^5.7.0",
    "@ethersproject/providers": "^5.7.2",
    "@ethersproject/strings": "^5.7.0",
    "@ethersproject/wallet": "^5.7.0",
    "@imtbl/react-analytics": "0.2.1-alpha",
    "@jest/globals": "^29.5.0",
    "@magic-ext/oidc": "4.3.1",
    "@metamask/detect-provider": "^2.0.0",
    "@opensea/seaport-js": "4.0.3",
    "@rive-app/react-canvas-lite": "^4.9.0",
    "@stdlib/number-float64-base-normalize": "0.0.8",
    "@uniswap/router-sdk": "^1.4.0",
    "@uniswap/sdk-core": "^3.0.1",
    "@uniswap/v3-sdk": "^3.9.0",
    "@walletconnect/ethereum-provider": "^2.11.1",
    "@walletconnect/modal": "^2.6.2",
    "assert": "^2.0.0",
    "axios": "^1.6.5",
    "bn.js": "^5.2.1",
    "buffer": "^6.0.3",
    "crypto-browserify": "^3.12.0",
    "elliptic": "^6.5.4",
    "enc-utils": "^3.0.0",
    "ethereumjs-wallet": "^1.0.2",
    "ethers": "^5.7.2",
    "ethers-v6": "npm:ethers@6.11.1",
    "events": "^3.3.0",
    "global-const": "^0.1.2",
    "https-browserify": "^1.0.0",
    "i18next": "^23.7.6",
    "i18next-browser-languagedetector": "^7.2.0",
    "jwt-decode": "^3.1.2",
    "localforage": "^1.10.0",
    "lru-memorise": "0.3.0",
    "magic-sdk": "^21.2.0",
    "merkletreejs": "^0.3.11",
    "oidc-client-ts": "2.4.0",
    "os-browserify": "^0.3.0",
    "pako": "^2.1.0",
    "pino-pretty": "^11.2.2",
    "react-i18next": "^13.5.0",
    "sns-validator": "^0.3.5",
    "stream-browserify": "^3.0.0",
    "stream-http": "^3.2.0",
    "url": "^0.11.0",
    "uuid": "^8.3.2"
  },
  "devDependencies": {
    "@babel/core": "^7.21.0",
    "@babel/plugin-transform-class-properties": "^7.24.1",
    "@babel/plugin-transform-private-methods": "^7.24.1",
    "@imtbl/blockchain-data": "0.0.0",
    "@imtbl/checkout-sdk": "0.0.0",
    "@imtbl/checkout-widgets": "0.0.0",
    "@imtbl/config": "0.0.0",
    "@imtbl/cryptofiat": "0.0.0",
    "@imtbl/generated-clients": "0.0.0",
    "@imtbl/guardian": "0.0.0",
    "@imtbl/minting-backend": "0.0.0",
    "@imtbl/orderbook": "0.0.0",
    "@imtbl/passport": "0.0.0",
    "@imtbl/react-passport": "0.0.0",
    "@imtbl/webhook": "0.0.0",
    "@imtbl/x-client": "0.0.0",
    "@imtbl/x-provider": "0.0.0",
    "@rollup/plugin-babel": "^6.0.4",
    "@rollup/plugin-commonjs": "^26.0.1",
    "@rollup/plugin-json": "^6.1.0",
    "@rollup/plugin-node-resolve": "^15.2.3",
    "@rollup/plugin-replace": "^5.0.7",
    "@rollup/plugin-terser": "^0.4.4",
    "@rollup/plugin-typescript": "^11.1.6",
    "@yarnpkg/cli": "3.5.0",
    "@yarnpkg/core": "3.5.0",
    "eslint": "^8.40.0",
    "glob": "^10.2.3",
    "rollup": "^4.19.1",
    "rollup-plugin-dts": "^6.1.1",
    "rollup-plugin-polyfill-node": "^0.13.0",
    "semver": "^7.4.0",
    "typescript": "^5.5.4"
  },
  "engines": {
    "node": ">=20.0.0"
  },
  "exports": {
    "./package.json": "./package.json",
    ".": {
      "types": "./dist/index.d.ts",
      "import": "./dist/index.js",
      "require": "./dist/index.cjs"
    },
    "./config": {
      "types": "./dist/config.d.ts",
      "import": "./dist/config.js"
    },
    "./blockchain_data": {
      "types": "./dist/blockchain_data.d.ts",
      "import": "./dist/blockchain_data.js"
    },
    "./passport": {
      "types": "./dist/passport.d.ts",
      "import": "./dist/passport.js"
    },
    "./orderbook": {
      "types": "./dist/orderbook.d.ts",
      "import": "./dist/orderbook.js"
    },
    "./checkout": {
      "types": "./dist/checkout.d.ts",
      "import": "./dist/checkout.js"
    },
    "./x": {
      "types": "./dist/x.d.ts",
      "import": "./dist/x.js"
    },
    "./webhook": {
      "types": "./dist/webhook.d.ts",
      "import": "./dist/webhook.js"
    },
    "./minting_backend": {
      "types": "./dist/minting_backend.d.ts",
      "import": "./dist/minting_backend.js"
    },
    "./react_passport": {
      "types": "./dist/react_passport.d.ts",
      "import": "./dist/react_passport.js"
    }
  },
  "files": [
    "dist"
  ],
  "homepage": "https://github.com/immutable/ts-immutable-sdk#readme",
  "license": "Apache-2.0",
  "main": "./dist/index.cjs",
  "module": "./dist/index.js",
  "optionalDependencies": {
    "pg": "^8.11.5",
    "prisma": "^5.13.0"
  },
  "overrides": {
    "@openzeppelin/contracts": "3.4.2-solc-0.7"
  },
  "repository": "immutable/ts-immutable-sdk.git",
  "resolutions": {
    "@biom3/design-tokens": "^0.4.2",
    "@openzeppelin/contracts": "3.4.2-solc-0.7"
  },
  "scripts": {
    "build": "yarn updateDependencies && yarn regenModules && rm -rf dist && NODE_ENV=production node --max-old-space-size=14366 ../node_modules/rollup/dist/bin/rollup --config rollup.config.js && rm -rf dist/types && yarn copyBrowserBundles",
    "build:only": "rm -rf dist && NODE_ENV=production node --max-old-space-size=8192 ../node_modules/rollup/dist/bin/rollup --config rollup.config.js && rm -rf dist/types",
    "copyBrowserBundles": "node scripts/copyBrowserBundles.js",
    "generateIndex": "node scripts/generateIndex.js",
    "lint": "eslint ./src --ext .ts,.jsx,.tsx --max-warnings=0",
    "regenModules": "yarn generateIndex && yarn updateExports",
    "typecheck": "tsc --noEmit --jsx preserve",
<<<<<<< HEAD
    "updateDependencies": "yarn packageList && node ./scripts/updateDependencies.js && yarn syncpack:format",
    "updateExports": "node scripts/updateExports.js",
    "d": "swc src -d dist --strip-leading-paths --ignore '**/*.test.*'"
=======
    "updateDependencies": "node ./scripts/updateDependencies.js && yarn run --top-level syncpack:format",
    "updateExports": "node scripts/updateExports.js"
>>>>>>> b4fe508b
  },
  "type": "module",
  "types": "./dist/index.d.ts"
}<|MERGE_RESOLUTION|>--- conflicted
+++ resolved
@@ -168,14 +168,8 @@
     "lint": "eslint ./src --ext .ts,.jsx,.tsx --max-warnings=0",
     "regenModules": "yarn generateIndex && yarn updateExports",
     "typecheck": "tsc --noEmit --jsx preserve",
-<<<<<<< HEAD
-    "updateDependencies": "yarn packageList && node ./scripts/updateDependencies.js && yarn syncpack:format",
-    "updateExports": "node scripts/updateExports.js",
-    "d": "swc src -d dist --strip-leading-paths --ignore '**/*.test.*'"
-=======
     "updateDependencies": "node ./scripts/updateDependencies.js && yarn run --top-level syncpack:format",
     "updateExports": "node scripts/updateExports.js"
->>>>>>> b4fe508b
   },
   "type": "module",
   "types": "./dist/index.d.ts"
