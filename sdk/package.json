{
  "name": "@imtbl/sdk",
  "description": "Immutable Unified SDK",
  "version": "0.0.0",
  "author": "Immutable",
  "browser": "./dist/index.browser.js",
  "bugs": "https://github.com/immutable/ts-immutable-sdk/issues",
  "dependencies": {
    "@0xsequence/abi": "^1.4.3",
    "@0xsequence/core": "^1.4.3",
    "@biom3/design-tokens": "0.2.9",
<<<<<<< HEAD
    "@biom3/react": "^0.19.13",
=======
    "@biom3/react": "^0.19.22",
>>>>>>> c829f7e6
    "@ethersproject/abi": "^5.7.0",
    "@ethersproject/abstract-signer": "^5.7.0",
    "@ethersproject/providers": "^5.7.2",
    "@ethersproject/wallet": "^5.7.0",
    "@imtbl/core-sdk": "^2.4.0",
    "@imtbl/react-analytics": "0.2.1-alpha",
    "@jest/globals": "^29.5.0",
    "@magic-ext/oidc": "^4.2.0",
    "@metamask/detect-provider": "^2.0.0",
    "@opensea/seaport-js": "2.0.7",
    "@uniswap/router-sdk": "^1.4.0",
    "@uniswap/sdk-core": "^3.0.1",
    "@uniswap/v3-sdk": "^3.9.0",
    "assert": "^2.0.0",
    "axios": "^1.3.5",
    "bn.js": "^5.2.1",
    "buffer": "^6.0.3",
    "crypto-browserify": "^3.12.0",
    "enc-utils": "^3.0.0",
    "ethers": "^5.7.2",
    "https-browserify": "^1.0.0",
    "jwt-decode": "^3.1.2",
    "magic-sdk": "^21.2.0",
    "oidc-client-ts": "^2.2.1",
    "os-browserify": "^0.3.0",
    "pako": "^2.1.0",
    "stream-browserify": "^3.0.0",
    "stream-http": "^3.2.0",
    "url": "^0.11.0"
  },
  "devDependencies": {
    "@imtbl/blockchain-data": "0.0.0",
    "@imtbl/checkout-sdk": "0.0.0",
    "@imtbl/checkout-widgets": "0.0.0",
    "@imtbl/config": "0.0.0",
    "@imtbl/cryptofiat": "0.0.0",
    "@imtbl/generated-clients": "0.0.0",
    "@imtbl/guardian": "0.0.0",
    "@imtbl/immutablex-client": "0.0.0",
    "@imtbl/orderbook": "0.0.0",
    "@imtbl/passport": "0.0.0",
    "@imtbl/provider": "0.0.0",
    "@imtbl/version-check": "0.0.0",
    "@rollup/plugin-commonjs": "^24.0.1",
    "@rollup/plugin-json": "^6.0.0",
    "@rollup/plugin-node-resolve": "^15.0.2",
    "@rollup/plugin-replace": "^5.0.2",
    "@rollup/plugin-terser": "^0.4.3",
    "@rollup/plugin-typescript": "^11.0.0",
    "@yarnpkg/cli": "3.5.0",
    "@yarnpkg/core": "3.5.0",
    "eslint": "^8.40.0",
    "glob": "^10.2.3",
    "rollup": "^3.17.2",
    "rollup-plugin-dts": "^5.3.0",
    "rollup-plugin-polyfill-node": "^0.12.0",
    "semver": "^7.4.0",
    "typescript": "^4.9.5"
  },
  "engines": {
    "node": ">=16.11.0"
  },
  "exports": {
    "./package.json": "./package.json",
    ".": {
      "types": "./dist/index.d.ts",
      "import": "./dist/index.js",
      "require": "./dist/index.cjs"
    },
    "./config": {
      "types": "./dist/config.d.ts",
      "import": "./dist/config.js"
    },
    "./blockchain_data": {
      "types": "./dist/blockchain_data.d.ts",
      "import": "./dist/blockchain_data.js"
    },
    "./immutablex_client": {
      "types": "./dist/immutablex_client.d.ts",
      "import": "./dist/immutablex_client.js"
    },
    "./passport": {
      "types": "./dist/passport.d.ts",
      "import": "./dist/passport.js"
    },
    "./orderbook": {
      "types": "./dist/orderbook.d.ts",
      "import": "./dist/orderbook.js"
    },
    "./provider": {
      "types": "./dist/provider.d.ts",
      "import": "./dist/provider.js"
    },
    "./checkout": {
      "types": "./dist/checkout.d.ts",
      "import": "./dist/checkout.js"
    }
  },
  "files": [
    "dist"
  ],
  "homepage": "https://github.com/immutable/ts-immutable-sdk#readme",
  "license": "Apache-2.0",
  "main": "./dist/index.cjs",
  "module": "./dist/index.js",
  "overrides": {
    "@openzeppelin/contracts": "3.4.2-solc-0.7"
  },
  "peerDependencies": {
    "react": "^18.2.0",
    "react-dom": "^18.2.0"
  },
  "repository": "immutable/ts-immutable-sdk.git",
  "resolutions": {
    "@biom3/design-tokens": "0.2.9",
    "@openzeppelin/contracts": "3.4.2-solc-0.7"
  },
  "scripts": {
    "build": "yarn packageList && yarn updateDependencies && yarn regenModules && rm -rf dist && NODE_ENV=production rollup --config rollup.config.js && rm -rf dist/types",
    "build:only": "rm -rf dist && NODE_ENV=production rollup --config rollup.config.js && rm -rf dist/types",
    "copyBrowserBundles": "node scripts/copyBrowserBundles.js",
    "generateIndex": "node scripts/generateIndex.js",
    "lint": "eslint ./src --ext .ts,.jsx,.tsx --max-warnings=0",
    "packageList": "./scripts/generate-package-list.sh",
    "regenModules": "yarn generateIndex && yarn updateExports",
    "typecheck": "tsc --noEmit --jsx preserve",
    "updateDependencies": "yarn packageList && node ./scripts/updateDependencies.js",
    "updateExports": "node scripts/updateExports.js"
  },
  "type": "module",
  "types": "./dist/index.d.ts"
}<|MERGE_RESOLUTION|>--- conflicted
+++ resolved
@@ -9,11 +9,7 @@
     "@0xsequence/abi": "^1.4.3",
     "@0xsequence/core": "^1.4.3",
     "@biom3/design-tokens": "0.2.9",
-<<<<<<< HEAD
-    "@biom3/react": "^0.19.13",
-=======
     "@biom3/react": "^0.19.22",
->>>>>>> c829f7e6
     "@ethersproject/abi": "^5.7.0",
     "@ethersproject/abstract-signer": "^5.7.0",
     "@ethersproject/providers": "^5.7.2",
