--- conflicted
+++ resolved
@@ -32,8 +32,7 @@
     "ethers": "^5.7.2",
     "https-browserify": "^1.0.0",
     "jwt-decode": "^3.1.2",
-<<<<<<< HEAD
-    "magic-sdk": "^13.3.1",
+    "magic-sdk": "^21.2.0",
     "oidc-client-ts": "^2.2.1",
     "os-browserify": "^0.3.0",
     "pako": "^2.1.0",
@@ -43,10 +42,6 @@
     "stream-browserify": "^3.0.0",
     "stream-http": "^3.2.0",
     "url": "^0.11.0"
-=======
-    "magic-sdk": "^21.2.0",
-    "oidc-client-ts": "^2.2.1"
->>>>>>> d2a27ebf
   },
   "devDependencies": {
     "@imtbl/blockchain-data": "0.0.0",
