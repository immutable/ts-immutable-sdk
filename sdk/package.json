{
  "name": "@imtbl/sdk",
  "description": "Immutable Unified SDK",
  "version": "0.0.0",
  "author": "Immutable",
  "browser": "./dist/index.browser.js",
  "bugs": "https://github.com/immutable/ts-immutable-sdk/issues",
  "dependencies": {
    "@ethersproject/abi": "^5.7.0",
    "@ethersproject/providers": "^5.7.2",
    "@imtbl/core-sdk": "^2.4.0",
    "@magic-ext/oidc": "^4.2.0",
    "@metamask/detect-provider": "^2.0.0",
    "axios": "^1.3.5",
    "ethers": "^5.7.2",
    "magic-sdk": "^21.2.0",
    "oidc-client-ts": "^2.2.1",
    "@jest/globals": "^29.5.0",
    "@uniswap/router-sdk": "^1.4.0",
    "@uniswap/sdk-core": "^3.0.1",
    "@uniswap/v3-sdk": "^3.9.0",
    "@opensea/seaport-js": "2.0.7",
    "@0xsequence/abi": "^1.4.3",
    "@0xsequence/core": "^1.4.3",
    "@ethersproject/abstract-signer": "^5.7.0",
    "@ethersproject/wallet": "^5.7.0",
    "bn.js": "^5.2.1",
    "enc-utils": "^3.0.0",
    "jwt-decode": "^3.1.2",
    "@biom3/design-tokens": "0.2.4-beta",
    "@biom3/react": "^0.10.12",
    "@imtbl/react-analytics": "0.2.1-alpha",
    "assert": "^2.0.0",
    "buffer": "^6.0.3",
    "crypto-browserify": "^3.12.0",
    "https-browserify": "^1.0.0",
    "os-browserify": "^0.3.0",
    "pako": "^2.1.0",
    "stream-browserify": "^3.0.0",
    "stream-http": "^3.2.0",
    "url": "^0.11.0"
  },
  "devDependencies": {
    "@imtbl/blockchain-data": "0.0.0",
    "@imtbl/checkout-sdk": "0.0.0",
    "@imtbl/checkout-widgets": "0.0.0",
    "@imtbl/config": "0.0.0",
    "@imtbl/cryptofiat": "0.0.0",
    "@imtbl/generated-clients": "0.0.0",
    "@imtbl/guardian": "0.0.0",
    "@imtbl/immutablex-client": "0.0.0",
    "@imtbl/orderbook": "0.0.0",
    "@imtbl/passport": "0.0.0",
    "@imtbl/provider": "0.0.0",
    "@imtbl/version-check": "0.0.0",
    "@rollup/plugin-commonjs": "^24.0.1",
    "@rollup/plugin-json": "^6.0.0",
    "@rollup/plugin-node-resolve": "^15.0.2",
    "@rollup/plugin-replace": "^5.0.2",
    "@rollup/plugin-terser": "^0.4.3",
    "@rollup/plugin-typescript": "^11.0.0",
    "@yarnpkg/cli": "3.5.0",
    "@yarnpkg/core": "3.5.0",
    "eslint": "^8.40.0",
    "glob": "^10.2.3",
    "rollup": "^3.17.2",
    "rollup-plugin-dts": "^5.3.0",
    "rollup-plugin-polyfill-node": "^0.12.0",
    "semver": "^7.4.0",
    "typescript": "^4.9.5"
  },
  "engines": {
    "node": ">=16.11.0"
  },
  "exports": {
    "./package.json": "./package.json",
    ".": {
      "types": "./index.d.ts",
      "import": "./index.js",
      "require": "./index.cjs"
    },
    "./config": {
      "types": "./config.d.ts",
      "import": "./config.js"
    },
    "./blockchain_data": {
      "types": "./blockchain_data.d.ts",
      "import": "./blockchain_data.js"
    },
    "./immutablex_client": {
      "types": "./immutablex_client.d.ts",
      "import": "./immutablex_client.js"
    },
    "./passport": {
      "types": "./passport.d.ts",
      "import": "./passport.js"
    },
    "./orderbook": {
      "types": "./orderbook.d.ts",
      "import": "./orderbook.js"
    },
    "./provider": {
      "types": "./provider.d.ts",
      "import": "./provider.js"
    },
<<<<<<< HEAD
    "./checkout_sdk": {
      "types": "./checkout_sdk.d.ts",
      "import": "./checkout_sdk.js"
=======
    "./checkout": {
      "types": "./dist/checkout.d.ts",
      "import": "./dist/checkout.js"
>>>>>>> 5f0d9c43
    }
  },
  "files": [
    "dist",
    "*.js",
    "*.d.ts"
  ],
  "homepage": "https://github.com/immutable/ts-immutable-sdk#readme",
  "license": "Apache-2.0",
<<<<<<< HEAD
  "main": "./index.cjs",
  "module": "./index.js",
=======
  "main": "./dist/index.cjs",
  "module": "./dist/index.js",
  "overrides": {
    "@openzeppelin/contracts": "3.4.2-solc-0.7"
  },
>>>>>>> 5f0d9c43
  "peerDependencies": {
    "react": "^18.2.0",
    "react-dom": "^18.2.0"
  },
  "repository": "immutable/ts-immutable-sdk.git",
  "resolutions": {
    "@biom3/design-tokens": "0.2.4-beta",
    "@openzeppelin/contracts": "3.4.2-solc-0.7"
  },
  "scripts": {
    "build": "yarn packageList && yarn updateDependencies && yarn regenModules && rm -rf dist && NODE_ENV=production rollup --config rollup.config.js && rm -rf dist/types",
    "build:only": "rm -rf dist && NODE_ENV=production rollup --config rollup.config.js && rm -rf dist/types",
    "copyBrowserBundles": "node scripts/copyBrowserBundles.js",
    "generateIndex": "node scripts/generateIndex.js",
    "lint": "eslint ./src --ext .ts,.jsx,.tsx --max-warnings=0",
    "packageList": "./scripts/generate-package-list.sh",
    "regenModules": "yarn generateIndex && yarn updateExports",
    "typecheck": "tsc --noEmit --jsx preserve",
    "updateDependencies": "yarn packageList && node ./scripts/updateDependencies.js",
    "updateExports": "node scripts/updateExports.js"
  },
  "type": "module",
  "types": "./index.d.ts"
}<|MERGE_RESOLUTION|>--- conflicted
+++ resolved
@@ -103,15 +103,9 @@
       "types": "./provider.d.ts",
       "import": "./provider.js"
     },
-<<<<<<< HEAD
     "./checkout_sdk": {
-      "types": "./checkout_sdk.d.ts",
-      "import": "./checkout_sdk.js"
-=======
-    "./checkout": {
-      "types": "./dist/checkout.d.ts",
-      "import": "./dist/checkout.js"
->>>>>>> 5f0d9c43
+      "types": "./checkout.d.ts",
+      "import": "./checkout.js"
     }
   },
   "files": [
@@ -121,16 +115,11 @@
   ],
   "homepage": "https://github.com/immutable/ts-immutable-sdk#readme",
   "license": "Apache-2.0",
-<<<<<<< HEAD
   "main": "./index.cjs",
   "module": "./index.js",
-=======
-  "main": "./dist/index.cjs",
-  "module": "./dist/index.js",
   "overrides": {
     "@openzeppelin/contracts": "3.4.2-solc-0.7"
   },
->>>>>>> 5f0d9c43
   "peerDependencies": {
     "react": "^18.2.0",
     "react-dom": "^18.2.0"
