{
  "name": "@imtbl/sdk",
  "description": "Immutable Unified SDK",
  "version": "0.0.0",
  "author": "Immutable",
  "browser": "./dist/index.browser.js",
  "bugs": "https://github.com/immutable/ts-immutable-sdk/issues",
  "dependencies": {
    "@0xsequence/abi": "^1.4.3",
    "@0xsequence/core": "^1.4.3",
    "@biom3/design-tokens": "^0.3.1",
    "@biom3/react": "^0.20.11",
    "@ethersproject/abi": "^5.7.0",
    "@ethersproject/abstract-signer": "^5.7.0",
    "@ethersproject/keccak256": "^5.7.0",
    "@ethersproject/providers": "^5.7.2",
    "@ethersproject/strings": "^5.7.0",
    "@ethersproject/wallet": "^5.7.0",
    "@imtbl/core-sdk": "^2.4.0",
    "@imtbl/react-analytics": "0.2.1-alpha",
    "@jest/globals": "^29.5.0",
    "@magic-ext/oidc": "4.2.0",
    "@metamask/detect-provider": "^2.0.0",
<<<<<<< HEAD
    "@opensea/seaport-js": "3.0.2",
=======
    "@opensea/seaport-js": "2.0.7",
    "@rive-app/react-canvas": "^4.8.3",
>>>>>>> 504ae862
    "@uniswap/router-sdk": "^1.4.0",
    "@uniswap/sdk-core": "^3.0.1",
    "@uniswap/v3-sdk": "^3.9.0",
    "@walletconnect/ethereum-provider": "^2.11.1",
    "@walletconnect/modal": "^2.6.2",
    "assert": "^2.0.0",
    "axios": "^1.6.5",
    "bn.js": "^5.2.1",
    "buffer": "^6.0.3",
    "crypto-browserify": "^3.12.0",
    "elliptic": "^6.5.4",
    "enc-utils": "^3.0.0",
    "ethers": "^5.7.2",
    "ethers-v6": "npm:ethers@6.11.1",
    "global-const": "^0.1.2",
    "https-browserify": "^1.0.0",
    "i18next": "^23.7.6",
    "i18next-browser-languagedetector": "^7.2.0",
    "jwt-decode": "^3.1.2",
    "lru-memorise": "0.3.0",
    "magic-sdk": "^21.2.0",
    "oidc-client-ts": "2.2.1",
    "os-browserify": "^0.3.0",
    "pako": "^2.1.0",
    "react-i18next": "^13.5.0",
    "stream-browserify": "^3.0.0",
    "stream-http": "^3.2.0",
    "url": "^0.11.0"
  },
  "devDependencies": {
    "@imtbl/blockchain-data": "0.0.0",
    "@imtbl/checkout-sdk": "0.0.0",
    "@imtbl/checkout-widgets": "0.0.0",
    "@imtbl/config": "0.0.0",
    "@imtbl/cryptofiat": "0.0.0",
    "@imtbl/generated-clients": "0.0.0",
    "@imtbl/guardian": "0.0.0",
    "@imtbl/orderbook": "0.0.0",
    "@imtbl/passport": "0.0.0",
    "@imtbl/version-check": "0.0.0",
    "@imtbl/x-client": "0.0.0",
    "@imtbl/x-provider": "0.0.0",
    "@rollup/plugin-commonjs": "^24.0.1",
    "@rollup/plugin-json": "^6.0.0",
    "@rollup/plugin-node-resolve": "^15.0.2",
    "@rollup/plugin-replace": "^5.0.2",
    "@rollup/plugin-terser": "^0.4.3",
    "@rollup/plugin-typescript": "^11.0.0",
    "@yarnpkg/cli": "3.5.0",
    "@yarnpkg/core": "3.5.0",
    "eslint": "^8.40.0",
    "glob": "^10.2.3",
    "rollup": "^3.17.2",
    "rollup-plugin-dts": "^5.3.0",
    "rollup-plugin-polyfill-node": "^0.12.0",
    "semver": "^7.4.0",
    "typescript": "^4.9.5"
  },
  "engines": {
    "node": ">=16.11.0"
  },
  "exports": {
    "./package.json": "./package.json",
    ".": {
      "types": "./dist/index.d.ts",
      "import": "./dist/index.js",
      "require": "./dist/index.cjs"
    },
    "./config": {
      "types": "./dist/config.d.ts",
      "import": "./dist/config.js"
    },
    "./blockchain_data": {
      "types": "./dist/blockchain_data.d.ts",
      "import": "./dist/blockchain_data.js"
    },
    "./passport": {
      "types": "./dist/passport.d.ts",
      "import": "./dist/passport.js"
    },
    "./orderbook": {
      "types": "./dist/orderbook.d.ts",
      "import": "./dist/orderbook.js"
    },
    "./checkout": {
      "types": "./dist/checkout.d.ts",
      "import": "./dist/checkout.js"
    },
    "./x": {
      "types": "./dist/x.d.ts",
      "import": "./dist/x.js"
    }
  },
  "files": [
    "dist"
  ],
  "homepage": "https://github.com/immutable/ts-immutable-sdk#readme",
  "license": "Apache-2.0",
  "main": "./dist/index.cjs",
  "module": "./dist/index.js",
  "overrides": {
    "@openzeppelin/contracts": "3.4.2-solc-0.7"
  },
  "peerDependencies": {
    "react": "^18.2.0",
    "react-dom": "^18.2.0"
  },
  "repository": "immutable/ts-immutable-sdk.git",
  "resolutions": {
    "@biom3/design-tokens": "^0.3.1",
    "@openzeppelin/contracts": "3.4.2-solc-0.7"
  },
  "scripts": {
    "build": "yarn packageList && yarn updateDependencies && yarn regenModules && rm -rf dist && NODE_ENV=production rollup --config rollup.config.js && rm -rf dist/types",
    "build:only": "rm -rf dist && NODE_ENV=production rollup --config rollup.config.js && rm -rf dist/types",
    "copyBrowserBundles": "node scripts/copyBrowserBundles.js",
    "generateIndex": "node scripts/generateIndex.js",
    "lint": "eslint ./src --ext .ts,.jsx,.tsx --max-warnings=0",
    "packageList": "./scripts/generate-package-list.sh",
    "regenModules": "yarn generateIndex && yarn updateExports",
    "typecheck": "tsc --noEmit --jsx preserve",
    "updateDependencies": "yarn packageList && node ./scripts/updateDependencies.js",
    "updateExports": "node scripts/updateExports.js"
  },
  "type": "module",
  "types": "./dist/index.d.ts"
}<|MERGE_RESOLUTION|>--- conflicted
+++ resolved
@@ -21,12 +21,8 @@
     "@jest/globals": "^29.5.0",
     "@magic-ext/oidc": "4.2.0",
     "@metamask/detect-provider": "^2.0.0",
-<<<<<<< HEAD
-    "@opensea/seaport-js": "3.0.2",
-=======
     "@opensea/seaport-js": "2.0.7",
     "@rive-app/react-canvas": "^4.8.3",
->>>>>>> 504ae862
     "@uniswap/router-sdk": "^1.4.0",
     "@uniswap/sdk-core": "^3.0.1",
     "@uniswap/v3-sdk": "^3.9.0",
@@ -40,7 +36,6 @@
     "elliptic": "^6.5.4",
     "enc-utils": "^3.0.0",
     "ethers": "^5.7.2",
-    "ethers-v6": "npm:ethers@6.11.1",
     "global-const": "^0.1.2",
     "https-browserify": "^1.0.0",
     "i18next": "^23.7.6",
