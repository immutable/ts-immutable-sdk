{
  "name": "@imtbl/sdk",
  "description": "Immutable Unified SDK",
  "version": "0.0.0",
  "author": "Immutable",
  "bugs": "https://github.com/immutable/ts-immutable-sdk/issues",
  "dependencies": {
    "@biom3/design-tokens": "0.1.4-beta",
    "@biom3/react": "^0.1.3-beta",
    "@ethersproject/providers": "^5.7.2",
    "@imtbl/core-sdk": "^1.0.2-alpha.5",
    "@magic-ext/oidc": "^1.0.1",
    "@metamask/detect-provider": "^2.0.0",
    "@swc/helpers": "~0.5.0",
    "@typescript-eslint/eslint-plugin": "^5.57.1",
    "@typescript-eslint/parser": "^5.57.1",
<<<<<<< HEAD
=======
    "@uniswap/router-sdk": "^1.4.0",
    "@uniswap/swap-router-contracts": "^1.3.0",
    "@uniswap/v3-core": "^1.0.1",
    "@uniswap/v3-periphery": "^1.4.3",
    "@uniswap/v3-sdk": "^3.9.0",
>>>>>>> 1a2cf7a1
    "axios": "^1.3.5",
    "eslint": "^8.37.0",
    "ethers": "^5.7.2",
    "magic-sdk": "^13.3.1",
    "oidc-client-ts": "^2.2.1",
    "react": "^18.2.0",
    "react-dom": "^18.2.0",
    "react-router-dom": "^6.10.0",
    "rxjs": "^7.8.0"
  },
  "devDependencies": {
    "@imtbl/checkout-sdk-web": "0.0.0",
    "@imtbl/checkout-ui-types": "0.0.0",
    "@imtbl/config": "0.0.0",
    "@imtbl/passport": "0.0.0",
    "@imtbl/provider": "0.0.0",
    "@imtbl/starkex": "0.0.0",
    "@rollup/plugin-commonjs": "^24.0.1",
    "@rollup/plugin-json": "^6.0.0",
    "@rollup/plugin-node-resolve": "^15.0.2",
    "@rollup/plugin-typescript": "^11.0.0",
    "@yarnpkg/cli": "3.5.0",
    "@yarnpkg/core": "3.5.0",
    "eslint": "^8.37.0",
    "rollup": "^3.17.2",
    "rollup-plugin-dts": "^5.3.0",
    "semver": "^7.4.0",
    "typescript": "^4.9.5"
  },
  "engines": {
    "node": ">=14.0.0"
  },
  "exports": {
    "./package.json": "./package.json",
    ".": {
      "types": "./dist/base.d.ts",
      "import": "./dist/base.js"
    },
    "./starkex": {
      "types": "./dist/starkex.d.ts",
      "import": "./dist/starkex.js"
    },
    "./passport": {
      "types": "./dist/passport.d.ts",
      "import": "./dist/passport.js"
    },
    "./provider": {
      "types": "./dist/provider.d.ts",
      "import": "./dist/provider.js"
    },
    "./checkout_sdk": {
      "types": "./dist/checkout_sdk.d.ts",
      "import": "./dist/checkout_sdk.js"
    },
    "./checkout_widgets": {
      "types": "./dist/checkout_widgets.d.ts",
      "import": "./dist/checkout_widgets.js"
    }
  },
  "files": [
    "dist"
  ],
  "homepage": "https://github.com/immutable/ts-immutable-sdk#readme",
  "license": "Apache-2.0",
  "main": "./dist/index.cjs",
  "repository": "immutable/ts-immutable-sdk.git",
  "scripts": {
    "build": "yarn packageList && yarn updateDependencies && rm -rf dist && NODE_ENV=production rollup --config rollup.config.js && rm -rf dist/types",
    "lint": "eslint ./src --ext .ts,.jsx,.tsx --max-warnings=0",
    "packageList": "./scripts/generate-package-list.sh",
    "typecheck": "tsc --noEmit --jsx preserve",
    "updateDependencies": "node ./scripts/updateDependencies.js"
  },
  "type": "module",
  "types": "./dist/index.d.ts"
}<|MERGE_RESOLUTION|>--- conflicted
+++ resolved
@@ -14,14 +14,11 @@
     "@swc/helpers": "~0.5.0",
     "@typescript-eslint/eslint-plugin": "^5.57.1",
     "@typescript-eslint/parser": "^5.57.1",
-<<<<<<< HEAD
-=======
     "@uniswap/router-sdk": "^1.4.0",
     "@uniswap/swap-router-contracts": "^1.3.0",
     "@uniswap/v3-core": "^1.0.1",
     "@uniswap/v3-periphery": "^1.4.3",
     "@uniswap/v3-sdk": "^3.9.0",
->>>>>>> 1a2cf7a1
     "axios": "^1.3.5",
     "eslint": "^8.37.0",
     "ethers": "^5.7.2",
