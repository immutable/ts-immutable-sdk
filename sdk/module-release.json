{
    "__readme__": [
        "This file is responsible for which modules",
        "get bundled and released as part of alpha and prod",
        "releases of the SDK.",
        "Under `modules`, each key is a file in `src`, and each value is either alpha or prod",
        "Under `fileCopy`, each object has `src` and `dest` keys, as well, which are paths relative to this file"
    ],
    "modules": {
        "config": "prod",
        "blockchain_data": "prod",
        "immutablex_client": "prod",
        "passport": "prod",
        "orderbook": "prod",
        "provider": "prod",
<<<<<<< HEAD
        "checkout_sdk": "prod",
        "checkout_widgets": "prod",
        "erc20": "prod",
        "erc721_hybrid_permissioned_mintable": "prod",
        "erc721_permissioned_mintable": "prod"
=======
        "checkout_sdk": "alpha",
        "checkout_widgets": "alpha",
        "erc20": "alpha",
        "erc721": "alpha",
        "erc721_mint_by_id": "alpha"
>>>>>>> e0be3430
    },
    "fileCopy": [
        {
            "src": "../packages/checkout/widgets-lib/build/static/js/main.*.js",
            "dest": "./dist/browser/checkout.js",
            "stage": "prod"
        }
    ]
}<|MERGE_RESOLUTION|>--- conflicted
+++ resolved
@@ -13,19 +13,11 @@
         "passport": "prod",
         "orderbook": "prod",
         "provider": "prod",
-<<<<<<< HEAD
         "checkout_sdk": "prod",
         "checkout_widgets": "prod",
         "erc20": "prod",
-        "erc721_hybrid_permissioned_mintable": "prod",
-        "erc721_permissioned_mintable": "prod"
-=======
-        "checkout_sdk": "alpha",
-        "checkout_widgets": "alpha",
-        "erc20": "alpha",
-        "erc721": "alpha",
-        "erc721_mint_by_id": "alpha"
->>>>>>> e0be3430
+        "erc721": "prod",
+        "erc721_mint_by_id": "prod"
     },
     "fileCopy": [
         {
