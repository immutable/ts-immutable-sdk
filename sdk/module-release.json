--- conflicted
+++ resolved
@@ -9,12 +9,8 @@
         "config": "prod",
         "immutablex_client": "prod",
         "passport": "prod",
-<<<<<<< HEAD
-        "provider": "alpha",
         "orderbook": "alpha",
-=======
         "provider": "prod",
->>>>>>> 4c60f863
         "checkout_sdk": "alpha",
         "checkout_widgets": "alpha"
     }
