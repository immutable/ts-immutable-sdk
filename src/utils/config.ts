--- conflicted
+++ resolved
@@ -3,29 +3,6 @@
 
 export const getConfig = (network: EthNetwork = 'ropsten'): Config => {
   switch (network) {
-<<<<<<< HEAD
-  case 'dev':
-    return {
-      api: new Configuration({
-        basePath: 'https://api.dev.x.immutable.com',
-      }),
-      starkContractAddress: '0xd05323731807A35599BF9798a1DE15e89d6D6eF1',
-    };
-  case 'ropsten':
-    return {
-      api: new Configuration({
-        basePath: 'https://api.ropsten.x.immutable.com',
-      }),
-      starkContractAddress: '0x4527BE8f31E2ebFbEF4fCADDb5a17447B27d2aef',
-    };
-  case 'mainnet':
-    return {
-      api: new Configuration({
-        basePath: 'https://api.x.immutable.com',
-      }),
-      starkContractAddress: '0x5FDCCA53617f4d2b9134B29090C87D01058e27e9',
-    };
-=======
     case 'dev':
       return {
         api: new Configuration({
@@ -53,6 +30,5 @@
         registrationContractAddress:
           '0x72a06bf2a1CE5e39cBA06c0CAb824960B587d64c',
       };
->>>>>>> 1d2938d0
   }
 };