import {
  AnyToken,
  EthSigner,
  ImmutableXConfiguration,
  NftTransferDetails,
  TokenAmount,
  UnsignedMintRequest,
  UnsignedOrderRequest,
  UnsignedTransferRequest,
  WalletConnection,
} from './types';
import { Workflows } from './workflows';
import {
  DepositsApi,
  MintsApi,
  OrdersApi,
  TokensApi,
  TradesApi,
  TransfersApi,
  UsersApi,
  WithdrawalsApi,
  BalancesApi,
  AssetsApi,
  CollectionsApi,
  MetadataApi,
  ProjectsApi,
  DepositsApiGetDepositRequest,
  DepositsApiListDepositsRequest,
  AssetsApiGetAssetRequest,
  AssetsApiListAssetsRequest,
  CreateCollectionRequest,
  CollectionsApiGetCollectionRequest,
  CollectionsApiListCollectionFiltersRequest,
  CollectionsApiListCollectionsRequest,
  UpdateCollectionRequest,
  AddMetadataSchemaToCollectionRequest,
  MetadataApiGetMetadataSchemaRequest,
  MetadataSchemaRequest,
  CreateProjectRequest,
  BalancesApiGetBalanceRequest,
  BalancesApiListBalancesRequest,
  MintsApiGetMintRequest,
  MintsApiListMintsRequest,
  WithdrawalsApiListWithdrawalsRequest,
  WithdrawalsApiGetWithdrawalRequest,
  OrdersApiGetOrderRequest,
  OrdersApiListOrdersRequest,
  GetSignableCancelOrderRequest,
  TradesApiGetTradeRequest,
  TradesApiListTradesRequest,
  GetSignableTradeRequest,
  TokensApiGetTokenRequest,
  TokensApiListTokensRequest,
  TransfersApiGetTransferRequest,
  TransfersApiListTransfersRequest,
} from './api';

/**
 * The main entry point for the Core SDK
 */
export class ImmutableX {
  private depositsApi: DepositsApi;
  private mintsApi: MintsApi;
  private ordersApi: OrdersApi;
  private tokensApi: TokensApi;
  private tradesApi: TradesApi;
  private transfersApi: TransfersApi;
  private usersApi: UsersApi;
  private withdrawalsApi: WithdrawalsApi;
  private balanceApi: BalancesApi;
  private assetApi: AssetsApi;
  private collectionApi: CollectionsApi;
  private metadataApi: MetadataApi;
  private projectsApi: ProjectsApi;
  private workflows: Workflows;

  constructor(config: ImmutableXConfiguration) {
    this.depositsApi = new DepositsApi(config.apiConfiguration);
    this.mintsApi = new MintsApi(config.apiConfiguration);
    this.ordersApi = new OrdersApi(config.apiConfiguration);
    this.tokensApi = new TokensApi(config.apiConfiguration);
    this.tradesApi = new TradesApi(config.apiConfiguration);
    this.transfersApi = new TransfersApi(config.apiConfiguration);
    this.usersApi = new UsersApi(config.apiConfiguration);
    this.withdrawalsApi = new WithdrawalsApi(config.apiConfiguration);
    this.balanceApi = new BalancesApi(config.apiConfiguration);
    this.assetApi = new AssetsApi(config.apiConfiguration);
    this.collectionApi = new CollectionsApi(config.apiConfiguration);
    this.metadataApi = new MetadataApi(config.apiConfiguration);
    this.projectsApi = new ProjectsApi(config.apiConfiguration);
    this.workflows = new Workflows(config);
  }

  /**
   * Deposit based on a token type. For unregistered Users, the Deposit will be combined with a registration in order to register the User first
   * @param ethSigner - the L1 signer
   * @param deposit - the token type amount in its corresponding unit
   * @returns the response of the resulting transaction
   */
  public deposit(ethSigner: EthSigner, deposit: TokenAmount) {
    return this.workflows.deposit(ethSigner, deposit);
  }

  /**
   * Get details of a Deposit with the given ID
   * @param request - the request object containing the parameters to be provided in the API request
   * @returns the requested Deposit
   */
  public getDeposit(request: DepositsApiGetDepositRequest) {
    return this.depositsApi.getDeposit(request);
  }

  /**
   * Get a list of Deposits
   * @param request - the request object containing the parameters to be provided in the API request
   * @returns the requested list of Deposits
   */
  public listDeposits(request?: DepositsApiListDepositsRequest) {
    return this.depositsApi.listDeposits(request);
  }

  /**
   * Register a User to Immutable X if they are not already
   * @param walletConnection - the pair of L1/L2 signers
   * @returns void if successful
   */
  public registerOffchain(walletConnection: WalletConnection) {
    return this.workflows.registerOffchain(walletConnection);
  }

  /**
   * Checks if a User is registered on on-chain
   * @param walletConnection - the pair of L1/L2 signers
   * @returns true if the User is registered, false otherwise
   */
  public isRegisteredOnchain(walletConnection: WalletConnection) {
    return this.workflows.isRegisteredOnchain(walletConnection);
  }

  /**
   * Get Stark keys for a registered User
   * @param ethAddress - the eth address of the User
   * @returns the requested User
   */
  public getUser(ethAddress: string) {
    return this.usersApi.getUsers({
      user: ethAddress,
    });
  }

  /**
   * Get details of an Asset
   * @param request - the request object containing the parameters to be provided in the API request
   * @returns the requested Asset
   */
  public getAsset(request: AssetsApiGetAssetRequest) {
    return this.assetApi.getAsset(request);
  }

  /**
   * Get a list of Assets
   * @param request - the request object containing the parameters to be provided in the API request
   * @returns the requested list of Assets
   */
  public listAssets(request?: AssetsApiListAssetsRequest) {
    return this.assetApi.listAssets(request);
  }

  /**
   * Create a Collection
   * @param ethSigner - the L1 signer
   * @param request - the request object to be provided in the API request
   * @returns the created Collection
   */
  public createCollection(
    ethSigner: EthSigner,
    request: CreateCollectionRequest,
  ) {
    return this.workflows.createCollection(ethSigner, request);
  }

  /**
   * Get details of a Collection at the given address
   * @param request - the request object containing the parameters to be provided in the API request
   * @returns the requested Collection
   */
  public getCollection(request: CollectionsApiGetCollectionRequest) {
    return this.collectionApi.getCollection(request);
  }

  /**
   * Get a list of Collection filters
   * @param request - the request object containing the parameters to be provided in the API request
   * @returns the requested list of Collection Filters
   */
  public listCollectionFilters(
    request: CollectionsApiListCollectionFiltersRequest,
  ) {
    return this.collectionApi.listCollectionFilters(request);
  }

  /**
   * Get a list of Collections
   * @param request - the request object containing the parameters to be provided in the API request
   * @returns the requested list of Collections
   */
  public listCollections(request?: CollectionsApiListCollectionsRequest) {
    return this.collectionApi.listCollections(request);
  }

  /**
   * Update a Collection
   * @param ethSigner - the L1 signer
   * @param collectionAddress - the Collection contract address
   * @param request - the request object containing the parameters to be provided in the API request
   * @returns the updated Collection
   */
  public updateCollection(
    ethSigner: EthSigner,
    collectionAddress: string,
    request: UpdateCollectionRequest,
  ) {
    return this.workflows.updateCollection(
      ethSigner,
      collectionAddress,
      request,
    );
  }

  /**
   * Add metadata schema to Collection
   * @param ethSigner - the L1 signer
   * @param collectionAddress - the Collection contract address
   * @param request - the request object containing the parameters to be provided in the API request
   * @returns the SuccessResponse if successful
   */
  public addMetadataSchemaToCollection(
    ethSigner: EthSigner,
    collectionAddress: string,
    request: AddMetadataSchemaToCollectionRequest,
  ) {
    return this.workflows.addMetadataSchemaToCollection(
      ethSigner,
      collectionAddress,
      request,
    );
  }

  /**
   * Get Metadata schema
   * @param request - the request object containing the parameters to be provided in the API request
   * @returns the requested Metadata schema
   */
  public getMetadataSchema(request: MetadataApiGetMetadataSchemaRequest) {
    return this.metadataApi.getMetadataSchema(request);
  }

  /**
   * Update metadata schema by name
   * @param ethSigner - the L1 signer
   * @param collectionAddress - the Collection contract address
   * @param name - the Metadata schema name
   * @param request - the request object containing the parameters to be provided in the API request
   * @returns the SuccessResponse if successful
   */
  public updateMetadataSchemaByName(
    ethSigner: EthSigner,
    collectionAddress: string,
    name: string,
    request: MetadataSchemaRequest,
  ) {
    return this.workflows.updateMetadataSchemaByName(
      ethSigner,
      collectionAddress,
      name,
      request,
    );
  }

  /**
   * Create a Project
   * @param ethSigner - the L1 signer
   * @param request - the request object containing the parameters to be provided in the API request
   * @returns the created Project
   */
  public async createProject(
    ethSigner: EthSigner,
    request: CreateProjectRequest,
  ) {
    return this.workflows.createProject(ethSigner, request);
  }

  /**
   * Get a Project
   * @param ethSigner - the L1 signer
   * @param id - the Project ID
   * @returns the requested Project
   */
  public async getProject(ethSigner: EthSigner, id: string) {
    return this.workflows.getProject(ethSigner, id);
  }

  /**
   * Get Projects owned by the given User
   * @param ethSigner - the L1 signer
   * @param pageSize - the page size of the result
   * @param cursor - the cursor
   * @param orderBy - the property to sort by
   * @param direction - direction to sort (asc/desc)
   * @returns the requested Projects
   */
  public async getProjects(
    ethSigner: EthSigner,
    pageSize?: number,
    cursor?: string,
    orderBy?: string,
    direction?: string,
  ) {
    return this.workflows.getProjects(
      ethSigner,
      pageSize,
      cursor,
      orderBy,
      direction,
    );
  }

  /**
   * Get the token Balances of the User
   * @param request - the request object containing the parameters to be provided in the API request
   * @returns the requested Balance
   */
  public getBalance(request: BalancesApiGetBalanceRequest) {
    return this.balanceApi.getBalance(request);
  }

  /**
   * Get a list of Balances for given User
   * @param request the request object containing the parameters to be provided in the API request
   * @return the requested list of Balances
   */
  public listBalances(request: BalancesApiListBalancesRequest) {
    return this.balanceApi.listBalances(request);
  }

  /**
   * Get details of a Mint with the given ID
   * @param request the request object containing the parameters to be provided in the API request
   * @returns the requested Mint
   */
  public getMint(request: MintsApiGetMintRequest) {
    return this.mintsApi.getMint(request);
  }

  /**
   * Get a list of Mints
   * @param request the request object containing the parameters to be provided in the API request
   * @returns the requested list of Mints
   */
  public listMints(request?: MintsApiListMintsRequest) {
    return this.mintsApi.listMints(request);
  }

  /**
   * Mint tokens in a batch with fees
   * @param ethSigner - the L1 signer
   * @param request - the request object to be provided in the API request
   * @returns the minted tokens
   */
  public mint(ethSigner: EthSigner, request: UnsignedMintRequest) {
    return this.workflows.mint(ethSigner, request);
  }

  /**
   * Get a list of Withdrawals
   * @param request - the request object containing the parameters to be provided in the API request
   * @returns the requested list of Withdrawals
   */
  public listWithdrawals(request?: WithdrawalsApiListWithdrawalsRequest) {
    return this.withdrawalsApi.listWithdrawals(request);
  }

  /**
   * Get details of Withdrawal with the given ID
   * @param request - the request object containing the parameters to be provided in the API request
   * @returns the requested Withdrawal
   */
  public getWithdrawal(request: WithdrawalsApiGetWithdrawalRequest) {
    return this.withdrawalsApi.getWithdrawal(request);
  }

  /**
   * Create a Withdrawal
   * @param walletConnection - the pair of L1/L2 signers
   * @param request - the token type amount in its corresponding unit
   * @returns the created Withdrawal
   */
  public prepareWithdrawal(
    walletConnection: WalletConnection,
    request: TokenAmount,
  ) {
    return this.workflows.prepareWithdrawal(walletConnection, request);
  }

  /**
   * Completes a Withdrawal
   * @param ethSigner - the L1 signer
   * @param starkPublicKey - the Signer address
   * @param token - the token
   * @returns the transaction
   */
  public completeWithdrawal(
    ethSigner: EthSigner,
    starkPublicKey: string,
    token: AnyToken,
  ) {
    return this.workflows.completeWithdrawal(ethSigner, starkPublicKey, token);
  }

  /**
   * Get details of an Order with the given ID
   * @param request - the request object containing the parameters to be provided in the API request
   * @returns the requested Order
   */
  public getOrder(request: OrdersApiGetOrderRequest) {
    return this.ordersApi.getOrder(request);
  }

  /**
   * Get a list of Orders
   * @param request - the request object containing the parameters to be provided in the API request
   * @returns the requested list of Orders
   */
  public listOrders(request?: OrdersApiListOrdersRequest) {
    return this.ordersApi.listOrders(request);
  }

  /**
   * Create an Order
   * @param walletConnection - the pair of L1/L2 signers
   * @param request - the request object to be provided in the API request
   * @returns the created Order
   */
  public createOrder(
    walletConnection: WalletConnection,
    request: UnsignedOrderRequest,
  ) {
    return this.workflows.createOrder(walletConnection, request);
  }

  /**
   * Cancel an Order
   * @param walletConnection - the pair of L1/L2 signers
   * @param request - the request object to be provided in the API request
   * @returns the cancelled Order
   */
  public cancelOrder(
    walletConnection: WalletConnection,
    request: GetSignableCancelOrderRequest,
  ) {
    return this.workflows.cancelOrder(walletConnection, request);
  }

  /**
   * Get details of a Trade with the given ID
   * @param request - the request object containing the parameters to be provided in the API request
   * @returns the requested Trade
   */
  public getTrade(request: TradesApiGetTradeRequest) {
    return this.tradesApi.getTrade(request);
  }

  /**
   * Get a list of Trades
   * @param request - the request object containing the parameters to be provided in the API request
   * @returns the requested list of Trades
   */
  public listTrades(request?: TradesApiListTradesRequest) {
    return this.tradesApi.listTrades(request);
  }

  /**
   * Create a Trade
   * @param walletConnection - the pair of L1/L2 signers
   * @param request - the request object to be provided in the API request
   * @returns the created Trade
   */
  public createTrade(
    walletConnection: WalletConnection,
    request: GetSignableTradeRequest,
  ) {
    return this.workflows.createTrade(walletConnection, request);
  }

  /**
   * Get details of a Token
   * @param request - the request object containing the parameters to be provided in the API request
   * @returns the requested Token
   */
  public getToken(request: TokensApiGetTokenRequest) {
    return this.tokensApi.getToken(request);
  }

  /**
   * Get a list of Tokens
   * @param request - the request object containing the parameters to be provided in the API request
   * @returns the requested list of Tokens
   */
  public listTokens(request?: TokensApiListTokensRequest) {
    return this.tokensApi.listTokens(request);
  }

  /**
   * Get details of a Transfer with the given ID
   * @param request - the request object containing the parameters to be provided in the API request
   * @returns the requested Transfer
   */
  public getTransfer(request: TransfersApiGetTransferRequest) {
    return this.transfersApi.getTransfer(request);
  }

  /**
   * Get a list of Transfers
   * @param request - the request object containing the parameters to be provided in the API request
   * @returns the requested list of Transfers
   */
  public listTransfers(request?: TransfersApiListTransfersRequest) {
    return this.transfersApi.listTransfers(request);
  }

  /**
   * Create a new Transfer request
   * @param walletConnection - the pair of L1/L2 signers
   * @param request - the request object to be provided in the API request
   * @returns the created Transfer
   */
  public transfer(
    walletConnection: WalletConnection,
    request: UnsignedTransferRequest,
  ) {
    return this.workflows.transfer(walletConnection, request);
  }

  /**
<<<<<<< HEAD
   * Create a batch of transfer requests
=======
   * Create a batch of NFT transfer requests
>>>>>>> addc90f2
   * @param walletConnection - the pair of L1/L2 signers
   * @param request - the request object to be provided in the API request
   * @returns the list of Transfer IDs
   */
  public batchNftTransfer(
    walletConnection: WalletConnection,
    request: Array<NftTransferDetails>,
  ) {
    return this.workflows.batchNftTransfer(walletConnection, request);
  }
}<|MERGE_RESOLUTION|>--- conflicted
+++ resolved
@@ -542,11 +542,7 @@
   }
 
   /**
-<<<<<<< HEAD
-   * Create a batch of transfer requests
-=======
    * Create a batch of NFT transfer requests
->>>>>>> addc90f2
    * @param walletConnection - the pair of L1/L2 signers
    * @param request - the request object to be provided in the API request
    * @returns the list of Transfer IDs
