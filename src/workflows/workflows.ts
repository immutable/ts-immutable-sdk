import {
  DepositsApi,
  EncodingApi,
  MintsApi,
  TokensApi,
  UsersApi,
  TransfersApi,
  TransfersApiGetTransferRequest,
  WithdrawalsApi,
  SignableToken,
} from '../api';
import { Signer } from '@ethersproject/abstract-signer';
import {
  isRegisteredOnChainWorkflow,
  registerOffchainWorkflow,
} from './registration';
import { mintingWorkflow } from './minting';
import { transfersWorkflow, batchTransfersWorkflow } from './transfers';
import {
  depositERC20Workflow,
  depositERC721Workflow,
  depositEthWorkflow,
} from './deposit';
import { burnWorkflow, getBurnWorkflow } from './burn';
import {
  UnsignedMintRequest,
  UnsignedTransferRequest,
  UnsignedBatchNftTransferRequest,
  ERC20Deposit,
  ERC721Deposit,
  ETHDeposit,
  TokenDeposit,
  TokenType,
  UnsignedBurnRequest,
<<<<<<< HEAD
  Config, ERC721Withdrawal, ERC20Withdrawal, TokenWithdrawal, StarkWallet, TokenPrepareWithdrawal,
=======
  Config,
  ERC721Withdrawal,
  ERC20Withdrawal,
  TokenWithdrawal,
  StarkWallet,
>>>>>>> ea89b96e
} from '../types';
import { Registration__factory } from '../contracts';
import {
  completeERC20WithdrawalWorfklow,
  completeERC721WithdrawalWorkflow,
  completeEthWithdrawalWorkflow,
  prepareWithdrawalWorkflow,
} from './withdrawal';

export class Workflows {
  private readonly usersApi: UsersApi;
  private readonly mintsApi: MintsApi;
  private readonly transfersApi: TransfersApi;
  private readonly depositsApi: DepositsApi;
  private readonly tokensApi: TokensApi;
  private readonly encodingApi: EncodingApi;
  private readonly withdrawalsApi: WithdrawalsApi;

  constructor(protected config: Config) {
    this.config = config;
    this.usersApi = new UsersApi(config.api);
    this.mintsApi = new MintsApi(config.api);
    this.transfersApi = new TransfersApi(config.api);
    this.usersApi = new UsersApi(config.api);
    this.mintsApi = new MintsApi(config.api);
    this.depositsApi = new DepositsApi(config.api);
    this.tokensApi = new TokensApi(config.api);
    this.encodingApi = new EncodingApi(config.api);
    this.withdrawalsApi = new WithdrawalsApi(config.api);
  }

  public registerOffchain(signer: Signer) {
    return registerOffchainWorkflow(signer, this.usersApi);
  }

  public isRegisteredOnchain(signer: Signer, starkWallet: StarkWallet) {
    // Get instance of registration contract
    const registrationContract = Registration__factory.connect(
      this.config.registrationContractAddress,
      signer,
    );

    return isRegisteredOnChainWorkflow(
      starkWallet.starkPublicKey,
      registrationContract,
    );
  }

  public mint(signer: Signer, request: UnsignedMintRequest) {
    return mintingWorkflow(signer, request, this.mintsApi);
  }

  public transfer(
    signer: Signer,
    starkWallet: StarkWallet,
    request: UnsignedTransferRequest,
  ) {
    return transfersWorkflow(signer, starkWallet, request, this.transfersApi);
  }

  public batchNftTransfer(
    signer: Signer,
    starkWallet: StarkWallet,
    request: UnsignedBatchNftTransferRequest,
  ) {
    return batchTransfersWorkflow(
      signer,
      starkWallet,
      request,
      this.transfersApi,
    );
  }

  public burn(
    signer: Signer,
    starkWallet: StarkWallet,
    request: UnsignedBurnRequest,
  ) {
    return burnWorkflow(signer, starkWallet, request, this.transfersApi);
  }

  public getBurn(request: TransfersApiGetTransferRequest) {
    return getBurnWorkflow(request, this.transfersApi);
  }

  public deposit(signer: Signer, deposit: TokenDeposit) {
    switch (deposit.type) {
      case TokenType.ETH:
        return depositEthWorkflow(
          signer,
          deposit,
          this.depositsApi,
          this.usersApi,
          this.encodingApi,
          this.config,
        );
      case TokenType.ERC20:
        return depositERC20Workflow(
          signer,
          deposit,
          this.depositsApi,
          this.usersApi,
          this.tokensApi,
          this.encodingApi,
          this.config,
        );
      case TokenType.ERC721:
        return depositERC721Workflow(
          signer,
          deposit,
          this.depositsApi,
          this.usersApi,
          this.encodingApi,
          this.config,
        );
    }
  }

  public depositEth(signer: Signer, deposit: ETHDeposit) {
    return depositEthWorkflow(
      signer,
      deposit,
      this.depositsApi,
      this.usersApi,
      this.encodingApi,
      this.config,
    );
  }

  public depositERC20(signer: Signer, deposit: ERC20Deposit) {
    return depositERC20Workflow(
      signer,
      deposit,
      this.depositsApi,
      this.usersApi,
      this.tokensApi,
      this.encodingApi,
      this.config,
    );
  }

  public depositERC721(signer: Signer, deposit: ERC721Deposit) {
    return depositERC721Workflow(
      signer,
      deposit,
      this.depositsApi,
      this.usersApi,
      this.encodingApi,
      this.config,
    );
  }

<<<<<<< HEAD
  public prepareWithdrawal(signer: Signer, starkWallet: StarkWallet, token: TokenPrepareWithdrawal, quantity: string) {
    return prepareWithdrawalWorkflow(signer, starkWallet, token, quantity, this.withdrawalsApi, this.mintsApi);
=======
  public prepareWithdrawal(
    signer: Signer,
    token: SignableToken,
    quantity: string,
  ) {
    return prepareWithdrawalWorkflow(
      signer,
      token,
      quantity,
      this.withdrawalsApi,
    );
>>>>>>> ea89b96e
  }

  public completeEthWithdrawal(signer: Signer, starkPublicKey: string) {
    return completeEthWithdrawalWorkflow(
      signer,
      starkPublicKey,
      this.encodingApi,
      this.usersApi,
      this.config,
    );
  }

  public completeERC20Withdrawal(
    signer: Signer,
    starkPublicKey: string,
    token: ERC20Withdrawal,
  ) {
    return completeERC20WithdrawalWorfklow(
      signer,
      starkPublicKey,
      token,
      this.encodingApi,
      this.usersApi,
      this.config,
    );
  }

  public completeERC721Withdrawal(
    signer: Signer,
    starkPublicKey: string,
    token: ERC721Withdrawal,
  ) {
    return completeERC721WithdrawalWorkflow(
      signer,
      starkPublicKey,
      token,
      this.encodingApi,
      this.mintsApi,
      this.usersApi,
      this.config,
    );
  }

  public completeWithdrawal(
    signer: Signer,
    starkPublicKey: string,
    token: TokenWithdrawal,
  ) {
    switch (token.type) {
      case TokenType.ETH:
        return this.completeEthWithdrawal(signer, starkPublicKey);
      case TokenType.ERC721:
        return this.completeERC721Withdrawal(signer, starkPublicKey, token);
      case TokenType.ERC20:
        return this.completeERC20Withdrawal(signer, starkPublicKey, token);
    }
  }
}<|MERGE_RESOLUTION|>--- conflicted
+++ resolved
@@ -7,7 +7,6 @@
   TransfersApi,
   TransfersApiGetTransferRequest,
   WithdrawalsApi,
-  SignableToken,
 } from '../api';
 import { Signer } from '@ethersproject/abstract-signer';
 import {
@@ -32,15 +31,12 @@
   TokenDeposit,
   TokenType,
   UnsignedBurnRequest,
-<<<<<<< HEAD
-  Config, ERC721Withdrawal, ERC20Withdrawal, TokenWithdrawal, StarkWallet, TokenPrepareWithdrawal,
-=======
+  TokenPrepareWithdrawal,
   Config,
   ERC721Withdrawal,
   ERC20Withdrawal,
   TokenWithdrawal,
   StarkWallet,
->>>>>>> ea89b96e
 } from '../types';
 import { Registration__factory } from '../contracts';
 import {
@@ -193,22 +189,8 @@
     );
   }
 
-<<<<<<< HEAD
   public prepareWithdrawal(signer: Signer, starkWallet: StarkWallet, token: TokenPrepareWithdrawal, quantity: string) {
     return prepareWithdrawalWorkflow(signer, starkWallet, token, quantity, this.withdrawalsApi, this.mintsApi);
-=======
-  public prepareWithdrawal(
-    signer: Signer,
-    token: SignableToken,
-    quantity: string,
-  ) {
-    return prepareWithdrawalWorkflow(
-      signer,
-      token,
-      quantity,
-      this.withdrawalsApi,
-    );
->>>>>>> ea89b96e
   }
 
   public completeEthWithdrawal(signer: Signer, starkPublicKey: string) {
