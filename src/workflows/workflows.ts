import {
  DepositsApi,
  EncodingApi,
  MintsApi,
  TokensApi,
  UsersApi,
  TransfersApi,
  TransfersApiGetTransferRequest, WithdrawalsApi, SignableToken,
} from '../api';
import { Signer } from '@ethersproject/abstract-signer';
import {
  isRegisteredOnChainWorkflow,
  registerOffchainWorkflow,
} from './registration';
import { mintingWorkflow } from './minting';
import { transfersWorkflow, batchTransfersWorkflow } from './transfers';
import {
  depositERC20Workflow,
  depositERC721Workflow,
  depositEthWorkflow,
} from './deposit';
import { burnWorkflow, getBurnWorkflow } from './burn';
import {
  UnsignedMintRequest,
  UnsignedTransferRequest,
  UnsignedBatchNftTransferRequest,
  ERC20Deposit,
  ERC721Deposit,
  ETHDeposit,
  TokenDeposit,
  TokenType,
  UnsignedBurnRequest,
  Config, MintableERC721Withdrawal, ERC721Withdrawal, ERC20Withdrawal,
} from '../types';
import { Core__factory } from '../contracts';
import {
  completeERC20WithdrawalWorfklow,
  completeERC721WithdrawalWorfklow,
  completeETHWithdrawalWorkflow,
  completeMintableERC721WithdrawalWorfklow,
  prepareWithdrawalWorkflow,
} from './withdrawals';

export class Workflows {
  private readonly usersApi: UsersApi;
  private readonly mintsApi: MintsApi;
  private readonly transfersApi: TransfersApi;
  private readonly depositsApi: DepositsApi;
  private readonly tokensApi: TokensApi;
  private readonly encodingApi: EncodingApi;
  private readonly withdrawalsAPI: WithdrawalsApi;

  constructor(protected config: Config) {
    this.config = config;
    this.usersApi = new UsersApi(config.api);
    this.mintsApi = new MintsApi(config.api);
    this.transfersApi = new TransfersApi(config.api);
    this.usersApi = new UsersApi(config.api);
    this.mintsApi = new MintsApi(config.api);
    this.depositsApi = new DepositsApi(config.api);
    this.tokensApi = new TokensApi(config.api);
    this.encodingApi = new EncodingApi(config.api);
    this.withdrawalsAPI = new WithdrawalsApi(config.api);
  }

  public registerOffchain(signer: Signer) {
    return registerOffchainWorkflow(signer, this.usersApi);
  }

  public isRegisteredOnchain(signer: Signer) {
    // Get instance of contract
    const coreContract = Core__factory.connect(
      this.config.starkContractAddress,
      signer,
    );

    return isRegisteredOnChainWorkflow(signer, coreContract);
  }

  public mint(signer: Signer, request: UnsignedMintRequest) {
    return mintingWorkflow(signer, request, this.mintsApi);
  }

  public transfer(signer: Signer, request: UnsignedTransferRequest) {
    return transfersWorkflow(signer, request, this.transfersApi);
  }

  public batchNftTransfer(
    signer: Signer,
    request: UnsignedBatchNftTransferRequest,
  ) {
    return batchTransfersWorkflow(signer, request, this.transfersApi);
  }

  public burn(signer: Signer, request: UnsignedBurnRequest) {
    return burnWorkflow(signer, request, this.transfersApi);
  }

  public deposit(signer: Signer, deposit: TokenDeposit) {
    // Get instance of contract
    const coreContract = Core__factory.connect(
      this.config.starkContractAddress,
      signer,
    );

    switch (deposit.type) {
<<<<<<< HEAD
    case TokenType.ETH:
      return depositEthWorkflow(
        signer,
        deposit,
        this.depositsApi,
        this.usersApi,
        this.encodingApi,
        coreContract,
      );
    case TokenType.ERC20:
      return depositERC20Workflow(
        signer,
        deposit,
        this.depositsApi,
        this.usersApi,
        this.tokensApi,
        this.encodingApi,
        coreContract,
      );
    case TokenType.ERC721:
      return depositERC721Workflow(
        signer,
        deposit,
        this.depositsApi,
        this.usersApi,
        this.encodingApi,
        coreContract,
      );
=======
      case TokenType.ETH:
        return depositEthWorkflow(
          signer,
          deposit,
          this.depositsApi,
          this.usersApi,
          this.encodingApi,
          coreContract,
        );
      case TokenType.ERC20:
        return depositERC20Workflow(
          signer,
          deposit,
          this.depositsApi,
          this.usersApi,
          this.tokensApi,
          this.encodingApi,
          coreContract,
          this.config,
        );
      case TokenType.ERC721:
        return depositERC721Workflow(
          signer,
          deposit,
          this.depositsApi,
          this.usersApi,
          this.encodingApi,
          coreContract,
          this.config,
        );
>>>>>>> ff2d850a
    }
  }

  public depositEth(signer: Signer, deposit: ETHDeposit) {
    // Get instance of contract
    const coreContract = Core__factory.connect(
      this.config.starkContractAddress,
      signer,
    );

    return depositEthWorkflow(
      signer,
      deposit,
      this.depositsApi,
      this.usersApi,
      this.encodingApi,
      coreContract,
    );
  }

  public getBurn(request: TransfersApiGetTransferRequest) {
    return getBurnWorkflow(request, this.transfersApi);
  }

  public depositERC20(signer: Signer, deposit: ERC20Deposit) {
    // Get instance of contract
    const coreContract = Core__factory.connect(
      this.config.starkContractAddress,
      signer,
    );

    return depositERC20Workflow(
      signer,
      deposit,
      this.depositsApi,
      this.usersApi,
      this.tokensApi,
      this.encodingApi,
      coreContract,
      this.config,
    );
  }

  public depositERC721(signer: Signer, deposit: ERC721Deposit) {
    // Get instance of contract
    const coreContract = Core__factory.connect(
      this.config.starkContractAddress,
      signer,
    );

    return depositERC721Workflow(
      signer,
      deposit,
      this.depositsApi,
      this.usersApi,
      this.encodingApi,
      coreContract,
      this.config,
    );
  }

  public prepareWithdrawal(signer: Signer, token: SignableToken, quantity: string) {
    return prepareWithdrawalWorkflow(signer, token, quantity, this.withdrawalsAPI);
  }

  public async completeETHWithdrawal(signer: Signer, starkPublicKey: string) {
    const coreContract = Core__factory.connect(
      this.config.starkContractAddress,
      signer,
    );
    const isRegisteredStark = await coreContract.getEthKey(starkPublicKey).then(() => true).catch(() => false);
    if(isRegisteredStark) {
      return completeETHWithdrawalWorkflow(signer, starkPublicKey, coreContract, this.encodingApi);
    } else {
      throw new Error('user is not registered. Workflow not yet implemented')
    }
  }

  public async completeERC20Withdrawal(signer: Signer, starkPublicKey: string, token: ERC20Withdrawal) {
    const coreContract = Core__factory.connect(
      this.config.starkContractAddress,
      signer,
    );
    const isRegisteredStark = await coreContract.getEthKey(starkPublicKey).then(() => true).catch(() => false);
    if(isRegisteredStark) {
      return completeERC20WithdrawalWorfklow(signer, starkPublicKey, token, coreContract, this.encodingApi);
    } else {
      throw new Error('user is not registered. Workflow not yet implemented')
    }
  }

  public async completeMintableERC721Withdrawal(signer: Signer, starkPublicKey: string, token: MintableERC721Withdrawal) {
    const coreContract = Core__factory.connect(
      this.config.starkContractAddress,
      signer,
    );
    const isRegisteredStark = await coreContract.getEthKey(starkPublicKey).then(() => true).catch(() => false);
    if(isRegisteredStark) {
      return completeMintableERC721WithdrawalWorfklow(signer, starkPublicKey, token, coreContract, this.encodingApi);
    } else {
      throw new Error('user is not registered. Workflow not yet implemented')
    }
  }

  public async completeERC721Withdrawal(signer: Signer, starkPublicKey: string, token: ERC721Withdrawal) {
    const coreContract = Core__factory.connect(
      this.config.starkContractAddress,
      signer,
    );
    const isRegisteredStark = await coreContract.getEthKey(starkPublicKey).then(() => true).catch(() => false);
    if(isRegisteredStark) {
      return completeERC721WithdrawalWorfklow(signer, starkPublicKey, token, coreContract, this.encodingApi);
    } else {
      throw new Error('user is not registered. Workflow not yet implemented')
    }
  }
}<|MERGE_RESOLUTION|>--- conflicted
+++ resolved
@@ -104,36 +104,6 @@
     );
 
     switch (deposit.type) {
-<<<<<<< HEAD
-    case TokenType.ETH:
-      return depositEthWorkflow(
-        signer,
-        deposit,
-        this.depositsApi,
-        this.usersApi,
-        this.encodingApi,
-        coreContract,
-      );
-    case TokenType.ERC20:
-      return depositERC20Workflow(
-        signer,
-        deposit,
-        this.depositsApi,
-        this.usersApi,
-        this.tokensApi,
-        this.encodingApi,
-        coreContract,
-      );
-    case TokenType.ERC721:
-      return depositERC721Workflow(
-        signer,
-        deposit,
-        this.depositsApi,
-        this.usersApi,
-        this.encodingApi,
-        coreContract,
-      );
-=======
       case TokenType.ETH:
         return depositEthWorkflow(
           signer,
@@ -164,7 +134,6 @@
           coreContract,
           this.config,
         );
->>>>>>> ff2d850a
     }
   }
 
