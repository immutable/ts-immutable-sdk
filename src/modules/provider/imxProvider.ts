import {
  AnyToken,
  RegisterUserResponse,
  CancelOrderResponse,
  CreateOrderResponse,
  CreateTradeResponse,
  CreateTransferResponse,
  CreateTransferResponseV1,
  CreateWithdrawalResponse,
  GetSignableCancelOrderRequest,
  GetSignableTradeRequest,
  NftTransferDetails,
  TokenAmount,
  UnsignedExchangeTransferRequest,
  UnsignedOrderRequest,
  UnsignedTransferRequest,
} from 'types';
import { TransactionResponse } from '@ethersproject/providers';

export interface IMXProvider {
<<<<<<< HEAD
  registerOffchain(): Promise<RegisterUserResponse>;
  isRegisteredOnchain(): Promise<boolean>;
  createOrder(request: UnsignedOrderRequest): Promise<CreateOrderResponse>;
  cancelOrder(
    request: GetSignableCancelOrderRequest
  ): Promise<CancelOrderResponse>;
  createTrade(request: GetSignableTradeRequest): Promise<CreateTradeResponse>;
  transfer(request: UnsignedTransferRequest): Promise<CreateTransferResponseV1>;
  batchNftTransfer(
    request: Array<NftTransferDetails>
  ): Promise<CreateTransferResponse>;
  exchangeTransfer(
    request: UnsignedExchangeTransferRequest
  ): Promise<CreateTransferResponseV1>;
  deposit(deposit: TokenAmount): Promise<TransactionResponse>;
  prepareWithdrawal(request: TokenAmount): Promise<CreateWithdrawalResponse>;
  completeWithdrawal(
    starkPublicKey: string,
    token: AnyToken
  ): Promise<TransactionResponse>;
=======
    getAddress(): Promise<string>;
    registerOffchain(): Promise<RegisterUserResponse>;
    isRegisteredOnchain(): Promise<boolean>;
    createOrder(request: UnsignedOrderRequest): Promise<CreateOrderResponse>;
    cancelOrder(request: GetSignableCancelOrderRequest): Promise<CancelOrderResponse>;
    createTrade(request: GetSignableTradeRequest): Promise<CreateTradeResponse>;
    transfer(request: UnsignedTransferRequest): Promise<CreateTransferResponseV1>;
    batchNftTransfer(request: Array<NftTransferDetails>): Promise<CreateTransferResponse>;
    exchangeTransfer(request: UnsignedExchangeTransferRequest): Promise<CreateTransferResponseV1>;
    deposit(deposit: TokenAmount): Promise<TransactionResponse>;
    prepareWithdrawal(request: TokenAmount): Promise<CreateWithdrawalResponse>;
    completeWithdrawal(starkPublicKey: string, token: AnyToken): Promise<TransactionResponse>;
>>>>>>> 06d7deac
}<|MERGE_RESOLUTION|>--- conflicted
+++ resolved
@@ -18,28 +18,6 @@
 import { TransactionResponse } from '@ethersproject/providers';
 
 export interface IMXProvider {
-<<<<<<< HEAD
-  registerOffchain(): Promise<RegisterUserResponse>;
-  isRegisteredOnchain(): Promise<boolean>;
-  createOrder(request: UnsignedOrderRequest): Promise<CreateOrderResponse>;
-  cancelOrder(
-    request: GetSignableCancelOrderRequest
-  ): Promise<CancelOrderResponse>;
-  createTrade(request: GetSignableTradeRequest): Promise<CreateTradeResponse>;
-  transfer(request: UnsignedTransferRequest): Promise<CreateTransferResponseV1>;
-  batchNftTransfer(
-    request: Array<NftTransferDetails>
-  ): Promise<CreateTransferResponse>;
-  exchangeTransfer(
-    request: UnsignedExchangeTransferRequest
-  ): Promise<CreateTransferResponseV1>;
-  deposit(deposit: TokenAmount): Promise<TransactionResponse>;
-  prepareWithdrawal(request: TokenAmount): Promise<CreateWithdrawalResponse>;
-  completeWithdrawal(
-    starkPublicKey: string,
-    token: AnyToken
-  ): Promise<TransactionResponse>;
-=======
     getAddress(): Promise<string>;
     registerOffchain(): Promise<RegisterUserResponse>;
     isRegisteredOnchain(): Promise<boolean>;
@@ -52,5 +30,4 @@
     deposit(deposit: TokenAmount): Promise<TransactionResponse>;
     prepareWithdrawal(request: TokenAmount): Promise<CreateWithdrawalResponse>;
     completeWithdrawal(starkPublicKey: string, token: AnyToken): Promise<TransactionResponse>;
->>>>>>> 06d7deac
 }