import { Signer } from '@ethersproject/abstract-signer';
import {
  MintsApi,
  Contracts,
  ImmutableXConfiguration,
  UsersApi,
} from '@imtbl/core-sdk';
import * as encUtils from 'enc-utils';
import { ERC721Token } from '../../../../types';
import { getEncodeAssetInfo } from './getEncodeAssetInfo';
import {
  getSignableRegistrationOnchain,
  isRegisteredOnChain,
} from '../registration';
import { TransactionResponse } from '@ethersproject/providers';
<<<<<<< HEAD
import { Configuration } from 'src/config';
=======
import { Configuration } from 'src/config/config';
import { validateChain } from "../helpers";
>>>>>>> 00308b7b

interface MintableERC721Withdrawal {
  type: 'ERC721';
  data: {
    id: string;
    blueprint?: string;
    tokenAddress: string;
  };
}

type CompleteERC721WithdrawalActionParams = {
  ethSigner: Signer;
  starkPublicKey: string;
  token: ERC721Token;
  config: Configuration;
};

async function executeWithdrawMintableERC721(
  ethSigner: Signer,
  assetType: string,
  starkPublicKey: string,
  mintingBlob: string,
  config: ImmutableXConfiguration
): Promise<TransactionResponse> {
  const contract = Contracts.Core.connect(
    config.ethConfiguration.coreContractAddress,
    ethSigner
  );

  const populatedTransaction =
    await contract.populateTransaction.withdrawAndMint(
      starkPublicKey,
      assetType,
      mintingBlob
    );
  return ethSigner.sendTransaction(populatedTransaction);
}

async function executeRegisterAndWithdrawMintableERC721(
  ethSigner: Signer,
  assetType: string,
  starkPublicKey: string,
  mintingBlob: string,
  config: ImmutableXConfiguration
): Promise<TransactionResponse> {
  const etherKey = await ethSigner.getAddress();
  const usersApi = new UsersApi(config.apiConfiguration);
  const signableResult = await getSignableRegistrationOnchain(
    etherKey,
    starkPublicKey,
    usersApi
  );

  const contract = Contracts.Registration.connect(
    config.ethConfiguration.registrationContractAddress,
    ethSigner
  );

  const populatedTransaction =
    await contract.populateTransaction.regsiterAndWithdrawAndMint(
      etherKey,
      starkPublicKey,
      signableResult.operator_signature,
      assetType,
      mintingBlob
    );

  return ethSigner.sendTransaction(populatedTransaction);
}

function getMintingBlob(token: MintableERC721Withdrawal): string {
  const id = token.data.id;
  const blueprint = token.data.blueprint || '';
  return encUtils.sanitizeHex(encUtils.utf8ToHex(`{${id}}:{${blueprint}}`));
}

async function completeMintableERC721Withdrawal(
  ethSigner: Signer,
  starkPublicKey: string,
  token: MintableERC721Withdrawal,
  config: Configuration
) {
  const starkExConfig = config.getStarkExConfig();
  const assetType = await getEncodeAssetInfo(
    'mintable-asset',
    'ERC721',
    starkExConfig,
    {
      id: token.data.id,
      token_address: token.data.tokenAddress,
      ...(token.data.blueprint && { blueprint: token.data.blueprint }),
    }
  );

  const mintingBlob = getMintingBlob(token);

  const isRegistered = await isRegisteredOnChain(
    starkPublicKey,
    ethSigner,
    starkExConfig
  );

  if (!isRegistered) {
    return executeRegisterAndWithdrawMintableERC721(
      ethSigner,
      assetType.asset_type,
      starkPublicKey,
      mintingBlob,
      starkExConfig
    );
  } else {
    return executeWithdrawMintableERC721(
      ethSigner,
      assetType.asset_type,
      starkPublicKey,
      mintingBlob,
      starkExConfig
    );
  }
}

async function executeRegisterAndWithdrawERC721(
  ethSigner: Signer,
  assetType: string,
  starkPublicKey: string,
  tokenId: string,
  config: ImmutableXConfiguration
): Promise<TransactionResponse> {
  const etherKey = await ethSigner.getAddress();
  const usersApi = new UsersApi(config.apiConfiguration);
  const signableResult = await getSignableRegistrationOnchain(
    etherKey,
    starkPublicKey,
    usersApi
  );

  const contract = Contracts.Registration.connect(
    config.ethConfiguration.registrationContractAddress,
    ethSigner
  );

  const populatedTransaction =
    await contract.populateTransaction.registerAndWithdrawNft(
      etherKey,
      starkPublicKey,
      signableResult.operator_signature,
      assetType,
      tokenId
    );

  return ethSigner.sendTransaction(populatedTransaction);
}

async function executeWithdrawERC721(
  ethSigner: Signer,
  assetType: string,
  starkPublicKey: string,
  tokenId: string,
  config: ImmutableXConfiguration
): Promise<TransactionResponse> {
  const contract = Contracts.Core.connect(
    config.ethConfiguration.coreContractAddress,
    ethSigner
  );

  const populatedTransaction = await contract.populateTransaction.withdrawNft(
    starkPublicKey,
    assetType,
    tokenId
  );
  return ethSigner.sendTransaction(populatedTransaction);
}

async function completeERC721Withdrawal(
  ethSigner: Signer,
  starkPublicKey: string,
  token: ERC721Token,
  config: Configuration
) {
  const starkExConfig = config.getStarkExConfig();
  const assetType = await getEncodeAssetInfo('asset', 'ERC721', starkExConfig, {
    token_id: token.tokenId,
    token_address: token.tokenAddress,
  });

  const isRegistered = await isRegisteredOnChain(
    starkPublicKey,
    ethSigner,
    starkExConfig
  );

  if (!isRegistered) {
    return executeRegisterAndWithdrawERC721(
      ethSigner,
      assetType.asset_type,
      starkPublicKey,
      token.tokenId,
      starkExConfig
    );
  } else {
    return executeWithdrawERC721(
      ethSigner,
      assetType.asset_type,
      starkPublicKey,
      token.tokenId,
      starkExConfig
    );
  }
}

export async function completeERC721WithdrawalAction({
  ethSigner,
  starkPublicKey,
  token,
  config,
}: CompleteERC721WithdrawalActionParams) {
  await validateChain(ethSigner, client.getStarkExConfig());

  const tokenAddress = token.tokenAddress;
  const tokenId = token.tokenId;
  const starkExConfig = config.getStarkExConfig();
  const mintsApi = new MintsApi(starkExConfig.apiConfiguration);

  return await mintsApi
    .getMintableTokenDetailsByClientTokenId({
      tokenAddress,
      tokenId,
    })
    .then((mintableToken) =>
      completeMintableERC721Withdrawal(
        ethSigner,
        starkPublicKey,
        {
          type: 'ERC721',
          data: {
            id: tokenId,
            tokenAddress: tokenAddress,
            blueprint: mintableToken.data.blueprint,
          },
        },
        config
      )
    )
    .catch((error) => {
      if (error.response?.status === 404) {
        // token is already minted on L1
        return completeERC721Withdrawal(
          ethSigner,
          starkPublicKey,
          token,
          config
        );
      }
      throw error; // unable to recover from any other kind of error
    });
}<|MERGE_RESOLUTION|>--- conflicted
+++ resolved
@@ -13,12 +13,8 @@
   isRegisteredOnChain,
 } from '../registration';
 import { TransactionResponse } from '@ethersproject/providers';
-<<<<<<< HEAD
 import { Configuration } from 'src/config';
-=======
-import { Configuration } from 'src/config/config';
 import { validateChain } from "../helpers";
->>>>>>> 00308b7b
 
 interface MintableERC721Withdrawal {
   type: 'ERC721';
@@ -235,7 +231,7 @@
   token,
   config,
 }: CompleteERC721WithdrawalActionParams) {
-  await validateChain(ethSigner, client.getStarkExConfig());
+  await validateChain(ethSigner, config.getStarkExConfig());
 
   const tokenAddress = token.tokenAddress;
   const tokenId = token.tokenId;
