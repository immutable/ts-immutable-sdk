--- conflicted
+++ resolved
@@ -7,7 +7,7 @@
   isRegisteredOnChain,
 } from '../registration';
 import { getEncodeAssetInfo } from './getEncodeAssetInfo';
-import { validateChain } from "../helpers";
+import { validateChain } from '../helpers';
 
 type CompleteEthWithdrawalActionParams = {
   ethSigner: Signer;
@@ -69,15 +69,10 @@
   starkPublicKey,
   config,
 }: CompleteEthWithdrawalActionParams) {
-<<<<<<< HEAD
+  await validateChain(ethSigner, config.getStarkExConfig());
+
   const starkExConfig = config.getStarkExConfig();
   const assetType = await getEncodeAssetInfo('asset', 'ETH', starkExConfig);
-=======
-  await validateChain(ethSigner, client.getStarkExConfig());
-
-  const config = client.getStarkExConfig();
-  const assetType = await getEncodeAssetInfo('asset', 'ETH', config);
->>>>>>> 00308b7b
 
   const isRegistered = await isRegisteredOnChain(
     starkPublicKey,
