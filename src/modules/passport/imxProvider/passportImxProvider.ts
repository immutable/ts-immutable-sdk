--- conflicted
+++ resolved
@@ -8,6 +8,7 @@
   CreateTransferResponse,
   CreateTransferResponseV1,
   CreateWithdrawalResponse,
+  ExchangesApi,
   GetSignableCancelOrderRequest,
   GetSignableTradeRequest,
   NftTransferDetails,
@@ -19,23 +20,13 @@
   UnsignedExchangeTransferRequest,
   UnsignedOrderRequest,
   UnsignedTransferRequest,
-<<<<<<< HEAD
-=======
-  TransfersApi,
-  Configuration,
-  OrdersApi,
-  ExchangesApi,
->>>>>>> 2353597e
 } from '@imtbl/core-sdk';
 import { UserWithEtherKey } from '../types';
 import { IMXProvider } from '../../provider/imxProvider';
 import { batchNftTransfer, transfer } from '../workflows/transfer';
 import { cancelOrder, createOrder } from '../workflows/order';
-<<<<<<< HEAD
+import { exchangeTransfer } from '../workflows/exchange';
 import { PassportConfiguration } from '../config';
-=======
-import { exchangeTransfer } from '../workflows/exchange';
->>>>>>> 2353597e
 
 export type PassportImxProviderInput = {
   user: UserWithEtherKey;
@@ -48,26 +39,17 @@
   private starkSigner: StarkSigner;
   private transfersApi: TransfersApi;
   private ordersApi: OrdersApi;
-<<<<<<< HEAD
   private readonly passportConfig: PassportConfiguration;
-=======
   private exchangesApi: ExchangesApi;
->>>>>>> 2353597e
 
   constructor({ user, starkSigner, passportConfig }: PassportImxProviderInput) {
     this.user = user;
     this.starkSigner = starkSigner;
-<<<<<<< HEAD
     this.passportConfig = passportConfig;
     const apiConfig = new Configuration({ basePath: passportConfig.imxAPIConfiguration.basePath });
     this.transfersApi = new TransfersApi(apiConfig);
     this.ordersApi = new OrdersApi(apiConfig);
-=======
-    const configuration = new Configuration({ basePath: apiConfig.basePath });
-    this.transfersApi = new TransfersApi(configuration);
-    this.ordersApi = new OrdersApi(configuration);
-    this.exchangesApi = new ExchangesApi(configuration);
->>>>>>> 2353597e
+    this.exchangesApi = new ExchangesApi(apiConfig);
   }
 
   async transfer(
@@ -122,7 +104,7 @@
       user: this.user,
       starkSigner: this.starkSigner,
       transfersApi: this.transfersApi,
-    })
+    });
   }
 
   exchangeTransfer(
@@ -133,7 +115,7 @@
       user: this.user,
       starkSigner: this.starkSigner,
       exchangesApi: this.exchangesApi
-    })
+    });
   }
 
   // eslint-disable-next-line @typescript-eslint/no-unused-vars
