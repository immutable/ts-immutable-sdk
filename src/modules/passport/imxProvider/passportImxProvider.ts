import { TransactionResponse } from '@ethersproject/abstract-provider';
import {
  AnyToken,
  CancelOrderResponse,
  Configuration,
  CreateOrderResponse,
  CreateTradeResponse,
  CreateTransferResponse,
  CreateTransferResponseV1,
  CreateWithdrawalResponse,
  GetSignableCancelOrderRequest,
  GetSignableTradeRequest,
  NftTransferDetails,
  OrdersApi,
  RegisterUserResponse,
  StarkSigner,
  TokenAmount,
  TradesApi,
  TransfersApi,
  UnsignedExchangeTransferRequest,
  UnsignedOrderRequest,
  UnsignedTransferRequest,
<<<<<<< HEAD
=======
  TransfersApi,
  Configuration,
  OrdersApi,
  ExchangesApi,
>>>>>>> 2353597e
} from '@imtbl/core-sdk';
import { UserWithEtherKey } from '../types';
import { IMXProvider } from '../../provider/imxProvider';
import { ImxApiConfiguration } from '../config';
import { transfer, batchNftTransfer } from '../workflows/transfer';
import { cancelOrder, createOrder } from '../workflows/order';
<<<<<<< HEAD
import { createTrade } from "../workflows/trades";
=======
import { exchangeTransfer } from '../workflows/exchange';
>>>>>>> 2353597e

export type PassportImxProviderInput = {
  user: UserWithEtherKey;
  starkSigner: StarkSigner;
  apiConfig: ImxApiConfiguration;
};

export default class PassportImxProvider implements IMXProvider {
  private user: UserWithEtherKey;
  private starkSigner: StarkSigner;
  private transfersApi: TransfersApi;
  private ordersApi: OrdersApi;
<<<<<<< HEAD
  private tradesApi: TradesApi;
=======
  private exchangesApi: ExchangesApi;
>>>>>>> 2353597e

  constructor({ user, starkSigner, apiConfig }: PassportImxProviderInput) {
    this.user = user;
    this.starkSigner = starkSigner;
    const configuration = new Configuration({ basePath: apiConfig.basePath });
    this.transfersApi = new TransfersApi(configuration);
    this.ordersApi = new OrdersApi(configuration);
<<<<<<< HEAD
    this.tradesApi = new TradesApi(configuration)
=======
    this.exchangesApi = new ExchangesApi(configuration);
>>>>>>> 2353597e
  }

  async transfer(
    request: UnsignedTransferRequest
  ): Promise<CreateTransferResponseV1> {
    return transfer({
      request,
      user: this.user,
      starkSigner: this.starkSigner,
      transfersApi: this.transfersApi,
    });
  }

  registerOffchain(): Promise<RegisterUserResponse> {
    throw new Error('Method not implemented.');
  }

  isRegisteredOnchain(): Promise<boolean> {
    throw new Error('Method not implemented.');
  }

  createOrder(request: UnsignedOrderRequest): Promise<CreateOrderResponse> {
    return createOrder({
      request,
      user: this.user,
      starkSigner: this.starkSigner,
      ordersApi: this.ordersApi,
    });
  }

  cancelOrder(
    request: GetSignableCancelOrderRequest
  ): Promise<CancelOrderResponse> {
    return cancelOrder({
      request,
      user: this.user,
      starkSigner: this.starkSigner,
      ordersApi: this.ordersApi,
    });
  }

  createTrade(request: GetSignableTradeRequest): Promise<CreateTradeResponse> {
    return createTrade({
      request,
      user: this.user,
      starkSigner: this.starkSigner,
      tradesApi: this.tradesApi,
    })
  }

  batchNftTransfer(
    request: NftTransferDetails[]
  ): Promise<CreateTransferResponse> {
    return batchNftTransfer({
      request,
      user: this.user,
      starkSigner: this.starkSigner,
      transfersApi: this.transfersApi,
    })
  }

  exchangeTransfer(
    request: UnsignedExchangeTransferRequest
  ): Promise<CreateTransferResponseV1> {
    return exchangeTransfer({
      request,
      user: this.user,
      starkSigner: this.starkSigner,
      exchangesApi: this.exchangesApi
    })
  }

  // eslint-disable-next-line @typescript-eslint/no-unused-vars
  deposit(deposit: TokenAmount): Promise<TransactionResponse> {
    throw new Error('Method not implemented.');
  }

  // eslint-disable-next-line @typescript-eslint/no-unused-vars
  prepareWithdrawal(request: TokenAmount): Promise<CreateWithdrawalResponse> {
    throw new Error('Method not implemented.');
  }

  completeWithdrawal(
    // eslint-disable-next-line @typescript-eslint/no-unused-vars
    starkPublicKey: string,
    // eslint-disable-next-line @typescript-eslint/no-unused-vars
    token: AnyToken
  ): Promise<TransactionResponse> {
    throw new Error('Method not implemented.');
  }

  getAddress(): Promise<string> {
    return Promise.resolve(this.starkSigner.getAddress());
  }
}<|MERGE_RESOLUTION|>--- conflicted
+++ resolved
@@ -8,6 +8,7 @@
   CreateTransferResponse,
   CreateTransferResponseV1,
   CreateWithdrawalResponse,
+  ExchangesApi,
   GetSignableCancelOrderRequest,
   GetSignableTradeRequest,
   NftTransferDetails,
@@ -20,24 +21,14 @@
   UnsignedExchangeTransferRequest,
   UnsignedOrderRequest,
   UnsignedTransferRequest,
-<<<<<<< HEAD
-=======
-  TransfersApi,
-  Configuration,
-  OrdersApi,
-  ExchangesApi,
->>>>>>> 2353597e
 } from '@imtbl/core-sdk';
 import { UserWithEtherKey } from '../types';
 import { IMXProvider } from '../../provider/imxProvider';
 import { ImxApiConfiguration } from '../config';
 import { transfer, batchNftTransfer } from '../workflows/transfer';
 import { cancelOrder, createOrder } from '../workflows/order';
-<<<<<<< HEAD
+import { exchangeTransfer } from '../workflows/exchange';
 import { createTrade } from "../workflows/trades";
-=======
-import { exchangeTransfer } from '../workflows/exchange';
->>>>>>> 2353597e
 
 export type PassportImxProviderInput = {
   user: UserWithEtherKey;
@@ -50,11 +41,8 @@
   private starkSigner: StarkSigner;
   private transfersApi: TransfersApi;
   private ordersApi: OrdersApi;
-<<<<<<< HEAD
+  private exchangesApi: ExchangesApi;
   private tradesApi: TradesApi;
-=======
-  private exchangesApi: ExchangesApi;
->>>>>>> 2353597e
 
   constructor({ user, starkSigner, apiConfig }: PassportImxProviderInput) {
     this.user = user;
@@ -62,11 +50,8 @@
     const configuration = new Configuration({ basePath: apiConfig.basePath });
     this.transfersApi = new TransfersApi(configuration);
     this.ordersApi = new OrdersApi(configuration);
-<<<<<<< HEAD
+    this.exchangesApi = new ExchangesApi(configuration);
     this.tradesApi = new TradesApi(configuration)
-=======
-    this.exchangesApi = new ExchangesApi(configuration);
->>>>>>> 2353597e
   }
 
   async transfer(
