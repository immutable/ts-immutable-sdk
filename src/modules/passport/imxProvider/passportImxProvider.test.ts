--- conflicted
+++ resolved
@@ -17,11 +17,8 @@
     ...original,
     TransfersApi: jest.fn(),
     OrdersApi: jest.fn(),
-<<<<<<< HEAD
+    ExchangesApi: jest.fn(),
     TradesApi: jest.fn()
-=======
-    ExchangesApi: jest.fn(),
->>>>>>> 2353597e
   };
 });
 
@@ -37,13 +34,10 @@
   let cancelOrderMock: jest.Mock;
   let getSignableTransferMock: jest.Mock;
   let createTransferMock: jest.Mock;
-<<<<<<< HEAD
+  let getExchangeSignableTransferMock: jest.Mock;
+  let createExchangeTransferMock: jest.Mock;
   let getSignableTradeMock: jest.Mock;
   let createTradeMock: jest.Mock;
-=======
-  let getExchangeSignableTransferMock: jest.Mock;
-  let createExchangeTransferMock: jest.Mock;
->>>>>>> 2353597e
 
   const mockStarkSigner = {
     signMessage: jest.fn(),
@@ -73,19 +67,18 @@
       cancelOrder: cancelOrderMock,
     });
 
-<<<<<<< HEAD
+    getExchangeSignableTransferMock = jest.fn();
+    createExchangeTransferMock = jest.fn();
+    (ExchangesApi as jest.Mock).mockReturnValue({
+      getExchangeSignableTransfer: getExchangeSignableTransferMock,
+      createExchangeTransfer: createExchangeTransferMock,
+    });
+
     getSignableTradeMock = jest.fn();
     createTradeMock = jest.fn();
     (TradesApi as jest.Mock).mockReturnValue({
       getSignableTrade: getSignableTradeMock,
       createTrade: createTradeMock,
-=======
-    getExchangeSignableTransferMock = jest.fn();
-    createExchangeTransferMock = jest.fn();
-    (ExchangesApi as jest.Mock).mockReturnValue({
-      getExchangeSignableTransfer: getExchangeSignableTransferMock,
-      createExchangeTransfer: createExchangeTransferMock,
->>>>>>> 2353597e
     });
 
     passportImxProvider = new PassportImxProvider({
@@ -144,7 +137,7 @@
       };
       const mockHeader = {
         headers: {
-          Authorization: `Bearer ${ mockUser.accessToken }`,
+          Authorization: `Bearer ${mockUser.accessToken}`,
         },
       };
       const mockReturnValue = {
@@ -271,7 +264,7 @@
       };
       const mockHeader = {
         headers: {
-          Authorization: `Bearer ${ mockUser.accessToken }`,
+          Authorization: `Bearer ${mockUser.accessToken}`,
         },
       };
       const mockReturnValue = {
@@ -333,7 +326,7 @@
 
       const mockHeader = {
         headers: {
-          Authorization: `Bearer ${ mockUser.accessToken }`,
+          Authorization: `Bearer ${mockUser.accessToken}`,
         },
       };
 
@@ -449,7 +442,7 @@
       ];
       const mockTransferResponse = {
         data: {
-          transfer_ids: [ 'transfer_id_1' ],
+          transfer_ids: ['transfer_id_1'],
         },
       };
       const sender_stark_key = 'sender_stark_key';
@@ -528,7 +521,7 @@
         },
         {
           headers: {
-            Authorization: `Bearer ${ mockUser.accessToken }`,
+            Authorization: `Bearer ${mockUser.accessToken}`,
           },
         }
       );
