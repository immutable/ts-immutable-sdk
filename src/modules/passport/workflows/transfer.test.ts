<<<<<<< HEAD
import { StarkSigner, TransfersApi, UnsignedTransferRequest, } from '@imtbl/core-sdk';
import { batchNftTransfer, transfer } from './transfer';
import displayConfirmationScreen from '../confirmation/confirmation';


jest.mock('../confirmation/confirmation');
=======
import {
  TransfersApi,
  UnsignedTransferRequest,
} from '@imtbl/core-sdk';
import { PassportError, PassportErrorType } from '../errors/passportError';
import { mockErrorMessage, mockStarkSignature, mockUser } from '../test/mocks';
import { transfer, batchNftTransfer } from './transfer';
>>>>>>> 2353597e

describe('transfer', () => {
  const mockStarkSigner = {
    signMessage: jest.fn(),
    getAddress: jest.fn(),
  };

  describe('single transfer', () => {
    let getSignableTransferV1Mock: jest.Mock;
    let createTransferV1Mock: jest.Mock;
    let transferApiMock: TransfersApi;

    const mockReceiver = 'AAA';
    const type = 'ERC721';
    const tokenId = '111';
    const tokenAddress = '0x1234';
    const mockTransferRequest = {
      type,
      tokenId,
      tokenAddress,
      receiver: mockReceiver,
    };

    beforeEach(() => {
<<<<<<< HEAD
      signMessageMock = jest.fn();

      starkSigner = {
        signMessage: signMessageMock,
        getAddress: jest.fn(),
      };

=======
>>>>>>> 2353597e
      getSignableTransferV1Mock = jest.fn();
      createTransferV1Mock = jest.fn();
      transferApiMock = {
        getSignableTransferV1: getSignableTransferV1Mock,
        createTransferV1: createTransferV1Mock,
      } as unknown as TransfersApi;
    });

    it('should returns success transfer result', async () => {
      const mockSignableTransferRequest = {
        getSignableTransferRequest: {
          amount: '1',
          receiver: mockReceiver,
          sender: mockUser.etherKey,
          token: {
            data: { token_address: tokenAddress, token_id: tokenId },
            type,
          },
        },
      };
      const mockSignableTransferV1Response = {
        data: {
          payload_hash: '123123',
          sender_stark_key: 'starkKey',
          sender_vault_id: '111',
          receiver_stark_key: 'starkKey2',
          receiver_vault_id: '222',
          asset_id: tokenId,
          amount: '1',
          nonce: '5321',
          expiration_timestamp: '1234',
        },
      };
      const { payload_hash: mockPayloadHash, ...restSignableTransferV1Response } =
        mockSignableTransferV1Response.data;
      const mockCreateTransferRequest = {
        createTransferRequest: {
          ...restSignableTransferV1Response,
          stark_signature: mockStarkSignature,
        },
      };
      const mockHeader = {
        headers: {
          Authorization: `Bearer ${mockUser.accessToken}`,
        },
      };
      const mockReturnValue = {
        sent_signature: '0x1c8aff950685c2ed4bc3174f3472287b56d95',
        status: 'success',
        time: 111,
        transfer_id: 123,
      };

      (displayConfirmationScreen as jest.Mock).mockResolvedValue({
        confirmed: true,
      });
      getSignableTransferV1Mock.mockResolvedValue(mockSignableTransferV1Response);
      mockStarkSigner.signMessage.mockResolvedValue(mockStarkSignature);
      createTransferV1Mock.mockResolvedValue({
        data: mockReturnValue,
      });

      const result = await transfer({
        transfersApi: transferApiMock,
        starkSigner: mockStarkSigner,
        user: mockUser,
        request: mockTransferRequest as UnsignedTransferRequest,
      }, { passportDomain: "test.com" });

      expect(getSignableTransferV1Mock).toBeCalledWith(
        mockSignableTransferRequest
      );
      expect(mockStarkSigner.signMessage).toBeCalledWith(mockPayloadHash);
      expect(createTransferV1Mock).toBeCalledWith(
        mockCreateTransferRequest,
        mockHeader
      );
      expect(result).toEqual(mockReturnValue);
    });

    it('should return error if failed to call public api', async () => {
<<<<<<< HEAD
      getSignableTransferV1Mock.mockRejectedValue(new Error('Server is down'));

=======
      getSignableTransferV1Mock.mockRejectedValue(new Error(mockErrorMessage));
  
>>>>>>> 2353597e
      await expect(() =>
        transfer({
          transfersApi: transferApiMock,
          starkSigner: mockStarkSigner,
          user: mockUser,
          request: mockTransferRequest as UnsignedTransferRequest,
<<<<<<< HEAD
        }, { passportDomain: "test.com" })
      ).rejects.toThrowError('Server is down');
=======
        })
      ).rejects.toThrow(new PassportError(
        `${PassportErrorType.TRANSFER_ERROR}: ${mockErrorMessage}`,
        PassportErrorType.TRANSFER_ERROR
      ));
>>>>>>> 2353597e
    });

    it('should return error if transfer is rejected by user', async () => {
      const mockSignableTransferV1Response = {
        data: {
          payload_hash: '123123',
          sender_stark_key: 'starkKey',
          sender_vault_id: '111',
          receiver_stark_key: 'starkKey2',
          receiver_vault_id: '222',
          asset_id: tokenId,
          amount: '1',
          nonce: '5321',
          expiration_timestamp: '1234',
        },
      };

      getSignableTransferV1Mock.mockResolvedValue(mockSignableTransferV1Response);
      (displayConfirmationScreen as jest.Mock).mockRejectedValue({
        confirmed: true,
      });

      await expect(() =>
        transfer({
          transfersApi: transferApiMock,
          starkSigner,
          user: mockUser,
          request: mockTransferRequest as UnsignedTransferRequest,
        }, { passportDomain: "test.com" })
      ).rejects.toThrowError('TRANSFER_ERROR');
    });
  });

  describe('batchNftTransfer', () => {
    let getSignableTransferMock: jest.Mock;
    let createTransferMock: jest.Mock;
    let transferApiMock: TransfersApi;

    const transferRequest = [
      {
        tokenId: '1',
        tokenAddress: 'token_address',
        receiver: 'receiver_eth_address',
      },
    ];

    beforeEach(() => {
<<<<<<< HEAD
      signMessageMock = jest.fn();

      starkSigner = {
        signMessage: signMessageMock,
        getAddress: jest.fn(),
      };

=======
>>>>>>> 2353597e
      getSignableTransferMock = jest.fn();
      createTransferMock = jest.fn();
      transferApiMock = {
        getSignableTransfer: getSignableTransferMock,
        createTransfer: createTransferMock,
      } as unknown as TransfersApi;
    });

    it('should make a successful batch transfer request', async () => {
      const mockTransferResponse = {
        data: {
          transfer_ids: ['transfer_id_1'],
        },
      };
      const sender_stark_key = "sender_stark_key";
      const sender_vault_id = "sender_vault_id";
      const receiver_stark_key = "receiver_stark_key"
      const receiver_vault_id = "receiver_vault_id"
      const asset_id = "asset_id"
      const amount = "amount"
      const nonce = "nonce"
      const expiration_timestamp = "expiration_timestamp"

      const mockSignableTransferResponse = {
        data: {
          sender_stark_key,
          signable_responses: [
            {
              sender_vault_id,
              receiver_stark_key,
              receiver_vault_id,
              asset_id,
              amount,
              nonce,
              expiration_timestamp,
            }
          ]
        }
      }
      getSignableTransferMock.mockResolvedValue(mockSignableTransferResponse);
      mockStarkSigner.signMessage.mockResolvedValue(mockStarkSignature);
      createTransferMock.mockResolvedValue(mockTransferResponse);

      const result = await batchNftTransfer({
        user: mockUser,
        starkSigner: mockStarkSigner,
        request: transferRequest,
        transfersApi: transferApiMock,
      });

      expect(result).toEqual({ transfer_ids: mockTransferResponse.data.transfer_ids });
      expect(getSignableTransferMock).toHaveBeenCalledWith({
        getSignableTransferRequestV2: {
          sender_ether_key: mockUser.etherKey,
          signable_requests: [
            {
              amount: '1',
              token: {
                type: 'ERC721',
                data: {
                  token_id: transferRequest[0].tokenId,
                  token_address: transferRequest[0].tokenAddress,
                }
              },
              receiver: transferRequest[0].receiver,
            },
          ],
        },
      });
      expect(mockStarkSigner.signMessage).toHaveBeenCalled();
      expect(createTransferMock).toHaveBeenCalledWith(
        {
          createTransferRequestV2: {
            sender_stark_key,
            requests: [
              {
                sender_vault_id,
                receiver_stark_key,
                receiver_vault_id,
                asset_id,
                amount,
                nonce,
                expiration_timestamp,
                stark_signature: mockStarkSignature
              },
            ],
          },
          xImxEthAddress: '',
          xImxEthSignature: '',
        },
        {
          headers: {
            Authorization: `Bearer ${mockUser.accessToken}`,
          },
        }
      );
    });

    it('should return error if failed to call public api', async () => {
<<<<<<< HEAD
      getSignableTransferMock.mockRejectedValue(new Error('Server is down'));

=======
      getSignableTransferMock.mockRejectedValue(new Error(mockErrorMessage));
  
>>>>>>> 2353597e
      await expect(() =>
        batchNftTransfer({
          user: mockUser,
          starkSigner: mockStarkSigner,
          request: transferRequest,
          transfersApi: transferApiMock,
        })
      ).rejects.toThrow(new PassportError(
        `${PassportErrorType.TRANSFER_ERROR}: ${mockErrorMessage}`,
        PassportErrorType.TRANSFER_ERROR
      ));
    });
  });
})
<|MERGE_RESOLUTION|>--- conflicted
+++ resolved
@@ -1,19 +1,10 @@
-<<<<<<< HEAD
-import { StarkSigner, TransfersApi, UnsignedTransferRequest, } from '@imtbl/core-sdk';
+import { TransfersApi, UnsignedTransferRequest, } from '@imtbl/core-sdk';
+import { PassportError, PassportErrorType } from '../errors/passportError';
+import { mockErrorMessage, mockStarkSignature, mockUser } from '../test/mocks';
 import { batchNftTransfer, transfer } from './transfer';
 import displayConfirmationScreen from '../confirmation/confirmation';
 
-
 jest.mock('../confirmation/confirmation');
-=======
-import {
-  TransfersApi,
-  UnsignedTransferRequest,
-} from '@imtbl/core-sdk';
-import { PassportError, PassportErrorType } from '../errors/passportError';
-import { mockErrorMessage, mockStarkSignature, mockUser } from '../test/mocks';
-import { transfer, batchNftTransfer } from './transfer';
->>>>>>> 2353597e
 
 describe('transfer', () => {
   const mockStarkSigner = {
@@ -38,16 +29,6 @@
     };
 
     beforeEach(() => {
-<<<<<<< HEAD
-      signMessageMock = jest.fn();
-
-      starkSigner = {
-        signMessage: signMessageMock,
-        getAddress: jest.fn(),
-      };
-
-=======
->>>>>>> 2353597e
       getSignableTransferV1Mock = jest.fn();
       createTransferV1Mock = jest.fn();
       transferApiMock = {
@@ -129,29 +110,19 @@
     });
 
     it('should return error if failed to call public api', async () => {
-<<<<<<< HEAD
-      getSignableTransferV1Mock.mockRejectedValue(new Error('Server is down'));
-
-=======
       getSignableTransferV1Mock.mockRejectedValue(new Error(mockErrorMessage));
-  
->>>>>>> 2353597e
+
       await expect(() =>
         transfer({
           transfersApi: transferApiMock,
           starkSigner: mockStarkSigner,
           user: mockUser,
           request: mockTransferRequest as UnsignedTransferRequest,
-<<<<<<< HEAD
         }, { passportDomain: "test.com" })
-      ).rejects.toThrowError('Server is down');
-=======
-        })
       ).rejects.toThrow(new PassportError(
         `${PassportErrorType.TRANSFER_ERROR}: ${mockErrorMessage}`,
         PassportErrorType.TRANSFER_ERROR
       ));
->>>>>>> 2353597e
     });
 
     it('should return error if transfer is rejected by user', async () => {
@@ -177,7 +148,7 @@
       await expect(() =>
         transfer({
           transfersApi: transferApiMock,
-          starkSigner,
+          starkSigner: mockStarkSigner,
           user: mockUser,
           request: mockTransferRequest as UnsignedTransferRequest,
         }, { passportDomain: "test.com" })
@@ -199,16 +170,6 @@
     ];
 
     beforeEach(() => {
-<<<<<<< HEAD
-      signMessageMock = jest.fn();
-
-      starkSigner = {
-        signMessage: signMessageMock,
-        getAddress: jest.fn(),
-      };
-
-=======
->>>>>>> 2353597e
       getSignableTransferMock = jest.fn();
       createTransferMock = jest.fn();
       transferApiMock = {
@@ -308,13 +269,8 @@
     });
 
     it('should return error if failed to call public api', async () => {
-<<<<<<< HEAD
-      getSignableTransferMock.mockRejectedValue(new Error('Server is down'));
-
-=======
       getSignableTransferMock.mockRejectedValue(new Error(mockErrorMessage));
-  
->>>>>>> 2353597e
+
       await expect(() =>
         batchNftTransfer({
           user: mockUser,
