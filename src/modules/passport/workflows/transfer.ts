<<<<<<< HEAD
import { CreateTransferResponseV1, StarkSigner, TransfersApi, UnsignedTransferRequest, } from '@imtbl/core-sdk';
import { PassportErrorType, withPassportError, } from '../errors/passportError';
=======
import {
  CreateTransferResponse,
  CreateTransferResponseV1,
  NftTransferDetails,
  StarkSigner,
  TransfersApi,
  UnsignedTransferRequest,
} from '@imtbl/core-sdk';
import { PassportErrorType, withPassportError } from '../errors/passportError';
>>>>>>> 778669f7
import { convertToSignableToken } from '../../../modules/provider/signable-actions/utils';
import { UserWithEtherKey } from '../types';
import { displayConfirmationScreen } from '../confirmation/confirmation';
import { WorkflowOption } from './types';

const ERC721 = 'ERC721';

type TrasferRequest = {
  request: UnsignedTransferRequest;
  user: UserWithEtherKey;
  starkSigner: StarkSigner;
  transfersApi: TransfersApi;
};

type BatchTransfersParams = {
  request: Array<NftTransferDetails>;
  user: UserWithEtherKey;
  starkSigner: StarkSigner;
  transfersApi: TransfersApi;
};

<<<<<<< HEAD
const transfer = ({
                    request,
                    transferApi,
                    starkSigner,
                    user,
                  }: TrasferRequest, option: WorkflowOption): Promise<CreateTransferResponseV1> => {
  return withPassportError<CreateTransferResponseV1>(async () => {
    const transferAmount = request.type === ERC721 ? '1' : request.amount;
    const signableTransferRequest = {
      sender: user.etherKey,
      token: convertToSignableToken(request),
      amount: transferAmount,
      receiver: request.receiver,
    };
    const signableResult = await transferApi.getSignableTransferV1({
      getSignableTransferRequest: signableTransferRequest,
    });


    const result = await displayConfirmationScreen({
      messageType: "transaction_start",
      messageData: {
        transactionType: "v1/transfer",
        transactionData: {
          sender_ether_key: user.etherKey,
          signable_requests: [{
            amount: transferAmount,
            token: convertToSignableToken(request),
            receiver: request.receiver
          }]
        }
=======
export const transfer = ({
  request,
  transfersApi,
  starkSigner,
  user,
}: TrasferRequest): Promise<CreateTransferResponseV1> => {
  return withPassportError<CreateTransferResponseV1>(async () => {
    const transferAmount = request.type === ERC721 ? '1' : request.amount;
    const signableResult = await transfersApi.getSignableTransferV1({
      getSignableTransferRequest: {
        sender: user.etherKey,
        token: convertToSignableToken(request),
        amount: transferAmount,
        receiver: request.receiver,
>>>>>>> 778669f7
      },
      passportDomain: option.passportDomain,
      accessToken: user.accessToken,
    });

    if (!result.confirmed) {
      throw new Error("Transaction rejected by user");
    }

    const signableResultData = signableResult.data;
    const { payload_hash: payloadHash } = signableResultData;
    const starkSignature = await starkSigner.signMessage(payloadHash);
    const senderStarkKey = await starkSigner.getAddress();

    const transferSigningParams = {
      sender_stark_key: signableResultData.sender_stark_key || senderStarkKey,
      sender_vault_id: signableResultData.sender_vault_id,
      receiver_stark_key: signableResultData.receiver_stark_key,
      receiver_vault_id: signableResultData.receiver_vault_id,
      asset_id: signableResultData.asset_id,
      amount: signableResultData.amount,
      nonce: signableResultData.nonce,
      expiration_timestamp: signableResultData.expiration_timestamp,
      stark_signature: starkSignature,
    };

    const createTransferRequest = {
      createTransferRequest: transferSigningParams,
    };

    const headers = {
      Authorization: 'Bearer ' + user.accessToken,
    };

    const { data: responseData } = await transfersApi.createTransferV1(
      createTransferRequest,
      { headers }
    );

    return {
      sent_signature: responseData.sent_signature,
      status: responseData.status?.toString(),
      time: responseData.time,
      transfer_id: responseData.transfer_id,
    };
  }, PassportErrorType.TRANSFER_ERROR);
};

export async function batchNftTransfer({
  user,
  starkSigner,
  request,
  transfersApi,
}: BatchTransfersParams): Promise<CreateTransferResponse> {
  return withPassportError<CreateTransferResponse>(async () => {
    const ethAddress = user.etherKey;

    const signableRequests = request.map((nftTransfer) => {
      return {
        amount: '1',
        token: convertToSignableToken({
          type: ERC721,
          tokenId: nftTransfer.tokenId,
          tokenAddress: nftTransfer.tokenAddress,
        }),
        receiver: nftTransfer.receiver,
      };
    });

    const signableResult = await transfersApi.getSignableTransfer({
      getSignableTransferRequestV2: {
        sender_ether_key: ethAddress,
        signable_requests: signableRequests,
      },
    });

    const requests = await Promise.all(
      signableResult.data.signable_responses.map(async (resp) => {
        const starkSignature = await starkSigner.signMessage(resp.payload_hash);
        return {
          sender_vault_id: resp.sender_vault_id,
          receiver_stark_key: resp.receiver_stark_key,
          receiver_vault_id: resp.receiver_vault_id,
          asset_id: resp.asset_id,
          amount: resp.amount,
          nonce: resp.nonce,
          expiration_timestamp: resp.expiration_timestamp,
          stark_signature: starkSignature,
        };
      })
    );

    const transferSigningParams = {
      sender_stark_key: signableResult.data.sender_stark_key,
      requests,
    };

    const headers = {
      Authorization: 'Bearer ' + user.accessToken,
    };

    const response = await transfersApi.createTransfer(
      {
        createTransferRequestV2: transferSigningParams,
        // Notes[ID-451]: this is 2 params to bypass the Client non-empty check,
        // Should be able to remove it once the Backend have update the API
        // and generated the New Client
        xImxEthAddress: '',
        xImxEthSignature: '',
      },
      { headers }
    );

    return {
      transfer_ids: response?.data.transfer_ids,
    };
  }, PassportErrorType.TRANSFER_ERROR);
}<|MERGE_RESOLUTION|>--- conflicted
+++ resolved
@@ -1,7 +1,3 @@
-<<<<<<< HEAD
-import { CreateTransferResponseV1, StarkSigner, TransfersApi, UnsignedTransferRequest, } from '@imtbl/core-sdk';
-import { PassportErrorType, withPassportError, } from '../errors/passportError';
-=======
 import {
   CreateTransferResponse,
   CreateTransferResponseV1,
@@ -11,7 +7,6 @@
   UnsignedTransferRequest,
 } from '@imtbl/core-sdk';
 import { PassportErrorType, withPassportError } from '../errors/passportError';
->>>>>>> 778669f7
 import { convertToSignableToken } from '../../../modules/provider/signable-actions/utils';
 import { UserWithEtherKey } from '../types';
 import { displayConfirmationScreen } from '../confirmation/confirmation';
@@ -19,7 +14,7 @@
 
 const ERC721 = 'ERC721';
 
-type TrasferRequest = {
+type TransferRequest = {
   request: UnsignedTransferRequest;
   user: UserWithEtherKey;
   starkSigner: StarkSigner;
@@ -33,25 +28,22 @@
   transfersApi: TransfersApi;
 };
 
-<<<<<<< HEAD
-const transfer = ({
-                    request,
-                    transferApi,
-                    starkSigner,
-                    user,
-                  }: TrasferRequest, option: WorkflowOption): Promise<CreateTransferResponseV1> => {
+export const transfer = ({
+  request,
+  transfersApi,
+  starkSigner,
+  user,
+}: TransferRequest, option: WorkflowOption): Promise<CreateTransferResponseV1> => {
   return withPassportError<CreateTransferResponseV1>(async () => {
     const transferAmount = request.type === ERC721 ? '1' : request.amount;
-    const signableTransferRequest = {
-      sender: user.etherKey,
-      token: convertToSignableToken(request),
-      amount: transferAmount,
-      receiver: request.receiver,
-    };
-    const signableResult = await transferApi.getSignableTransferV1({
-      getSignableTransferRequest: signableTransferRequest,
+    const signableResult = await transfersApi.getSignableTransferV1({
+      getSignableTransferRequest: {
+        sender: user.etherKey,
+        token: convertToSignableToken(request),
+        amount: transferAmount,
+        receiver: request.receiver,
+      },
     });
-
 
     const result = await displayConfirmationScreen({
       messageType: "transaction_start",
@@ -65,22 +57,6 @@
             receiver: request.receiver
           }]
         }
-=======
-export const transfer = ({
-  request,
-  transfersApi,
-  starkSigner,
-  user,
-}: TrasferRequest): Promise<CreateTransferResponseV1> => {
-  return withPassportError<CreateTransferResponseV1>(async () => {
-    const transferAmount = request.type === ERC721 ? '1' : request.amount;
-    const signableResult = await transfersApi.getSignableTransferV1({
-      getSignableTransferRequest: {
-        sender: user.etherKey,
-        token: convertToSignableToken(request),
-        amount: transferAmount,
-        receiver: request.receiver,
->>>>>>> 778669f7
       },
       passportDomain: option.passportDomain,
       accessToken: user.accessToken,
