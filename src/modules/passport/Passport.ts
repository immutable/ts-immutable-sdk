--- conflicted
+++ resolved
@@ -3,34 +3,9 @@
 import PassportImxProvider from './imxProvider/passportImxProvider';
 import { PassportError, PassportErrorType } from './errors/passportError';
 import { getStarkSigner } from './stark';
-<<<<<<< HEAD
 import { UserProfile } from './types';
 import { IMXProvider } from '../provider';
 import { PassportConfiguration, ValidateConfig } from './config';
-=======
-import { IMXProvider } from '../provider/imxProvider';
-import { Networks, UserProfile } from './types';
-
-export type PassportConfig = {
-  clientId: string;
-  network?: Networks;
-  redirectUri: string;
-};
-
-const checkRequiredConfiguration = (config: PassportConfig) => {
-  const requiredConfiguration = ['clientId', 'redirectUri'];
-  const errorMessage = requiredConfiguration
-    .map((key) => !(config as Record<string, string>)[key] && key)
-    .filter((n) => n)
-    .join(', ');
-  if (errorMessage !== '') {
-    throw new PassportError(
-      `${errorMessage} cannot be null`,
-      PassportErrorType.INVALID_CONFIGURATION
-    );
-  }
-};
->>>>>>> bd6cd69d
 
 export class Passport {
   private authManager: AuthManager;
