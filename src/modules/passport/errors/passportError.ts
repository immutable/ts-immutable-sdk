export enum PassportErrorType {
  AUTHENTICATION_ERROR = 'AUTHENTICATION_ERROR',
  INVALID_CONFIGURATION = 'INVALID_CONFIGURATION',
  WALLET_CONNECTION_ERROR = 'WALLET_CONNECTION_ERROR',
  NOT_LOGGED_IN_ERROR = 'NOT_LOGGED_IN_ERROR',
  REFRESH_TOKEN_ERROR = 'REFRESH_TOKEN_ERROR',
  USER_REGISTRATION_ERROR = 'USER_REGISTRATION_ERROR',
  TRANSFER_ERROR = 'TRANSFER_ERROR',
  CREATE_ORDER_ERROR = 'CREATE_ORDER_ERROR',
  CANCEL_ORDER_ERROR = 'CANCEL_ORDER_ERROR',
<<<<<<< HEAD
  CREATE_TRADE_ERROR = 'CREATE_TRADE_ERROR'
=======
  EXCHANGE_TRANSFER_ERROR = 'EXCHANGE_TRANSFER_ERROR'
>>>>>>> 2353597e
}

export class PassportError extends Error {
  public type: PassportErrorType;

  constructor(message: string, type: PassportErrorType) {
    super(message);
    this.type = type;
  }
}

export const withPassportError = async <T>(
  fn: () => Promise<T>,
  customErrorType: PassportErrorType
): Promise<T> => {
  try {
    return await fn();
  } catch (error) {
    const errorMessage =
      `${customErrorType}: ${(error as Error).message}` ||
      'UnknownError';
    throw new PassportError(errorMessage, customErrorType);
  }
}<|MERGE_RESOLUTION|>--- conflicted
+++ resolved
@@ -8,16 +8,12 @@
   TRANSFER_ERROR = 'TRANSFER_ERROR',
   CREATE_ORDER_ERROR = 'CREATE_ORDER_ERROR',
   CANCEL_ORDER_ERROR = 'CANCEL_ORDER_ERROR',
-<<<<<<< HEAD
+  EXCHANGE_TRANSFER_ERROR = 'EXCHANGE_TRANSFER_ERROR',
   CREATE_TRADE_ERROR = 'CREATE_TRADE_ERROR'
-=======
-  EXCHANGE_TRANSFER_ERROR = 'EXCHANGE_TRANSFER_ERROR'
->>>>>>> 2353597e
 }
 
 export class PassportError extends Error {
   public type: PassportErrorType;
-
   constructor(message: string, type: PassportErrorType) {
     super(message);
     this.type = type;
