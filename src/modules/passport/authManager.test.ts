import { User as OidcUser, UserManager } from 'oidc-client-ts';
import AuthManager from './authManager';
import { PassportError, PassportErrorType } from './errors/passportError';
import { User } from './types';

jest.mock('oidc-client-ts');

const authConfig = { clientId: '11111', redirectUri: 'http://test.com' };
const mockOidcUser: OidcUser = {
  id_token: 'id123',
  access_token: 'access123',
  refresh_token: 'refresh123',
  token_type: 'Bearer',
  scope: 'openid',
  expires_in: 167222,
  profile: {
    sub: 'email|123',
    email: 'test@immutable.com',
    nickname: 'test',
  },
} as OidcUser;
const mockUser: User = {
  idToken: 'id123',
  accessToken: 'access123',
  refreshToken: 'refresh123',
  profile: {
    sub: 'email|123',
    email: 'test@immutable.com',
    nickname: 'test',
  },
};

describe('AuthManager', () => {
  afterEach(jest.resetAllMocks);

  let authManager: AuthManager;
  let signInMock: jest.Mock;
  let signinPopupCallbackMock: jest.Mock;
<<<<<<< HEAD
  let signinSilentMock: jest.Mock;
=======
  let getUserMock: jest.Mock;
>>>>>>> 045713cd

  beforeEach(() => {
    signInMock = jest.fn();
    signinPopupCallbackMock = jest.fn();
<<<<<<< HEAD
    signinSilentMock = jest.fn();
    (UserManager as jest.Mock).mockReturnValue({
      signinPopup: signInMock,
      signinPopupCallback: signinPopupCallbackMock,
      signinSilent: signinSilentMock,
=======
    getUserMock = jest.fn();
    (UserManager as jest.Mock).mockReturnValue({
      signinPopup: signInMock,
      signinPopupCallback: signinPopupCallbackMock,
      getUser: getUserMock,
>>>>>>> 045713cd
    });
    authManager = new AuthManager(authConfig);
  });

  describe('login', () => {
    it('should get the login user and return the domain model', async () => {
      signInMock.mockResolvedValue(mockOidcUser);

      const result = await authManager.login();

      expect(result).toEqual(mockUser);
    });

    it('should throw the error if user is failed to login', async () => {
      signInMock.mockRejectedValue(new Error('NONO'));

      await expect(() => authManager.login()).rejects.toThrow(
        new PassportError(
          'AUTHENTICATION_ERROR: NONO',
          PassportErrorType.AUTHENTICATION_ERROR,
        )
      );
    });
  });

  describe('loginCallback', () => {
    it('should call login callback', async () => {
      await authManager.loginCallback();

      expect(signinPopupCallbackMock).toBeCalled();
    });
  });

  describe('getUser', () => {
    it('should retrieve the user from the userManager and return the domain model', async () => {
      getUserMock.mockReturnValue(mockOidcUser);

      const result = await authManager.getUser();

      expect(result).toEqual(mockUser);
    });

    it('should throw an error if no user is returned', async () => {
      getUserMock.mockReturnValue(null);

      await expect(() => authManager.getUser()).rejects.toThrow(
        new PassportError(
          'NOT_LOGGED_IN_ERROR: Failed to retrieve user',
          PassportErrorType.NOT_LOGGED_IN_ERROR,
        )
      );
    });
  });

  it('should call refresh token', async () => {
    await authManager.refreshToken();

    expect(signinSilentMock).toBeCalled();
  });
});<|MERGE_RESOLUTION|>--- conflicted
+++ resolved
@@ -36,28 +36,19 @@
   let authManager: AuthManager;
   let signInMock: jest.Mock;
   let signinPopupCallbackMock: jest.Mock;
-<<<<<<< HEAD
+  let getUserMock: jest.Mock;
   let signinSilentMock: jest.Mock;
-=======
-  let getUserMock: jest.Mock;
->>>>>>> 045713cd
 
   beforeEach(() => {
     signInMock = jest.fn();
     signinPopupCallbackMock = jest.fn();
-<<<<<<< HEAD
+    getUserMock = jest.fn();
     signinSilentMock = jest.fn();
     (UserManager as jest.Mock).mockReturnValue({
       signinPopup: signInMock,
       signinPopupCallback: signinPopupCallbackMock,
+      getUser: getUserMock,
       signinSilent: signinSilentMock,
-=======
-    getUserMock = jest.fn();
-    (UserManager as jest.Mock).mockReturnValue({
-      signinPopup: signInMock,
-      signinPopupCallback: signinPopupCallbackMock,
-      getUser: getUserMock,
->>>>>>> 045713cd
     });
     authManager = new AuthManager(authConfig);
   });
@@ -91,6 +82,14 @@
     });
   });
 
+  describe('refreshToken', () => {
+    it('should call refreshToken', async () => {
+      await authManager.refreshToken();
+
+      expect(signinSilentMock).toBeCalled();
+    });
+  });
+
   describe('getUser', () => {
     it('should retrieve the user from the userManager and return the domain model', async () => {
       getUserMock.mockReturnValue(mockOidcUser);
@@ -111,10 +110,4 @@
       );
     });
   });
-
-  it('should call refresh token', async () => {
-    await authManager.refreshToken();
-
-    expect(signinSilentMock).toBeCalled();
-  });
 });