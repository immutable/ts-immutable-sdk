import axios from 'axios';
import { User as OidcUser, UserManager } from 'oidc-client-ts';
import AuthManager from './authManager';
import { PassportError, PassportErrorType } from './errors/passportError';
import { User } from './types';
<<<<<<< HEAD
import { PassportConfiguration } from './config/config';
=======
import axios from 'axios';
import { MAX_RETRIES } from './util/retry';
>>>>>>> f769d68a

jest.mock('axios');
const mockedAxios = axios as jest.Mocked<typeof axios>;

jest.mock('oidc-client-ts');

const config: PassportConfiguration = {
  oidcConfiguration: {
    clientId: '11111',
    redirectUri: 'https://test.com',
    authenticationDomain: 'https://auth.dev.immutable.com',
  },
} as PassportConfiguration;

const passportData = {
  passport: {
    ether_key: '0x232',
    stark_key: '0x567',
    user_admin_key: '0x123',
  }
};
const mockOidcUser: OidcUser = {
  id_token: 'id123',
  access_token: 'access123',
  refresh_token: 'refresh123',
  token_type: 'Bearer',
  scope: 'openid',
  expires_in: 167222,
  profile: {
    sub: 'email|123',
    email: 'test@immutable.com',
    nickname: 'test',
  },
} as OidcUser;

const mockOidcUserWithPassportInfo: OidcUser = {
  ...mockOidcUser,
  profile: { ...mockOidcUser.profile, ...passportData }
} as never;
const mockUser: User = {
  idToken: 'id123',
  accessToken: 'access123',
  refreshToken: 'refresh123',
  profile: {
    sub: 'email|123',
    email: 'test@immutable.com',
    nickname: 'test',
  },
  etherKey: "",
};

describe('AuthManager', () => {
  afterEach(jest.resetAllMocks);

  let authManager: AuthManager;
  let signInMock: jest.Mock;
  let signinPopupCallbackMock: jest.Mock;
  let getUserMock: jest.Mock;
  let signinSilentMock: jest.Mock;

  beforeEach(() => {
    signInMock = jest.fn();
    signinPopupCallbackMock = jest.fn();
    getUserMock = jest.fn();
    signinSilentMock = jest.fn();
    (UserManager as jest.Mock).mockReturnValue({
      signinPopup: signInMock,
      signinPopupCallback: signinPopupCallbackMock,
      getUser: getUserMock,
      signinSilent: signinSilentMock,
    });
    authManager = new AuthManager(config);
  });

  describe('login', () => {
    it('should get the login user and return the domain model', async () => {
      signInMock.mockResolvedValue(mockOidcUser);

      const result = await authManager.login();

      expect(result).toEqual(mockUser);
    });

    it('should get the login user and return the user with ether key info', async () => {
      signInMock.mockResolvedValue(mockOidcUserWithPassportInfo);

      const result = await authManager.login();

      expect(result).toEqual({ ...mockUser, etherKey: passportData.passport.ether_key });
    });

    it('should throw the error if user is failed to login', async () => {
      signInMock.mockRejectedValue(new Error('NONO'));

      await expect(() => authManager.login()).rejects.toThrow(
        new PassportError(
          'AUTHENTICATION_ERROR: NONO',
          PassportErrorType.AUTHENTICATION_ERROR,
        )
      );
    });
  });

  describe('loginCallback', () => {
    it('should call login callback', async () => {
      await authManager.loginCallback();

      expect(signinPopupCallbackMock).toBeCalled();
    });
  });

  describe('getUser', () => {
    it('should retrieve the user from the userManager and return the domain model', async () => {
      getUserMock.mockReturnValue(mockOidcUser);

      const result = await authManager.getUser();

      expect(result).toEqual(mockUser);
    });

    it('should throw an error if no user is returned', async () => {
      getUserMock.mockReturnValue(null);

      await expect(() => authManager.getUser()).rejects.toThrow(
        new PassportError(
          'NOT_LOGGED_IN_ERROR: Failed to retrieve user',
          PassportErrorType.NOT_LOGGED_IN_ERROR,
        )
      );
    });
  });
  describe('requestRefreshTokenAfterRegistration', () => {
    afterEach(() => {
      mockedAxios.get.mockClear();
    });
    it('requestRefreshTokenAfterRegistration successful with user wallet address in metadata', async () => {
      const expected = { ...mockUser, etherKey: passportData.passport.ether_key };
      signinSilentMock.mockReturnValue(mockOidcUser);
      const mockToken = 'eyJhbGciOiJIUzI1NiIsInR5cCI6IkpXVCJ9.eyJzdWIiOiIxMjM0NTY3ODkwIiwibmFtZSI6IkpvaG4gRG9lIiwiaWF0IjoxNTE2MjM5MDIyfQ';
      const response = {
        data: {
          'sub': 'email|63a3c1ada9d926a4845a3f0c',
          'nickname': 'yundi.fu',
          ...passportData,
        }
      };
      mockedAxios.get.mockImplementationOnce(() => Promise.resolve(response));

      const res = await authManager.requestRefreshTokenAfterRegistration(mockToken);

      expect(res).toEqual(expected);
      expect(signinSilentMock).toHaveBeenCalledTimes(1);
      expect(mockedAxios.get).toHaveBeenCalledWith('https://auth.dev.immutable.com/userinfo', { 'headers': { 'Authorization': 'Bearer eyJhbGciOiJIUzI1NiIsInR5cCI6IkpXVCJ9.eyJzdWIiOiIxMjM0NTY3ODkwIiwibmFtZSI6IkpvaG4gRG9lIiwiaWF0IjoxNTE2MjM5MDIyfQ' } }
      );
    });

    it('requestRefreshTokenAfterRegistration failed without user wallet address in metadata with retries', async () => {
      const response = {
        data: {
          'sub': 'email|63a3c1ada9d926a4845a3f0c',
          'nickname': 'yundi.fu',
        }
      };
      const mockToken = 'eyJhbGciOiJIUzI1NiIsInR5cCI6IkpXVCJ9.eyJzdWIiOiIxMjM0NTY3ODkwIiwibmFtZSI6IkpvaG4gRG9lIiwiaWF0IjoxNTE2MjM5MDIyfQ';
      mockedAxios.get.mockImplementationOnce(() => Promise.resolve(response));

      await expect(authManager.requestRefreshTokenAfterRegistration(mockToken))
        .rejects
        .toThrow('REFRESH_TOKEN_ERROR');

      expect(signinSilentMock).toHaveBeenCalledTimes(0);

    }, 15000);

    it('requestRefreshTokenAfterRegistration failed with fetching user info error in metadata with retries', async () => {
      const response = {
        status: 500
      };
      const mockToken = 'eyJhbGciOiJIUzI1NiIsInR5cCI6IkpXVCJ9.eyJzdWIiOiIxMjM0NTY3ODkwIiwibmFtZSI6IkpvaG4gRG9lIiwiaWF0IjoxNTE2MjM5MDIyfQ';
      mockedAxios.get.mockImplementationOnce(() => Promise.reject(response));

      await expect(authManager.requestRefreshTokenAfterRegistration(mockToken))
        .rejects
        .toThrow('REFRESH_TOKEN_ERROR');

      expect(signinSilentMock).toHaveBeenCalledTimes(0);
      expect(mockedAxios.get).toHaveBeenCalledTimes(MAX_RETRIES + 1);

    }, 15000);
  });
});<|MERGE_RESOLUTION|>--- conflicted
+++ resolved
@@ -3,12 +3,8 @@
 import AuthManager from './authManager';
 import { PassportError, PassportErrorType } from './errors/passportError';
 import { User } from './types';
-<<<<<<< HEAD
 import { PassportConfiguration } from './config/config';
-=======
-import axios from 'axios';
 import { MAX_RETRIES } from './util/retry';
->>>>>>> f769d68a
 
 jest.mock('axios');
 const mockedAxios = axios as jest.Mocked<typeof axios>;
