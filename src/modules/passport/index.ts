--- conflicted
+++ resolved
@@ -1,11 +1,5 @@
 import { PassportError } from './errors/passportError';
 import { Passport } from './Passport';
-<<<<<<< HEAD
-import { Workflows } from './workflows/workflows';
-
-export { Passport, PassportError, Workflows };
-=======
 import { Config } from './config';
 
-export { Config, Passport, PassportError };
->>>>>>> 87751eb7
+export { Config, Passport, PassportError };