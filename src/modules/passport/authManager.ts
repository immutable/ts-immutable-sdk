import { User as OidcUser, UserManager } from 'oidc-client-ts';
import { PassportErrorType, withPassportError } from './errors/passportError';
import { PassportMetadata, User } from './types';
import { retryWithDelay } from './util/retry';
import { getUserEtherKeyFromMetadata } from './getUserMetadata';
import { PassportConfiguration } from './config/config';

const getAuthConfiguration = ({ oidcConfiguration }: PassportConfiguration) => ({
  authority: oidcConfiguration.authenticationDomain,
  redirect_uri: oidcConfiguration.redirectUri,
  popup_redirect_uri: oidcConfiguration.redirectUri,
  client_id: oidcConfiguration.clientId,
  metadata: {
<<<<<<< HEAD
    authorization_endpoint: `${oidcConfiguration.authenticationDomain}/authorize`,
    token_endpoint: `${oidcConfiguration.authenticationDomain}/oauth/token`,
=======
    authorization_endpoint: `${passportAuthDomain}/authorize`,
    token_endpoint: `${passportAuthDomain}/oauth/token`,
    userinfo_endpoint: `${passportAuthDomain}/userinfo`
>>>>>>> 58a000ca
  },
  loadUserInfo: true,
});

export default class AuthManager {
  private userManager;
  private config: PassportConfiguration;

  constructor(config: PassportConfiguration) {
    this.config = config;
    this.userManager = new UserManager(
      getAuthConfiguration(config),
    );
  }

  private mapOidcUserToDomainModel = (oidcUser: OidcUser): User => {
    const passport = oidcUser.profile?.passport as PassportMetadata;
    return {
      idToken: oidcUser.id_token,
      accessToken: oidcUser.access_token,
      refreshToken: oidcUser.refresh_token,
      profile: {
        sub: oidcUser.profile.sub,
        email: oidcUser.profile.email,
        nickname: oidcUser.profile.nickname,
      },
      etherKey: passport?.ether_key || '',
    };
  };

  public async login(): Promise<User> {
    return withPassportError<User>(async () => {
      const oidcUser = await this.userManager.signinPopup();
      return this.mapOidcUserToDomainModel(oidcUser);
    }, PassportErrorType.AUTHENTICATION_ERROR);
  }

  public async loginCallback(): Promise<void> {
    return withPassportError<void>(
      async () => this.userManager.signinPopupCallback(),
      PassportErrorType.AUTHENTICATION_ERROR
    );
  }

  public async getUser(): Promise<User> {
    return withPassportError<User>(async () => {
      const oidcUser = await this.userManager.getUser();
      if (!oidcUser) {
        throw new Error('Failed to retrieve user');
      }
      return this.mapOidcUserToDomainModel(oidcUser);
    }, PassportErrorType.NOT_LOGGED_IN_ERROR);
  }

  public async requestRefreshTokenAfterRegistration(
    jwt: string
  ): Promise<User | null> {
    return withPassportError<User | null>(async () => {
<<<<<<< HEAD
      const etherKey = await retryWithDelay(() => (
        getUserEtherKeyFromMetadata(this.config.oidcConfiguration.authenticationDomain, jwt)
      ));
=======
      const etherKey = await retryWithDelay(() =>
        getUserEtherKeyFromMetadata(passportAuthDomain, jwt)
      );
>>>>>>> 58a000ca
      const updatedUser = await this.userManager.signinSilent();
      if (!updatedUser) {
        return null;
      }
      const user = this.mapOidcUserToDomainModel(updatedUser);
      user.etherKey = etherKey;
      return user;
    }, PassportErrorType.REFRESH_TOKEN_ERROR);
  }
}<|MERGE_RESOLUTION|>--- conflicted
+++ resolved
@@ -11,14 +11,9 @@
   popup_redirect_uri: oidcConfiguration.redirectUri,
   client_id: oidcConfiguration.clientId,
   metadata: {
-<<<<<<< HEAD
     authorization_endpoint: `${oidcConfiguration.authenticationDomain}/authorize`,
     token_endpoint: `${oidcConfiguration.authenticationDomain}/oauth/token`,
-=======
-    authorization_endpoint: `${passportAuthDomain}/authorize`,
-    token_endpoint: `${passportAuthDomain}/oauth/token`,
-    userinfo_endpoint: `${passportAuthDomain}/userinfo`
->>>>>>> 58a000ca
+    userinfo_endpoint: `${oidcConfiguration.authenticationDomain}/userinfo`
   },
   loadUserInfo: true,
 });
@@ -77,15 +72,9 @@
     jwt: string
   ): Promise<User | null> {
     return withPassportError<User | null>(async () => {
-<<<<<<< HEAD
       const etherKey = await retryWithDelay(() => (
         getUserEtherKeyFromMetadata(this.config.oidcConfiguration.authenticationDomain, jwt)
       ));
-=======
-      const etherKey = await retryWithDelay(() =>
-        getUserEtherKeyFromMetadata(passportAuthDomain, jwt)
-      );
->>>>>>> 58a000ca
       const updatedUser = await this.userManager.signinSilent();
       if (!updatedUser) {
         return null;
