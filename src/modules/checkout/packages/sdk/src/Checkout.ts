--- conflicted
+++ resolved
@@ -1,12 +1,8 @@
 import * as balances from './balances';
 import * as tokens from './tokens';
-<<<<<<< HEAD
 import * as connect from './connect';
 import { getNetworkInfo, switchWalletNetwork } from './network';
-=======
 import * as transaction from './transaction';
-import { connectWalletProvider, getNetworkInfo } from './connect';
->>>>>>> 5377687d
 import {
   CheckConnectionParams,
   CheckConnectionResult,
