--- conflicted
+++ resolved
@@ -15,8 +15,6 @@
   getAddress(): string | Promise<string>;
 }
 
-<<<<<<< HEAD
-=======
 export type L2Signer = StarkSigner;
 
 export interface StarkWallet {
@@ -25,7 +23,6 @@
   starkKeyPair: ec.KeyPair;
 }
 
->>>>>>> 87eabc9e
 export interface WalletConnection {
   ethSigner: EthSigner;
   starkSigner: StarkSigner;
