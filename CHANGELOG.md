--- conflicted
+++ resolved
@@ -12,18 +12,13 @@
 ### Added
 
 - @imtbl/passport: Added support for `eth_getCode` to Passport zkEvm provider.
-<<<<<<< HEAD
 - @imtbl/passport: Added support for `getLinkedAddresses` to Passport to read addresses connected with SIWE.
-- @imtbl/erc721: renamed from @imtbl/erc721-hybrid-permissioned-mintable. Renamed various mint methods to match with preset methods released in zkevm-contracts v1.0.8. Added `safeBurn` and `safeBurnBatch` methods released in zkevm-contracts v1.1.0
-- @imtbl/erc721-mint-by-id: renamed from @imtbl/erc721-permissioned-mintable. Added `safeBurn` and `safeBurnBatch` methods released in zkevm-contracts v1.1.0 
-=======
 - @imtbl/erc721: Added `safeBurn` and `safeBurnBatch` methods released in zkevm-contracts v1.1.0
 - @imtbl/erc721-mint-by-id: Added `safeBurn` and `safeBurnBatch` methods released in zkevm-contracts v1.1.0 
 
 ### Changed
 
 - All SDK modules marked as `prod`.
->>>>>>> 856e09d7
 
 ### Fixed
 
