# Changelog

All notable changes to this project will be documented in this file.

The format is based on [Keep a Changelog](https://keepachangelog.com/en/1.0.0/),
and this project adheres to [Semantic Versioning](https://semver.org/spec/v2.0.0.html).

## [Unreleased]

<<<<<<< HEAD
### Changed

- @imtbl/passport: Removed `zkEvmChainId` from Passport configuration. Passport will now automatically resolve the chain ID.
=======
### Added

- @imtbl/passport: Improved silent logout functionality - zkEvm provider will now emit `accountsChanged` and IMXProvider will throw an error if workflows are called after logout.
- @imtbl/passport: Added SDK bridge support for native applications.
>>>>>>> f07f0eb5

## [0.9.0] - 2023-08-15
### Changed

- @imtbl/orderbook: Changed how transactions and signable messages are returned from `prepareListing` and `prepareFulfillment` to ensure transactions gas limits can be estimated in order.
- @imtbl/orderbook: Updated sandbox config to reference testnet contract addresses.

## [0.7.0] - 2023-08-14

### Added

- @imtbl/erc721-permissioned-mintable: Preset contract changes: Added `safeMintBatch` and `burnBatch` to support batch operations.

### Fixed

- @imtbl/passport: Fixed a bug where the guardian popup was not closing if pre-requisite API calls failed.

### Changed

- @imtbl/erc721-permissioned-mintable: Preset contract changes: Modified mint method to specify token IDs instead of number of tokens to mint.
- Modules are now exported under their own namespaces instead of being flattened
- @imtbl/passport: Updated testnet (sandbox) zkEvmChainId

### Removed

### Deprecated

## [0.4.4] - 2023-08-04

### Added

- @imtbl/passport: Added `isPassport` property to Passport zkEVM provider

## [0.4.3] - 2023-08-04

### Added

- @imtbl/passport: Added zkEVM Support, see the [zkEVM Passport documentation](https://docs.immutable.com/docs/zkevm/products/passport/) for more information.
- Fixed an issue where the API version was appended to the header twice in every API call

## [0.4.2] - 2023-07-31

### Added

- @imtbl/blockchain-data: Added Deposit and Withdrawal activity types

### Fixed

- @imtbl/immutablex_client: Updated to use core-sdk v2.0.2 with grind key fixes.

### Changed

### Removed

### Deprecated

## [0.3.1] - 2023-07-26

### Added

- @imtbl/blockchain-data: Added ListTokens and GetToken methods
- @imtbl/passport: Exposes Networks, UserProfile & PassportOverrides types
- @imtbl/blockchain-data: Expose ActivityType type

### Fixed

### Changed
- @imtbl/blockchain-data: Improved naming for Activity types

- @imtbl/immutablex-client: Order requests now pointing to the V3 endpoints

### Removed

### Deprecated


## [0.3.0] - 2023-07-18

### Added

- @imtbl/passport: Silent logout feature

## [0.1.9] - 2023-07-05

### Fixed

- @imtbl/passport: Fixed the confirmation popup being blocked by browser issue

### Changed
- @imtbl/passport: Changed all the other Passport starkEx Provider functions to call the confirmation screen with guardian check

## [0.1.8] - 2023-06-05

### Added

- @imtbl/blockchain-data: Package for exposing blockchain data information.
- @imtbl/passport: guardian domain in configuration

### Fixed

- @imtbl/passport: Fixed a bug on Passport Provider getAddress.

### Changed

- @imtbl/passport: Changed `transfer` function to call the confirmation screen with guardian check

### Removed

### Deprecated<|MERGE_RESOLUTION|>--- conflicted
+++ resolved
@@ -7,16 +7,14 @@
 
 ## [Unreleased]
 
-<<<<<<< HEAD
-### Changed
-
-- @imtbl/passport: Removed `zkEvmChainId` from Passport configuration. Passport will now automatically resolve the chain ID.
-=======
 ### Added
 
 - @imtbl/passport: Improved silent logout functionality - zkEvm provider will now emit `accountsChanged` and IMXProvider will throw an error if workflows are called after logout.
 - @imtbl/passport: Added SDK bridge support for native applications.
->>>>>>> f07f0eb5
+
+### Changed
+
+- @imtbl/passport: Removed `zkEvmChainId` from Passport configuration. Passport will now automatically resolve the chain ID.
 
 ## [0.9.0] - 2023-08-15
 ### Changed
