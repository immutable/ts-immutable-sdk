--- conflicted
+++ resolved
@@ -9,11 +9,8 @@
 
 ### Added
 
-<<<<<<< HEAD
+- @imtbl/orderbook: Added `getTrade` and `listTrades` methods for querying trades
 - @imtbl/passport: Added support for `eth_signTypedData_v4` to Passport zkEvm provider. 
-=======
-- @imtbl/orderbook: Added `getTrade` and `listTrades` methods for querying trades
->>>>>>> 9add3fc0
 
 ## [0.16.0] - 2023-08-31
 
