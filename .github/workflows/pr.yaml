name: PR

on:
  pull_request:
    branches:
      - main
  merge_group:
    branches:
      - main

env:
  NX_CLOUD_ACCESS_TOKEN: ${{ secrets.TS_IMMUTABLE_SDK_NX_TOKEN }}

jobs:
  syncpack:
    name: Syncpack
    runs-on: ubuntu-latest-4-cores
    steps:
      - name: Checkout code
        uses: actions/checkout@v4
        with:
          ref: ${{ github.event.pull_request.head.ref }}
          fetch-depth: 0

      - name: setup
        uses: ./.github/actions/setup

      - name: Syncpack
        run: yarn syncpack:check

  build-lint-test-typecheck-sdk:
    name: Build, Lint, Test & Typecheck SDK
    runs-on: ubuntu-latest-8-cores
    steps:
      - name: Checkout code
        uses: actions/checkout@v4
        with:
          ref: ${{ github.event.pull_request.head.ref }}
          fetch-depth: 0

      - name: setup
        uses: ./.github/actions/setup

      - name: Build, Lint, Test & Typecheck
        run: yarn nx affected -t build,lint,test,typecheck 

  build-lint-test-examples:
    name: Build, Lint & Test Examples
    runs-on: ubuntu-latest-8-cores
    env:
      NODE_OPTIONS: --max-old-space-size=14366
    steps:
      - name: Checkout
        uses: actions/checkout@v4
        with:
          ref: ${{ github.event.pull_request.head.ref }}
          fetch-depth: 0

      - name: setup
        uses: ./.github/actions/setup

      - name: Prepare examples
        run: yarn prepare:examples

      - name: Build examples
        run: yarn build:examples

      - name: Lint examples
        run: yarn lint:examples

      - name: Setup playwright
        uses: ./.github/actions/setup-playwright

<<<<<<< HEAD
      - name: Prepare widgets bundle for Commerce Widgets example app
=======
      - name: Prepare widgets bundle for @examples/sdk-load-widgets-with-nextjs
>>>>>>> d72a01a6
        run: yarn workspace @imtbl/checkout-widgets prepare:examplewidgets

      - name: Test examples
        run: yarn test:examples

<<<<<<< HEAD
  build-lint-test-example-widgets-with-sdk:
    name: Build, Lint & Test Example Widgets with latest SDK
    runs-on: ubuntu-latest-8-cores
    env:
      NODE_OPTIONS: --max-old-space-size=14366
    steps:
      - name: Checkout
        uses: actions/checkout@v4
        with:
          ref: ${{ github.event.pull_request.head.ref }}
          fetch-depth: 0

      - name: setup
        uses: ./.github/actions/setup

      - name: Setup playwright
        uses: ./.github/actions/setup-playwright

      - name: Install SDK at current version
        run: yarn workspace @examples/sdk-load-widgets-with-nextjs add @imtbl/sdk@$(npm view @imtbl/sdk version)

      - name: Build next app
        run: yarn workspace @examples/sdk-load-widgets-with-nextjs build

      - name: Build everything
        run: yarn build

      - name: Lint examples
        run: yarn workspace @examples/sdk-load-widgets-with-nextjs lint

      - name: Prepare widgets bundle for Commerce Widgets example app
        run: yarn workspace @imtbl/checkout-widgets prepare:examplewidgets

      - name: Test Widget example
        run: yarn workspace @examples/sdk-load-widgets-with-nextjs test

=======
>>>>>>> d72a01a6
  func-tests:
    name: Functional tests
    runs-on: ubuntu-latest-8-cores
    env:
      # imx envs
      NETWORK: sepolia
      TEST_ALCHEMY_API_KEY: ${{ secrets.TEST_ALCHEMY_API_KEY }}
      PUBLIC_API_URL: "https://api.sandbox.x.immutable.com/v1"
      TEST_STARK_CONTRACT_ADDRESS: "0x2d5C349fD8464DA06a3f90b4B0E9195F3d1b7F98"
      TEST_REGISTRATION_CONTRACT_ADDRESS: "0xDbA6129C02E69405622fAdc3d5A7f8d23eac3b97"
      TEST_TOKEN_ADDRESS: "0xfA5539fBEd27887EEbb2515672D80412D1A3ADa3"
      TEST_WALLET1_PRIVATE_KEY: ${{ secrets.TEST_WALLET1_PRIVATE_KEY }}
      TEST_WALLET1_STARK_PRIVATE_KEY: ${{ secrets.TEST_WALLET1_STARK_PRIVATE_KEY }}
      TEST_WALLET2_PRIVATE_KEY: ${{ secrets.TEST_WALLET2_PRIVATE_KEY }}
      TEST_WALLET2_STARK_PRIVATE_KEY: ${{ secrets.TEST_WALLET2_STARK_PRIVATE_KEY }}
      TEST_WALLET_BANKER_PRIVATE_KEY: ${{ secrets.TEST_WALLET_BANKER_PRIVATE_KEY }}
      TEST_WALLET_BANKER_STARK_PRIVATE_KEY: ${{ secrets.TEST_WALLET_BANKER_STARK_PRIVATE_KEY }}
      TEST_STARKEX_BATCH_SIZE: 500

      # zkevm envs
      ZKEVM_ORDERBOOK_BANKER: ${{ secrets.ZKEVM_ORDERBOOK_BANKER }}
      ZKEVM_ORDERBOOK_ERC20: "0x70dCEF6C22F50497eafc77D252E8E175af21bF75"
      ZKEVM_ORDERBOOK_ERC721: "0xBE8B131f39825282Ace9eFf99C0Bb14972417b49"
      ZKEVM_ORDERBOOK_ERC1155: "0x2efB9B7810B1d1520c0822aa20F1889ABd2c2146"
      SEAPORT_CONTRACT_ADDRESS: "0x7d117aA8BD6D31c4fa91722f246388f38ab1942c"
      ZONE_CONTRACT_ADDRESS: "0x1004f9615E79462c711Ff05a386BdbA91a7628C3"
      ZKEVM_RPC_ENDPOINT: "https://rpc.testnet.immutable.com"
      ORDERBOOK_MR_API_URL: "https://api.sandbox.immutable.com"
      ZKEVM_CHAIN_NAME: "imtbl-zkevm-testnet"
    steps:
      - name: Checkout code
        uses: actions/checkout@v4
        with:
          ref: ${{ github.event.pull_request.head.ref }}
          fetch-depth: 0
          
      - name: setup
        uses: ./.github/actions/setup

      - name: Prepare tests
        run: yarn prepare:tests

      - name: Install SDK at current version for @tests/checkout-widgets-nextjs
        run: yarn workspace @tests/checkout-widgets-nextjs add @imtbl/sdk@$(npm view @imtbl/sdk version)

      - name: Build @tests/checkout-widgets-nextjs
        run: yarn workspace @tests/checkout-widgets-nextjs build

      - name: Prepare widgets bundle for @tests/checkout-widgets-nextjs
        run: yarn workspace @imtbl/checkout-widgets prepare:testwidgets

      - name: Setup playwright
        uses: ./.github/actions/setup-playwright

      - name: Run functional tests
        run: FORCE_COLOR=1 yarn workspaces foreach -Apt --include='@tests/**' run func-test:ci<|MERGE_RESOLUTION|>--- conflicted
+++ resolved
@@ -71,55 +71,12 @@
       - name: Setup playwright
         uses: ./.github/actions/setup-playwright
 
-<<<<<<< HEAD
-      - name: Prepare widgets bundle for Commerce Widgets example app
-=======
       - name: Prepare widgets bundle for @examples/sdk-load-widgets-with-nextjs
->>>>>>> d72a01a6
         run: yarn workspace @imtbl/checkout-widgets prepare:examplewidgets
 
       - name: Test examples
         run: yarn test:examples
 
-<<<<<<< HEAD
-  build-lint-test-example-widgets-with-sdk:
-    name: Build, Lint & Test Example Widgets with latest SDK
-    runs-on: ubuntu-latest-8-cores
-    env:
-      NODE_OPTIONS: --max-old-space-size=14366
-    steps:
-      - name: Checkout
-        uses: actions/checkout@v4
-        with:
-          ref: ${{ github.event.pull_request.head.ref }}
-          fetch-depth: 0
-
-      - name: setup
-        uses: ./.github/actions/setup
-
-      - name: Setup playwright
-        uses: ./.github/actions/setup-playwright
-
-      - name: Install SDK at current version
-        run: yarn workspace @examples/sdk-load-widgets-with-nextjs add @imtbl/sdk@$(npm view @imtbl/sdk version)
-
-      - name: Build next app
-        run: yarn workspace @examples/sdk-load-widgets-with-nextjs build
-
-      - name: Build everything
-        run: yarn build
-
-      - name: Lint examples
-        run: yarn workspace @examples/sdk-load-widgets-with-nextjs lint
-
-      - name: Prepare widgets bundle for Commerce Widgets example app
-        run: yarn workspace @imtbl/checkout-widgets prepare:examplewidgets
-
-      - name: Test Widget example
-        run: yarn workspace @examples/sdk-load-widgets-with-nextjs test
-
-=======
->>>>>>> d72a01a6
   func-tests:
     name: Functional tests
     runs-on: ubuntu-latest-8-cores
