--- conflicted
+++ resolved
@@ -27,11 +27,7 @@
         name: Check Changelog Updated
         id: changelog
         run: |
-<<<<<<< HEAD
-          echo "CHANGELOG_UPDATED=$(git diff --name-only --diff-filter=ACMRTUXB origin/main CHANGELOG.md)" >> $GITHUB_OUTPUT
-=======
           echo "CHANGELOG_UPDATED=$(git diff --name-only --diff-filter=ACMRTUXB origin/main origin/${GITHUB_HEAD_REF} CHANGELOG.md)" >> $GITHUB_OUTPUT
->>>>>>> d4b0a77d
 
       - if: contains(github.event.pull_request.title, 'NO-CHANGELOG') == false && steps.changelog.outputs.CHANGELOG_UPDATED != 'CHANGELOG.md'
         name: Run step only when any of the above files changed.
