name: Publish to NPM

on:
  workflow_dispatch:
    inputs:
      release_type:
        type: choice
        description: Release Type
        options:
          # - alpha
          - release
        required: true
        default: alpha
      upgrade_type:
        type: choice
        description: Upgrade Type
        options:
          # - none only needed for alpha releases?
          - patch
          - minor
          # - major
        required: false
        default: none
      dry_run:
        type: boolean
        description: "(Optional) Dry run"
        required: false
        default: false

jobs:
  Publish:
    name: Publish Workflow
    runs-on: ubuntu-latest
    env:
      GH_TOKEN: ${{ secrets.PLATFORM_SA_GITHUB_TOKEN }}
    steps:
      - name: Check Public Release Branch
        if: contains(github.event.inputs.release_type, 'release') && (github.ref != 'refs/heads/main')
        run: failure("Public releases should be only done from main branch, current branch ${{ github.ref }}")

      - name: Checkout
        uses: actions/checkout@v3
        with:
          fetch-depth: 0

      - name: Setup Github
        run: |
          git config user.name "${GITHUB_ACTOR}"
          git config user.email "${GITHUB_ACTOR}@users.noreply.github.com"

      - name: Get tags
        run: git fetch --tags

      - name: Setup Node
        uses: actions/setup-node@v3
        with:
          node-version: lts/*
          cache: 'yarn'

      - name: Workout next version string
        run: |
          upgrade_type=${{ github.event.inputs.upgrade_type }}
          if [ ${{ contains(github.event.inputs.upgrade_type, 'none') }} == true ]
          then
            upgrade_type=""
            revision_upgrade=$( ${{ contains(github.event.inputs.release_type, 'alpha') }} && echo '--revision' || echo '')
            echo $revision
          fi
          ./.github/scripts/version-up.sh --${{github.event.inputs.release_type }} --$upgrade_type --apply $revision_upgrade
        shell: bash

      - name: Install dependencies
        run: yarn install --immutable

      - name: Lint
        run: yarn lint

      - name: Check Single Package Version Policy
        run: yarn syncpack:check

      - name: Get next version string
        id: version
        run: |
          echo "NEXT_VERSION=$(git describe --tags --abbrev=0)" >> $GITHUB_OUTPUT

      # - name: Update package.json version for pre (alpha) releases
      #   if: contains(github.event.inputs.release_type, 'alpha')
      #   run: |
      #     tmp=$(mktemp)
      #     jq '.version = "${{steps.version.outputs.NEXT_VERSION}}"' ./sdk/package.json > "$tmp" && mv "$tmp" ./sdk/package.json

      - name: Update Changelog title
        run: |
          ./.github/scripts/update-changelog-title.sh "${{ steps.version.outputs.NEXT_VERSION }}" CHANGELOG.md

      - name: Copy Changelog to SDK
        run: |
          cp CHANGELOG.md ./sdk/CHANGELOG.md

      - name: Build
        run: export NODE_OPTIONS=--max-old-space-size=6144 && RELEASE_TYPE=${{ github.event.inputs.release_type }} yarn build

      - name: Typecheck
        run: yarn typecheck

      - name: Test
        run: yarn test

      - name: Push tags
        # Boolean inputs are not actually booleans, see https://github.com/actions/runner/issues/1483
        if: github.event.inputs.dry_run == 'false'
        run: |
          echo "$(git push --tags)"

      # - name: Pre Release Step
      #   if: contains(github.event.inputs.release_type, 'alpha')
      #   uses: JS-DevTools/npm-publish@v1
      #   with:
      #     token: ${{ secrets.PLATFORM_SA_NPM_TOKEN }}
      #     access: public
      #     package: ./sdk/package.json
      #     tag: ${{ contains(github.event.inputs.release_type, 'alpha') && 'alpha' }}
      #     dry-run: ${{ github.event.inputs.dry_run }}

      - name: Authenticate NPM
        if: contains(github.event.inputs.release_type, 'release')
        run: npm config set //registry.npmjs.org/:_authToken ${{ secrets.PLATFORM_SA_NPM_TOKEN }}

      - name: Release
        if: contains(github.event.inputs.release_type, 'release')
        run: yarn release --ci --no-increment -c .release-it.json $( ${{ github.event.inputs.dry_run }} && echo "--dry-run" || echo "") --github.tokenRef=${{ secrets.RELEASE_TOKEN }}

<<<<<<< HEAD
      - name: Add Changelog title
        if: contains(github.event.inputs.release_type, 'release') && github.event.inputs.dry_run == 'false'
        run: |
          ./.github/scripts/add-changelog-title.sh CHANGELOG.md

      - name: Push Changelog PR
        if: contains(github.event.inputs.release_type, 'release') && github.event.inputs.dry_run == 'false'
=======
      - name: Push Changelog PR
        if: github.event.inputs.dry_run == 'false'
>>>>>>> be93302b
        run: VERSION="${{ steps.version.outputs.NEXT_VERSION }}" ./.github/scripts/push-changelog-pr.sh<|MERGE_RESOLUTION|>--- conflicted
+++ resolved
@@ -83,11 +83,19 @@
         run: |
           echo "NEXT_VERSION=$(git describe --tags --abbrev=0)" >> $GITHUB_OUTPUT
 
-      # - name: Update package.json version for pre (alpha) releases
-      #   if: contains(github.event.inputs.release_type, 'alpha')
-      #   run: |
-      #     tmp=$(mktemp)
-      #     jq '.version = "${{steps.version.outputs.NEXT_VERSION}}"' ./sdk/package.json > "$tmp" && mv "$tmp" ./sdk/package.json
+      - name: Update package.json version for pre (alpha) releases
+        if: contains(github.event.inputs.release_type, 'alpha')
+        run: |
+          tmp=$(mktemp)
+          jq '.version = "${{steps.version.outputs.NEXT_VERSION}}"' ./sdk/package.json > "$tmp" && mv "$tmp" ./sdk/package.json
+
+      - name: Update Changelog title
+        run: |
+          ./.github/scripts/update-changelog-title.sh "${{ steps.version.outputs.NEXT_VERSION }}" CHANGELOG.md
+
+      - name: Copy Changelog to SDK
+        run: |
+          cp CHANGELOG.md ./sdk/CHANGELOG.md
 
       - name: Update Changelog title
         run: |
@@ -112,15 +120,15 @@
         run: |
           echo "$(git push --tags)"
 
-      # - name: Pre Release Step
-      #   if: contains(github.event.inputs.release_type, 'alpha')
-      #   uses: JS-DevTools/npm-publish@v1
-      #   with:
-      #     token: ${{ secrets.PLATFORM_SA_NPM_TOKEN }}
-      #     access: public
-      #     package: ./sdk/package.json
-      #     tag: ${{ contains(github.event.inputs.release_type, 'alpha') && 'alpha' }}
-      #     dry-run: ${{ github.event.inputs.dry_run }}
+      - name: Pre Release Step
+        if: contains(github.event.inputs.release_type, 'alpha')
+        uses: JS-DevTools/npm-publish@v1
+        with:
+          token: ${{ secrets.PLATFORM_SA_NPM_TOKEN }}
+          access: public
+          package: ./sdk/package.json
+          tag: ${{ contains(github.event.inputs.release_type, 'alpha') && 'alpha' }}
+          dry-run: ${{ github.event.inputs.dry_run }}
 
       - name: Authenticate NPM
         if: contains(github.event.inputs.release_type, 'release')
@@ -130,7 +138,6 @@
         if: contains(github.event.inputs.release_type, 'release')
         run: yarn release --ci --no-increment -c .release-it.json $( ${{ github.event.inputs.dry_run }} && echo "--dry-run" || echo "") --github.tokenRef=${{ secrets.RELEASE_TOKEN }}
 
-<<<<<<< HEAD
       - name: Add Changelog title
         if: contains(github.event.inputs.release_type, 'release') && github.event.inputs.dry_run == 'false'
         run: |
@@ -138,8 +145,4 @@
 
       - name: Push Changelog PR
         if: contains(github.event.inputs.release_type, 'release') && github.event.inputs.dry_run == 'false'
-=======
-      - name: Push Changelog PR
-        if: github.event.inputs.dry_run == 'false'
->>>>>>> be93302b
         run: VERSION="${{ steps.version.outputs.NEXT_VERSION }}" ./.github/scripts/push-changelog-pr.sh