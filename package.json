--- conflicted
+++ resolved
@@ -30,26 +30,6 @@
   },
   "homepage": "https://github.com/immutable/ts-immutable-sdk#readme",
   "devDependencies": {
-<<<<<<< HEAD
-    "@rollup/plugin-typescript": "^11.0.0",
-    "@swc/core": "^1.3.36",
-    "@swc/jest": "^0.2.24",
-    "@types/axios": "^0.14.0",
-    "@types/jest": "^29.4.0",
-    "@types/node": "^18.14.2",
-    "@types/react": "^18.0.28",
-    "@types/react-dom": "^18.0.11",
-    "eslint": "^8.34.0",
-    "jest": "^29.4.3",
-    "jest-environment-jsdom": "^29.4.3",
-    "prettier": "2.8.4",
-    "rollup": "^3.17.2",
-    "ts-node": "^10.9.1",
-    "typescript": "^4.9.5",
-    "typedoc": "^0.23.26",
-    "typedoc-plugin-markdown": "^3.14.0"
-=======
     "wsrun": "^5.2.4"
->>>>>>> adf0c9ec
   }
 }