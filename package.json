--- conflicted
+++ resolved
@@ -52,13 +52,8 @@
     "dev": "./dev.sh",
     "docs:build": "typedoc",
     "docs:serve": "http-server ./docs --cors -p 8080 -c-1",
-<<<<<<< HEAD
-    "lint": "wsrun --exclude-missing -e lint --no-error-on-unmatched-pattern",
-    "lint:ci": "./lint-ci.sh",
+    "lint": "nx run-many -t lint --parallel=5 --no-error-on-unmatched-pattern",
     "nx": "nx",
-=======
-    "lint": "nx run-many -t lint --parallel=5 --no-error-on-unmatched-pattern",
->>>>>>> 66364681
     "postinstall": "husky install; ./.husky/install_gitleaks.sh",
     "release": "release-it",
     "scan:secrets": "./.husky/run_gitleaks.sh",
