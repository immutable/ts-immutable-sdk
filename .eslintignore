--- conflicted
+++ resolved
@@ -7,12 +7,9 @@
 
 # test configs
 jest.*.js
-<<<<<<< HEAD
-=======
 
 # Readmes
 **/*.md
->>>>>>> 725ff9cc
 
 # sample apps
 **sample-app**/
